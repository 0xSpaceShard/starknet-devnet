--- conflicted
+++ resolved
@@ -1,17 +1,10 @@
-<<<<<<< HEAD
-use blockifier::state::state_api::{State, StateReader};
-=======
 use blockifier::state::state_api::StateReader;
->>>>>>> 37dc6e69
 use starknet_types::contract_address::ContractAddress;
 use starknet_types::contract_class::{Cairo0Json, ContractClass};
 use starknet_types::felt::{Balance, ClassHash, Felt};
 
 use crate::error::DevnetResult;
-<<<<<<< HEAD
-=======
 use crate::state::state_readers::DictState;
->>>>>>> 37dc6e69
 use crate::state::{CustomState, StarknetState};
 use crate::traits::{Accounted, Deployed};
 
@@ -61,11 +54,7 @@
 }
 
 impl Accounted for SystemContract {
-<<<<<<< HEAD
-    fn set_initial_balance(&self, _state: &mut impl State) -> DevnetResult<()> {
-=======
     fn set_initial_balance(&self, _state: &mut DictState) -> DevnetResult<()> {
->>>>>>> 37dc6e69
         Ok(())
     }
 
