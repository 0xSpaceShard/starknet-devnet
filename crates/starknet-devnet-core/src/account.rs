--- conflicted
+++ resolved
@@ -169,7 +169,6 @@
 
 #[cfg(test)]
 mod tests {
-    use blockifier::state::state_api::State;
     use starknet_types::contract_address::ContractAddress;
     use starknet_types::contract_storage_key::ContractStorageKey;
     use starknet_types::felt::Felt;
@@ -177,7 +176,7 @@
     use super::Account;
     use crate::account::FeeToken;
     use crate::constants::CAIRO_1_ERC20_CONTRACT_CLASS_HASH;
-    use crate::state::StarknetState;
+    use crate::state::{CustomState, StarknetState};
     use crate::traits::{Accounted, Deployed};
     use crate::utils::exported_test_utils::dummy_cairo_0_contract_class;
     use crate::utils::get_storage_var_address;
@@ -306,15 +305,9 @@
 
         // deploy the erc20 contract
         state
-<<<<<<< HEAD
-            .set_class_hash_at(
-                fee_token_address.try_into().unwrap(),
-                Felt::from_prefixed_hex_str(ERC20_CONTRACT_CLASS_HASH).unwrap().into(),
-=======
             .deploy_contract(
                 fee_token_address,
                 Felt::from_prefixed_hex_str(CAIRO_1_ERC20_CONTRACT_CLASS_HASH).unwrap(),
->>>>>>> cffd865e
             )
             .unwrap();
 
