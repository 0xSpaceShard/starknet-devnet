use std::sync::Arc;

use blockifier::abi::sierra_types::next_storage_key;
use blockifier::state::state_api::StateReader;
use starknet_api::core::{calculate_contract_address, PatriciaKey};
use starknet_api::hash::{StarkFelt, StarkHash};
use starknet_api::transaction::{Calldata, ContractAddressSalt};
use starknet_api::{patricia_key, stark_felt};
use starknet_rs_core::types::FieldElement;
use starknet_rs_core::utils::get_storage_var_address;
use starknet_types::contract_address::ContractAddress;
use starknet_types::contract_class::{Cairo0Json, ContractClass};
use starknet_types::error::Error;
use starknet_types::felt::{split_biguint, ClassHash, Felt, Key};
use starknet_types::num_bigint::BigUint;
use starknet_types::rpc::state::Balance;
use starknet_types::traits::HashProducer;

use crate::constants::{
    CAIRO_0_ACCOUNT_CONTRACT_PATH, CHARGEABLE_ACCOUNT_ADDRESS, CHARGEABLE_ACCOUNT_PRIVATE_KEY,
    CHARGEABLE_ACCOUNT_PUBLIC_KEY,
};
use crate::error::DevnetResult;
use crate::state::state_readers::DictState;
use crate::state::{CustomState, StarknetState};
use crate::traits::{Accounted, Deployed};

/// data taken from https://github.com/0xSpaceShard/starknet-devnet/blob/fb96e0cc3c1c31fb29892ecefd2a670cf8a32b51/starknet_devnet/account.py
const ACCOUNT_CLASS_HASH_HEX_FOR_ADDRESS_COMPUTATION: &str =
    "0x3FCBF77B28C96F4F2FB5BD2D176AB083A12A5E123ADEB0DE955D7EE228C9854";

pub enum FeeToken {
    ETH,
    STRK,
}

#[derive(Clone)]
pub struct Account {
    pub public_key: Key,
    pub private_key: Key,
    pub account_address: ContractAddress,
    pub initial_balance: Balance,
    pub class_hash: ClassHash,
    pub(crate) contract_class: ContractClass,
    pub(crate) eth_fee_token_address: ContractAddress,
    pub(crate) strk_fee_token_address: ContractAddress,
}

impl Account {
    pub(crate) fn new_chargeable(
        eth_fee_token_address: ContractAddress,
        strk_fee_token_address: ContractAddress,
    ) -> DevnetResult<Self> {
        let account_contract_class = Cairo0Json::raw_json_from_path(CAIRO_0_ACCOUNT_CONTRACT_PATH)?;
        let class_hash = account_contract_class.generate_hash()?;

        // insanely big - should practically never run out of funds
        let initial_balance = Balance::from(u128::MAX);
        Ok(Self {
            public_key: Key::from_prefixed_hex_str(CHARGEABLE_ACCOUNT_PUBLIC_KEY).unwrap(),
            private_key: Key::from_prefixed_hex_str(CHARGEABLE_ACCOUNT_PRIVATE_KEY).unwrap(),
            account_address: ContractAddress::new(
                Felt::from_prefixed_hex_str(CHARGEABLE_ACCOUNT_ADDRESS).unwrap(),
            )
            .unwrap(),
            initial_balance,
            class_hash,
            contract_class: account_contract_class.into(),
            eth_fee_token_address,
            strk_fee_token_address,
        })
    }

    pub(crate) fn new(
        initial_balance: Balance,
        public_key: Key,
        private_key: Key,
        class_hash: ClassHash,
        contract_class: ContractClass,
        eth_fee_token_address: ContractAddress,
        strk_fee_token_address: ContractAddress,
    ) -> DevnetResult<Self> {
        Ok(Self {
            initial_balance,
            public_key,
            private_key,
            class_hash,
            contract_class,
            account_address: Account::compute_account_address(&public_key)?,
            eth_fee_token_address,
            strk_fee_token_address,
        })
    }

    fn compute_account_address(public_key: &Key) -> DevnetResult<ContractAddress> {
        let account_address = calculate_contract_address(
            ContractAddressSalt(stark_felt!(20u32)),
            Felt::from_prefixed_hex_str(ACCOUNT_CLASS_HASH_HEX_FOR_ADDRESS_COMPUTATION)?.into(),
            &Calldata(Arc::new(vec![(*public_key).into()])),
            starknet_api::core::ContractAddress(patricia_key!(0u32)),
        )
        .map_err(Error::StarknetApiError)?;

        Ok(ContractAddress::from(account_address))
    }
<<<<<<< HEAD

    fn eth_balance_storage_key(&self) -> DevnetResult<ContractStorageKey> {
        let storage_var_address = starknet_types::patricia_key::PatriciaKey::try_from(
            get_storage_var_address("ERC20_balances", &[FieldElement::from(self.account_address)])
                .unwrap(),
        )
        .unwrap();
        Ok(ContractStorageKey::new(self.eth_fee_token_address, storage_var_address))
    }

    fn strk_balance_storage_key(&self) -> DevnetResult<ContractStorageKey> {
        let storage_var_address = starknet_types::patricia_key::PatriciaKey::try_from(
            get_storage_var_address("ERC20_balances", &[FieldElement::from(self.account_address)])
                .unwrap(),
        )
        .unwrap();
        Ok(ContractStorageKey::new(self.strk_fee_token_address, storage_var_address))
    }
=======
>>>>>>> a147b4cd
}

impl Deployed for Account {
    fn deploy(&self, state: &mut StarknetState) -> DevnetResult<()> {
        self.declare_if_undeclared(state, self.class_hash, &self.contract_class)?;

        state.predeploy_contract(self.account_address, self.class_hash)?;

        // set public key directly in the most underlying state
        let public_key_storage_var = starknet_types::patricia_key::PatriciaKey::try_from(
            get_storage_var_address("Account_public_key", &[]).unwrap(),
        )
        .unwrap();

        state.state.state.set_storage_at(
            self.account_address.try_into()?,
            public_key_storage_var.try_into()?,
            self.public_key.into(),
        )?;

        // set balance directly in the most underlying state
        self.set_initial_balance(&mut state.state.state)?;

        Ok(())
    }

    fn get_address(&self) -> ContractAddress {
        self.account_address
    }
}

impl Accounted for Account {
    fn set_initial_balance(&self, state: &mut DictState) -> DevnetResult<()> {
<<<<<<< HEAD
        let storage_var_address = starknet_types::patricia_key::PatriciaKey::try_from(
            get_storage_var_address("ERC20_balances", &[FieldElement::from(self.account_address)])
                .unwrap(),
        )
        .unwrap();
=======
        let storage_var_address_low =
            get_storage_var_address("ERC20_balances", &[Felt::from(self.account_address)])?;
        let storage_var_address_high = next_storage_key(&storage_var_address_low.try_into()?)?;

        let (high, low) = split_biguint(self.initial_balance.clone())?;
>>>>>>> a147b4cd

        for fee_token_address in [self.eth_fee_token_address, self.strk_fee_token_address] {
            state.set_storage_at(
                fee_token_address.try_into()?,
                storage_var_address_low.try_into()?,
                low.into(),
            )?;

            state.set_storage_at(
                fee_token_address.try_into()?,
                storage_var_address_high,
                high.into(),
            )?;
        }

        Ok(())
    }

    fn get_balance(&self, state: &mut impl StateReader, token: FeeToken) -> DevnetResult<Balance> {
        let fee_token_address = match token {
            FeeToken::ETH => self.eth_fee_token_address,
            FeeToken::STRK => self.strk_fee_token_address,
        };
        let (low, high) = state.get_fee_token_balance(
            self.account_address.try_into()?,
            fee_token_address.try_into()?,
        )?;
        let low: BigUint = Felt::from(low).into();
        let high: BigUint = Felt::from(high).into();
        Ok(low + (high << 128))
    }
}

#[cfg(test)]
mod tests {
    use starknet_rs_core::types::FieldElement;
    use starknet_rs_core::utils::get_storage_var_address;
    use starknet_types::contract_address::ContractAddress;
    use starknet_types::felt::Felt;
    use starknet_types::rpc::state::Balance;

    use super::Account;
    use crate::account::FeeToken;
    use crate::constants::CAIRO_1_ERC20_CONTRACT_CLASS_HASH;
    use crate::state::{CustomState, StarknetState};
    use crate::traits::{Accounted, Deployed};
    use crate::utils::exported_test_utils::dummy_cairo_0_contract_class;
    use crate::utils::test_utils::{dummy_contract_address, dummy_felt};

    /// Testing if generated account address has the same value as the first account in
    /// https://github.com/0xSpaceShard/starknet-devnet/blob/9d867e38e6d465e568e82a47e82e40608f6d220f/test/support/schemas/predeployed_accounts_fixed_seed.json
    #[test]
    fn account_address_should_be_equal() {
        let expected_result = ContractAddress::new(
            Felt::from_prefixed_hex_str(
                "0x6e3205f9b7c4328f00f718fdecf56ab31acfb3cd6ffeb999dcbac41236ea502",
            )
            .unwrap(),
        )
        .unwrap();
        let generated_result = Account::compute_account_address(
            &Felt::from_prefixed_hex_str(
                "0x60dea6c1228f1db4ca1f9db11c01b6e9cce5e627f7181dcaa27d69cbdbe57b5",
            )
            .unwrap(),
        )
        .unwrap();

        assert_eq!(expected_result, generated_result);
    }

    #[test]
    fn account_address_should_not_be_equal() {
        let expected_result = ContractAddress::new(
            Felt::from_prefixed_hex_str(
                "0x6e3205f9b7c4328f00f718fdecf56ab31acfb3cd6ffeb999dcbac41236ea502",
            )
            .unwrap(),
        )
        .unwrap();
        let generated_result = Account::compute_account_address(
            &Felt::from_prefixed_hex_str(
                "0x60dea6c1228f1db4ca1f9db11c01b6e9cce5e627f7181dcaa27d69cbdbe57b6",
            )
            .unwrap(),
        )
        .unwrap();

        assert_ne!(expected_result, generated_result);
    }

    #[test]
<<<<<<< HEAD
    fn correct_balance_storage_key() {
        let default_felt = Felt::default();
        let fee_token_address =
            ContractAddress::new(Felt::from_prefixed_hex_str("0xFEEE").unwrap()).unwrap();
        // here we can use the same address for eth fee and strk fee, because we are not extracting
        // any data from the state of those addresses. Only checking if the storage key is correct
        let mut account = Account::new(
            default_felt,
            default_felt,
            default_felt,
            default_felt,
            dummy_cairo_0_contract_class().into(),
            fee_token_address,
            fee_token_address,
        )
        .unwrap();
        let account_address = ContractAddress::new(Felt::from(111)).unwrap();
        account.account_address = account_address;

        let expected_balance_storage_key = ContractStorageKey::new(
            fee_token_address,
            starknet_types::patricia_key::PatriciaKey::try_from(get_storage_var_address(
                "ERC20_balances",
                &[FieldElement::from(account_address)],
            ).unwrap())
            .unwrap(),
        );
        assert_eq!(expected_balance_storage_key, account.eth_balance_storage_key().unwrap());
    }

    #[test]
=======
>>>>>>> a147b4cd
    fn account_deployed_successfully() {
        let (account, mut state) = setup();
        assert!(account.deploy(&mut state).is_ok());
    }

    #[test]
    fn account_get_balance_should_return_correct_value() {
        let (mut account, mut state) = setup();
        let expected_balance = Balance::from(100_u8);
        account.initial_balance = expected_balance.clone();
        account.deploy(&mut state).unwrap();
        let generated_balance = account.get_balance(&mut state, FeeToken::ETH).unwrap();

        assert_eq!(expected_balance, generated_balance);

        let generated_balance = account.get_balance(&mut state, FeeToken::STRK).unwrap();

        assert_eq!(expected_balance, generated_balance);
    }

    #[test]
    fn account_changed_balance_successfully_without_deployment() {
        let (account, mut state) = setup();
        assert!(account.set_initial_balance(&mut state.state.state).is_ok());
    }

    #[test]
    fn account_get_address_correct() {
        let (mut account, _) = setup();
        let expected_address = ContractAddress::new(Felt::from(11111)).unwrap();
        account.account_address = expected_address;
        assert_eq!(expected_address, account.get_address());
    }

    fn setup() -> (Account, StarknetState) {
        let mut state = StarknetState::default();
        let fee_token_address = dummy_contract_address();

        // deploy the erc20 contract
        state
            .predeploy_contract(
                fee_token_address,
                Felt::from_prefixed_hex_str(CAIRO_1_ERC20_CONTRACT_CLASS_HASH).unwrap(),
            )
            .unwrap();

        (
            Account::new(
                Balance::from(10_u8),
                Felt::from(13431515),
                Felt::from(11),
                dummy_felt(),
                dummy_cairo_0_contract_class().into(),
                fee_token_address,
                fee_token_address,
            )
            .unwrap(),
            state,
        )
    }
}<|MERGE_RESOLUTION|>--- conflicted
+++ resolved
@@ -103,27 +103,6 @@
 
         Ok(ContractAddress::from(account_address))
     }
-<<<<<<< HEAD
-
-    fn eth_balance_storage_key(&self) -> DevnetResult<ContractStorageKey> {
-        let storage_var_address = starknet_types::patricia_key::PatriciaKey::try_from(
-            get_storage_var_address("ERC20_balances", &[FieldElement::from(self.account_address)])
-                .unwrap(),
-        )
-        .unwrap();
-        Ok(ContractStorageKey::new(self.eth_fee_token_address, storage_var_address))
-    }
-
-    fn strk_balance_storage_key(&self) -> DevnetResult<ContractStorageKey> {
-        let storage_var_address = starknet_types::patricia_key::PatriciaKey::try_from(
-            get_storage_var_address("ERC20_balances", &[FieldElement::from(self.account_address)])
-                .unwrap(),
-        )
-        .unwrap();
-        Ok(ContractStorageKey::new(self.strk_fee_token_address, storage_var_address))
-    }
-=======
->>>>>>> a147b4cd
 }
 
 impl Deployed for Account {
@@ -157,19 +136,15 @@
 
 impl Accounted for Account {
     fn set_initial_balance(&self, state: &mut DictState) -> DevnetResult<()> {
-<<<<<<< HEAD
-        let storage_var_address = starknet_types::patricia_key::PatriciaKey::try_from(
-            get_storage_var_address("ERC20_balances", &[FieldElement::from(self.account_address)])
-                .unwrap(),
-        )
-        .unwrap();
-=======
         let storage_var_address_low =
-            get_storage_var_address("ERC20_balances", &[Felt::from(self.account_address)])?;
+            starknet_types::patricia_key::PatriciaKey::try_from(
+                get_storage_var_address("ERC20_balances", &[FieldElement::from(self.account_address)])
+                    .unwrap(),
+            )
+            .unwrap();
         let storage_var_address_high = next_storage_key(&storage_var_address_low.try_into()?)?;
 
         let (high, low) = split_biguint(self.initial_balance.clone())?;
->>>>>>> a147b4cd
 
         for fee_token_address in [self.eth_fee_token_address, self.strk_fee_token_address] {
             state.set_storage_at(
@@ -262,40 +237,6 @@
     }
 
     #[test]
-<<<<<<< HEAD
-    fn correct_balance_storage_key() {
-        let default_felt = Felt::default();
-        let fee_token_address =
-            ContractAddress::new(Felt::from_prefixed_hex_str("0xFEEE").unwrap()).unwrap();
-        // here we can use the same address for eth fee and strk fee, because we are not extracting
-        // any data from the state of those addresses. Only checking if the storage key is correct
-        let mut account = Account::new(
-            default_felt,
-            default_felt,
-            default_felt,
-            default_felt,
-            dummy_cairo_0_contract_class().into(),
-            fee_token_address,
-            fee_token_address,
-        )
-        .unwrap();
-        let account_address = ContractAddress::new(Felt::from(111)).unwrap();
-        account.account_address = account_address;
-
-        let expected_balance_storage_key = ContractStorageKey::new(
-            fee_token_address,
-            starknet_types::patricia_key::PatriciaKey::try_from(get_storage_var_address(
-                "ERC20_balances",
-                &[FieldElement::from(account_address)],
-            ).unwrap())
-            .unwrap(),
-        );
-        assert_eq!(expected_balance_storage_key, account.eth_balance_storage_key().unwrap());
-    }
-
-    #[test]
-=======
->>>>>>> a147b4cd
     fn account_deployed_successfully() {
         let (account, mut state) = setup();
         assert!(account.deploy(&mut state).is_ok());
