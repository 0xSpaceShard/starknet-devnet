--- conflicted
+++ resolved
@@ -5,12 +5,8 @@
 pub mod error;
 pub mod messaging;
 mod predeployed_accounts;
-<<<<<<< HEAD
 pub mod raw_execution;
 pub mod stack_trace;
-=======
-mod raw_execution;
->>>>>>> 774c0c60
 pub mod starknet;
 mod state;
 mod system_contract;
