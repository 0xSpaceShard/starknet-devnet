--- conflicted
+++ resolved
@@ -1,13 +1,8 @@
-<<<<<<< HEAD
+use blockifier::state::state_api::State;
 use starknet_rs_core::utils::{get_selector_from_name, get_storage_var_address};
 use starknet_types::contract_address::ContractAddress;
 use starknet_types::contract_storage_key::ContractStorageKey;
 use starknet_types::error::Error::ProgramError;
-=======
-use blockifier::state::state_api::State;
-use starknet_rs_core::utils::get_selector_from_name;
-use starknet_types::contract_address::ContractAddress;
->>>>>>> 37dc6e69
 use starknet_types::felt::Felt;
 
 use crate::constants::{
@@ -17,11 +12,6 @@
 use crate::error::{DevnetResult, Error};
 use crate::state::StarknetState;
 use crate::system_contract::SystemContract;
-<<<<<<< HEAD
-use crate::traits::StateChanger;
-=======
-use crate::utils::get_storage_var_address;
->>>>>>> 37dc6e69
 
 pub(crate) fn create_erc20_at_address(contract_address: &str) -> DevnetResult<SystemContract> {
     let erc20_contract_class_json_str =
@@ -62,21 +52,14 @@
         // necessary to set - otherwise minting txs cannot be executed
         ("Ownable_owner", Felt::from_prefixed_hex_str(CHARGEABLE_ACCOUNT_ADDRESS)?),
     ] {
-<<<<<<< HEAD
-        // let storage_var_address = get_storage_var_address(storage_var_name, &[])?;
         let storage_var_address = starknet_types::patricia_key::PatriciaKey::new(Felt::new(
             get_storage_var_address(storage_var_name, &[]).map_err(|_| ProgramError)?.to_bytes_be(),
         )?)?;
-        let storage_key = ContractStorageKey::new(contract_address, storage_var_address);
-        state.change_storage(storage_key, storage_value)?;
-=======
-        let storage_var_address = get_storage_var_address(storage_var_name, &[])?.try_into()?;
         state.set_storage_at(
             contract_address.try_into()?,
             storage_var_address,
             storage_value.into(),
         )?;
->>>>>>> 37dc6e69
     }
 
     Ok(())
