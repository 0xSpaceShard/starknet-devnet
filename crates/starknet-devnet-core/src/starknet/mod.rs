--- conflicted
+++ resolved
@@ -220,17 +220,10 @@
         self.predeployed_accounts.get_accounts().to_vec()
     }
 
-<<<<<<< HEAD
     // Update block context
     // Initialize values for new pending block
     pub(crate) fn generate_pending_block(&mut self) -> DevnetResult<()> {
         Self::advance_block_context_block_number(&mut self.block_context);
-=======
-    /// Update block context
-    /// Initialize values for new pending block
-    fn generate_pending_block(&mut self) -> DevnetResult<()> {
-        Self::update_block_context(&mut self.block_context);
->>>>>>> 804b3617
         self.restart_pending_block()?;
 
         Ok(())
@@ -915,13 +908,8 @@
 
     pub fn get_transaction_traces_from_block(
         &self,
-<<<<<<< HEAD
-        block_id: BlockId,
+        block_id: &BlockId,
     ) -> DevnetResult<Vec<BlockTransactionTrace>> {
-=======
-        block_id: &BlockId,
-    ) -> DevnetResult<BlockTransactionTraces> {
->>>>>>> 804b3617
         let transactions = self.get_block_with_transactions(block_id)?.transactions;
 
         let mut traces = Vec::new();
@@ -1510,12 +1498,7 @@
         let config = StarknetConfig::default();
         let mut starknet = Starknet::new(&config).unwrap();
 
-<<<<<<< HEAD
-        Starknet::advance_block_context_block_number(&mut starknet.block_context);
-        starknet.generate_pending_block().unwrap();
-=======
         starknet.generate_new_block(StateDiff::default()).unwrap();
->>>>>>> 804b3617
         starknet
             .blocks
             .pending_block
