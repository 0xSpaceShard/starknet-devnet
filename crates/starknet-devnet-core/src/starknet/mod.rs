--- conflicted
+++ resolved
@@ -840,11 +840,7 @@
         // starting block is reached in while loop.
         if last_reached_block_hash == Felt::from(0) && reached_starting_block {
             self.blocks.last_block_hash = None;
-<<<<<<< HEAD
             self.state = self.init_state.clone_historic(); // TODO: This will be refactored during the genesis block PR
-=======
-            self.state = self.init_state.clone_historic(); // This will be refactored during the genesis block PR
->>>>>>> 8131d0a4
         } else if reached_starting_block {
             let current_block =
                 self.blocks.hash_to_block.get(&last_reached_block_hash).ok_or(Error::NoBlock)?;
