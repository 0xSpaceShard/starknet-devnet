use std::num::NonZeroU128;
use std::sync::Arc;

use blockifier::blockifier::block::{BlockInfo, GasPrices};
use blockifier::context::{BlockContext, ChainInfo, TransactionContext};
use blockifier::execution::entry_point::CallEntryPoint;
use blockifier::state::cached_state::CachedState;
use blockifier::state::state_api::StateReader;
use blockifier::transaction::account_transaction::AccountTransaction;
<<<<<<< HEAD
use blockifier::transaction::errors::{
    TransactionExecutionError, TransactionFeeError, TransactionPreValidationError,
};
=======
>>>>>>> 79e288c2
use blockifier::transaction::objects::TransactionExecutionInfo;
use blockifier::transaction::transactions::ExecutableTransaction;
use ethers::types::H256;
use parking_lot::RwLock;
use starknet_api::block::{BlockNumber, BlockStatus, BlockTimestamp, GasPrice, GasPricePerToken};
use starknet_api::core::SequencerContractAddress;
use starknet_api::felt;
use starknet_api::transaction::Fee;
use starknet_config::BlockGenerationOn;
use starknet_rs_core::types::{
    BlockId, BlockTag, Call, ExecutionResult, Felt, Hash256, MsgFromL1, TransactionFinalityStatus,
};
use starknet_rs_core::utils::get_selector_from_name;
use starknet_rs_signers::Signer;
use starknet_types::chain_id::ChainId;
use starknet_types::contract_address::ContractAddress;
use starknet_types::contract_class::ContractClass;
use starknet_types::emitted_event::EmittedEvent;
use starknet_types::felt::{
    felt_from_prefixed_hex, split_biguint, BlockHash, ClassHash, TransactionHash,
};
use starknet_types::num_bigint::BigUint;
use starknet_types::patricia_key::PatriciaKey;
use starknet_types::rpc::block::{
    Block, BlockHeader, BlockResult, PendingBlock, PendingBlockHeader,
};
use starknet_types::rpc::estimate_message_fee::FeeEstimateWrapper;
use starknet_types::rpc::gas_modification::{GasModification, GasModificationRequest};
use starknet_types::rpc::state::{
    PendingStateUpdate, StateUpdate, StateUpdateResult, ThinStateDiff,
};
use starknet_types::rpc::transaction_receipt::{
    DeployTransactionReceipt, L1HandlerTransactionReceipt, TransactionReceipt,
};
use starknet_types::rpc::transactions::broadcasted_invoke_transaction_v1::BroadcastedInvokeTransactionV1;
use starknet_types::rpc::transactions::l1_handler_transaction::L1HandlerTransaction;
use starknet_types::rpc::transactions::{
    BlockTransactionTrace, BroadcastedDeclareTransaction, BroadcastedDeployAccountTransaction,
    BroadcastedInvokeTransaction, BroadcastedTransaction, BroadcastedTransactionCommon,
    L1HandlerTransactionStatus, SimulatedTransaction, SimulationFlag, TransactionStatus,
    TransactionTrace, TransactionType, TransactionWithHash, TransactionWithReceipt, Transactions,
};
use starknet_types::traits::HashProducer;
use tracing::{error, info};

use self::cheats::Cheats;
use self::defaulter::StarknetDefaulter;
use self::predeployed::initialize_erc20_at_address;
use self::starknet_config::{StarknetConfig, StateArchiveCapacity};
use self::transaction_trace::create_trace;
use crate::account::Account;
use crate::blocks::{StarknetBlock, StarknetBlocks};
use crate::constants::{
    CHARGEABLE_ACCOUNT_ADDRESS, CHARGEABLE_ACCOUNT_PRIVATE_KEY, DEVNET_DEFAULT_CHAIN_ID,
    DEVNET_DEFAULT_DATA_GAS_PRICE, DEVNET_DEFAULT_GAS_PRICE, DEVNET_DEFAULT_STARTING_BLOCK_NUMBER,
    ETH_ERC20_CONTRACT_ADDRESS, ETH_ERC20_NAME, ETH_ERC20_SYMBOL, STRK_ERC20_CONTRACT_ADDRESS,
    STRK_ERC20_NAME, STRK_ERC20_SYMBOL, USE_KZG_DA,
};
use crate::contract_class_choice::AccountContractClassChoice;
use crate::error::{DevnetResult, Error, TransactionValidationError};
use crate::messaging::MessagingBroker;
use crate::predeployed_accounts::PredeployedAccounts;
use crate::raw_execution::RawExecutionV1;
use crate::stack_trace::gen_tx_execution_error_trace;
use crate::state::state_diff::StateDiff;
use crate::state::{CommittedClassStorage, CustomState, CustomStateReader, StarknetState};
use crate::traits::{AccountGenerator, Deployed, HashIdentified, HashIdentifiedMut};
use crate::transactions::{StarknetTransaction, StarknetTransactions};
use crate::utils::{custom_bouncer_config, get_versioned_constants};

mod add_declare_transaction;
mod add_deploy_account_transaction;
mod add_invoke_transaction;
mod add_l1_handler_transaction;
mod cheats;
pub(crate) mod defaulter;
mod estimations;
mod events;
mod get_class_impls;
mod predeployed;
pub mod starknet_config;
mod state_update;
pub(crate) mod transaction_trace;

pub struct Starknet {
    pub latest_state: StarknetState,
    pub pending_state: StarknetState,
    /// Contains the diff since the last block
    pending_state_diff: StateDiff,
    predeployed_accounts: PredeployedAccounts,
    pub(in crate::starknet) block_context: BlockContext,
    // To avoid repeating some logic related to blocks,
    // having `blocks` public allows to re-use functions like `get_blocks()`.
    pub(crate) blocks: StarknetBlocks,
    pub transactions: StarknetTransactions,
    pub config: StarknetConfig,
    pub pending_block_timestamp_shift: i64,
    pub next_block_timestamp: Option<u64>,
    pub next_block_gas: GasModification,
    pub(crate) messaging: MessagingBroker,
    rpc_contract_classes: Arc<RwLock<CommittedClassStorage>>,
    cheats: Cheats,
}

impl Default for Starknet {
    fn default() -> Self {
        Self {
            block_context: Self::init_block_context(
                DEVNET_DEFAULT_GAS_PRICE,
                DEVNET_DEFAULT_GAS_PRICE,
                DEVNET_DEFAULT_DATA_GAS_PRICE,
                DEVNET_DEFAULT_DATA_GAS_PRICE,
                ETH_ERC20_CONTRACT_ADDRESS,
                STRK_ERC20_CONTRACT_ADDRESS,
                DEVNET_DEFAULT_CHAIN_ID,
                DEVNET_DEFAULT_STARTING_BLOCK_NUMBER,
            ),
            latest_state: Default::default(),
            pending_state: Default::default(),
            pending_state_diff: Default::default(),
            predeployed_accounts: Default::default(),
            blocks: Default::default(),
            transactions: Default::default(),
            config: Default::default(),
            pending_block_timestamp_shift: 0,
            next_block_timestamp: None,
            next_block_gas: GasModification {
                gas_price_wei: DEVNET_DEFAULT_GAS_PRICE,
                data_gas_price_wei: DEVNET_DEFAULT_DATA_GAS_PRICE,
                gas_price_fri: DEVNET_DEFAULT_GAS_PRICE,
                data_gas_price_fri: DEVNET_DEFAULT_DATA_GAS_PRICE,
            },
            messaging: Default::default(),
            rpc_contract_classes: Default::default(),
            cheats: Default::default(),
        }
    }
}

impl Starknet {
    pub fn new(config: &StarknetConfig) -> DevnetResult<Self> {
        let defaulter = StarknetDefaulter::new(config.fork_config.clone());
        let rpc_contract_classes = Arc::new(RwLock::new(CommittedClassStorage::default()));
        let mut state = StarknetState::new(defaulter, rpc_contract_classes.clone());

        // predeclare account classes
        for account_class_choice in
            [AccountContractClassChoice::Cairo0, AccountContractClassChoice::Cairo1]
        {
            let class_wrapper = account_class_choice.get_class_wrapper()?;
            state.predeclare_contract_class(
                class_wrapper.class_hash,
                class_wrapper.contract_class,
            )?;
        }

        // deploy udc, eth erc20 and strk erc20 contracts
        let eth_erc20_fee_contract = predeployed::create_erc20_at_address_extended(
            ETH_ERC20_CONTRACT_ADDRESS,
            config.eth_erc20_class_hash,
            &config.eth_erc20_contract_class,
        )?;
        let strk_erc20_fee_contract = predeployed::create_erc20_at_address_extended(
            STRK_ERC20_CONTRACT_ADDRESS,
            config.strk_erc20_class_hash,
            &config.strk_erc20_contract_class,
        )?;

        let udc_contract = predeployed::create_udc()?;
        udc_contract.deploy(&mut state)?;

        eth_erc20_fee_contract.deploy(&mut state)?;
        initialize_erc20_at_address(
            &mut state,
            ETH_ERC20_CONTRACT_ADDRESS,
            ETH_ERC20_NAME,
            ETH_ERC20_SYMBOL,
        )?;

        strk_erc20_fee_contract.deploy(&mut state)?;
        initialize_erc20_at_address(
            &mut state,
            STRK_ERC20_CONTRACT_ADDRESS,
            STRK_ERC20_NAME,
            STRK_ERC20_SYMBOL,
        )?;

        let mut predeployed_accounts = PredeployedAccounts::new(
            config.seed,
            config.predeployed_accounts_initial_balance.clone(),
            eth_erc20_fee_contract.get_address(),
            strk_erc20_fee_contract.get_address(),
        );

        let accounts = predeployed_accounts.generate_accounts(
            config.total_accounts,
            config.account_contract_class_hash,
            &config.account_contract_class,
        )?;
        for account in accounts {
            account.deploy(&mut state)?;
        }

        let chargeable_account = Account::new_chargeable(
            eth_erc20_fee_contract.get_address(),
            strk_erc20_fee_contract.get_address(),
        )?;
        chargeable_account.deploy(&mut state)?;

        // when forking, the number of the first new block to be mined is equal to the last origin
        // block (the one specified by the user) plus one.
        let starting_block_number =
            config.fork_config.block_number.map_or(DEVNET_DEFAULT_STARTING_BLOCK_NUMBER, |n| n + 1);

        let pending_state_diff = state.commit_diff(starting_block_number)?;

        let mut this = Self {
            latest_state: Default::default(), // temporary - overwritten on genesis block creation
            pending_state: state,
            pending_state_diff,
            predeployed_accounts,
            block_context: Self::init_block_context(
                config.gas_price_wei,
                config.gas_price_fri,
                config.data_gas_price_wei,
                config.data_gas_price_fri,
                ETH_ERC20_CONTRACT_ADDRESS,
                STRK_ERC20_CONTRACT_ADDRESS,
                config.chain_id,
                starting_block_number,
            ),
            blocks: StarknetBlocks::new(starting_block_number),
            transactions: StarknetTransactions::default(),
            config: config.clone(),
            pending_block_timestamp_shift: 0,
            next_block_timestamp: None,
            next_block_gas: GasModification {
                gas_price_wei: config.gas_price_wei,
                data_gas_price_wei: config.data_gas_price_wei,
                gas_price_fri: config.gas_price_fri,
                data_gas_price_fri: config.data_gas_price_fri,
            },
            messaging: Default::default(),
            rpc_contract_classes,
            cheats: Default::default(),
        };

        this.restart_pending_block()?;

        // Create an empty genesis block, set start_time before if it's set
        if let Some(start_time) = config.start_time {
            this.set_next_block_timestamp(start_time);
        };
        this.create_block()?;

        Ok(this)
    }

    pub fn get_state(&mut self) -> &mut StarknetState {
        &mut self.pending_state
    }

    pub fn restart(&mut self, restart_l1_to_l2_messaging: bool) -> DevnetResult<()> {
        let new_messsaging_ethereum =
            if restart_l1_to_l2_messaging { None } else { self.messaging.ethereum.clone() };

        *self = Starknet::new(&self.config)?;
        self.messaging.ethereum = new_messsaging_ethereum;

        info!("Starknet Devnet restarted");
        Ok(())
    }

    pub fn get_predeployed_accounts(&self) -> Vec<Account> {
        self.predeployed_accounts.get_accounts().to_vec()
    }

    // Update block context
    // Initialize values for new pending block
    pub(crate) fn generate_pending_block(&mut self) -> DevnetResult<()> {
        Self::advance_block_context_block_number(&mut self.block_context);

        Self::set_block_context_gas(&mut self.block_context, &self.next_block_gas);

        // Pending block header gas data needs to be set
        self.blocks.pending_block.header.l1_gas_price.price_in_wei =
            GasPrice(u128::from(self.next_block_gas.gas_price_wei));
        self.blocks.pending_block.header.l1_data_gas_price.price_in_wei =
            GasPrice(u128::from(self.next_block_gas.data_gas_price_wei));
        self.blocks.pending_block.header.l1_gas_price.price_in_fri =
            GasPrice(u128::from(self.next_block_gas.gas_price_fri));
        self.blocks.pending_block.header.l1_data_gas_price.price_in_fri =
            GasPrice(u128::from(self.next_block_gas.data_gas_price_fri));

        self.restart_pending_block()?;

        Ok(())
    }

    fn next_block_timestamp(&mut self) -> BlockTimestamp {
        match self.next_block_timestamp {
            Some(timestamp) => {
                self.next_block_timestamp = None;
                BlockTimestamp(timestamp)
            }
            None => BlockTimestamp(
                (Starknet::get_unix_timestamp_as_seconds() as i64
                    + self.pending_block_timestamp_shift) as u64,
            ),
        }
    }

    /// Transfer data from pending block into new block and save it to blocks collection.
    /// Generates new pending block. Same for pending state. Returns the new block hash.
    pub(crate) fn generate_new_block_and_state(&mut self) -> DevnetResult<Felt> {
        let mut new_block = self.pending_block().clone();
        let new_block_number = self.blocks.next_block_number();

        // set new block header
        new_block.set_block_hash(if self.config.lite_mode {
            BlockHash::from_hex(&format!("{:#x}", new_block_number.0))?
        } else {
            new_block.generate_hash()?
        });
        new_block.status = BlockStatus::AcceptedOnL2;
        new_block.header.block_number = new_block_number;

        // set block timestamp and context block timestamp for contract execution
        let block_timestamp = self.next_block_timestamp();
        new_block.set_timestamp(block_timestamp);
        Self::update_block_context_block_timestamp(&mut self.block_context, block_timestamp);

        let new_block_hash = new_block.header.block_hash.0;

        // update txs block hash block number for each transaction in the pending block
        new_block.get_transactions().iter().for_each(|tx_hash| {
            if let Some(tx) = self.transactions.get_by_hash_mut(tx_hash) {
                tx.block_hash = Some(new_block_hash);
                tx.block_number = Some(new_block_number);
                tx.finality_status = TransactionFinalityStatus::AcceptedOnL2;
            } else {
                error!("Transaction is not present in the transactions collection");
            }
        });

        // insert pending block in the blocks collection and connect it to the state diff
        self.blocks.insert(new_block, self.pending_state_diff.clone());
        self.pending_state_diff = StateDiff::default();

        // save into blocks state archive
        if self.config.state_archive == StateArchiveCapacity::Full {
            let clone = self.pending_state.clone_historic();
            self.blocks.save_state_at(new_block_hash, clone);
        }

        self.generate_pending_block()?;

        // for every new block we need to clone pending state into state
        self.latest_state = self.pending_state.clone_historic();

        Ok(new_block_hash)
    }

    /// Commits the changes since the last commit. Use it to commit the changes generated by the
    /// last tx. Updates the `pending_state_diff` to accumulate the changes since the last block.
    /// Check `StarknetState::commit_diff` for more info.
    pub fn commit_diff(&mut self) -> DevnetResult<StateDiff> {
        let next_block_number = self.blocks.next_block_number();
        let state_diff = self.pending_state.commit_diff(next_block_number.0)?;
        self.pending_state_diff.extend(&state_diff);

        Ok(state_diff)
    }

<<<<<<< HEAD
    /// Handles transaction result either Ok or Error and updates the state accordingly.
    ///
    /// # Arguments
    ///
    /// * `transaction` - Transaction to be added in the collection of transactions.
    /// * `contract_class` - Contract class to be added in the state cache. Only in declare
    ///   transactions.
    /// * `transaction_result` - Result with transaction_execution_info
    pub(crate) fn handle_transaction_result(
        &mut self,
        transaction: TransactionWithHash,
        transaction_result: Result<TransactionExecutionInfo, TransactionExecutionError>,
    ) -> DevnetResult<()> {
        let transaction_hash = *transaction.get_transaction_hash();

        match transaction_result {
            Ok(tx_info) => {
                self.handle_accepted_transaction(&transaction_hash, &transaction, tx_info)
            }
            Err(tx_err) => {
                /// utility to avoid duplication
                fn match_tx_fee_error(err: TransactionFeeError) -> DevnetResult<()> {
                    match err {
                        TransactionFeeError::FeeTransferError { .. }
                        | TransactionFeeError::MaxFeeTooLow { .. } => {
                            Err(TransactionValidationError::InsufficientResourcesForValidate.into())
                        }
                        TransactionFeeError::MaxFeeExceedsBalance { .. }
                        | TransactionFeeError::L1GasBoundsExceedBalance { .. } => {
                            Err(TransactionValidationError::InsufficientAccountBalance.into())
                        }
                        _ => Err(err.into()),
                    }
                }

                // based on this https://community.starknet.io/t/efficient-utilization-of-sequencer-capacity-in-starknet-v0-12-1/95607#the-validation-phase-in-the-gateway-5
                // we should not save transactions that failed with one of the following errors
                match tx_err {
                    TransactionExecutionError::TransactionPreValidationError(
                        TransactionPreValidationError::InvalidNonce { .. },
                    ) => Err(TransactionValidationError::InvalidTransactionNonce.into()),
                    TransactionExecutionError::FeeCheckError { .. } => {
                        Err(TransactionValidationError::InsufficientResourcesForValidate.into())
                    }
                    TransactionExecutionError::TransactionPreValidationError(
                        TransactionPreValidationError::TransactionFeeError(err),
                    ) => match_tx_fee_error(err),
                    TransactionExecutionError::TransactionFeeError(err) => match_tx_fee_error(err),
                    TransactionExecutionError::ValidateTransactionError { .. } => {
                        Err(TransactionValidationError::ValidationFailure {
                            reason: tx_err.to_string(),
                        }
                        .into())
                    }
                    _ => Err(tx_err.into()),
                }
            }
        }
    }

=======
>>>>>>> 79e288c2
    /// Handles succeeded and reverted transactions. The tx is stored and potentially dumped. A new
    /// block is generated in block-generation-on-transaction mode.
    pub(crate) fn handle_accepted_transaction(
        &mut self,
        transaction: TransactionWithHash,
        tx_info: TransactionExecutionInfo,
    ) -> DevnetResult<()> {
        let state_diff = self.commit_diff()?;
        let transaction_hash = transaction.get_transaction_hash();

        let trace = create_trace(
            &mut self.pending_state.state,
            transaction.get_type(),
            &tx_info,
            state_diff.clone().into(),
        )?;
        let transaction_to_add = StarknetTransaction::create_accepted(&transaction, tx_info, trace);

        // add accepted transaction to pending block
        self.blocks.pending_block.add_transaction(*transaction_hash);

        self.transactions.insert(transaction_hash, transaction_to_add);

        // create new block from pending one, only in block-generation-on-transaction mode
        if self.config.block_generation_on == BlockGenerationOn::Transaction {
            self.generate_new_block_and_state()?;
        }

        Ok(())
    }

    #[allow(clippy::too_many_arguments)]
    fn init_block_context(
        gas_price_wei: NonZeroU128,
        gas_price_fri: NonZeroU128,
        data_gas_price_wei: NonZeroU128,
        data_gas_price_fri: NonZeroU128,
        eth_fee_token_address: Felt,
        strk_fee_token_address: Felt,
        chain_id: ChainId,
        block_number: u64,
    ) -> BlockContext {
        use starknet_api::core::{ContractAddress, PatriciaKey};
        use starknet_api::{contract_address, patricia_key};

        // Create a BlockContext based on BlockContext::create_for_testing()

        let block_info = BlockInfo {
            block_number: BlockNumber(block_number),
            block_timestamp: BlockTimestamp(0),
            sequencer_address: contract_address!("0x1000"),
            gas_prices: GasPrices {
                eth_l1_gas_price: gas_price_wei,
                strk_l1_gas_price: gas_price_fri,
                eth_l1_data_gas_price: data_gas_price_wei,
                strk_l1_data_gas_price: data_gas_price_fri,
            },
            use_kzg_da: USE_KZG_DA,
        };

        let chain_info = ChainInfo {
            chain_id: chain_id.into(),
            fee_token_addresses: blockifier::context::FeeTokenAddresses {
                eth_fee_token_address: contract_address!(
                    eth_fee_token_address.to_hex_string().as_str()
                ),
                strk_fee_token_address: contract_address!(
                    strk_fee_token_address.to_hex_string().as_str()
                ),
            },
        };

        BlockContext::new(
            block_info,
            chain_info,
            get_versioned_constants(),
            custom_bouncer_config(),
        )
    }

    /// Update block context block_number with the next one
    /// # Arguments
    /// * `block_context` - BlockContext to be updated
    fn advance_block_context_block_number(block_context: &mut BlockContext) {
        let mut block_info = block_context.block_info().clone();
        block_info.block_number = block_info.block_number.next().unwrap_or_default();
        // TODO: update block_context via preferred method in the documentation
        *block_context = BlockContext::new(
            block_info,
            block_context.chain_info().clone(),
            get_versioned_constants(),
            custom_bouncer_config(),
        );
    }

    fn set_block_context_gas(block_context: &mut BlockContext, gas_modification: &GasModification) {
        let mut block_info = block_context.block_info().clone();

        // Block info gas needs to be set here
        block_info.gas_prices.eth_l1_gas_price = gas_modification.gas_price_wei;
        block_info.gas_prices.eth_l1_data_gas_price = gas_modification.data_gas_price_wei;
        block_info.gas_prices.strk_l1_gas_price = gas_modification.gas_price_fri;
        block_info.gas_prices.strk_l1_data_gas_price = gas_modification.data_gas_price_fri;

        // TODO: update block_context via preferred method in the documentation
        *block_context = BlockContext::new(
            block_info,
            block_context.chain_info().clone(),
            get_versioned_constants(),
            custom_bouncer_config(),
        );
    }

    fn update_block_context_block_timestamp(
        block_context: &mut BlockContext,
        block_timestamp: BlockTimestamp,
    ) {
        let mut block_info = block_context.block_info().clone();
        block_info.block_timestamp = block_timestamp;

        // TODO: update block_context via preferred method in the documentation
        *block_context = BlockContext::new(
            block_info,
            block_context.chain_info().clone(),
            get_versioned_constants(),
            custom_bouncer_config(),
        );
    }

    fn pending_block(&self) -> &StarknetBlock {
        &self.blocks.pending_block
    }

    /// Restarts pending block with information from block_context
    pub(crate) fn restart_pending_block(&mut self) -> DevnetResult<()> {
        let mut block = StarknetBlock::create_pending_block();

        block.header.block_number = self.block_context.block_info().block_number;
        block.header.l1_gas_price = GasPricePerToken {
            price_in_fri: GasPrice(
                self.block_context.block_info().gas_prices.strk_l1_gas_price.get(),
            ),
            price_in_wei: GasPrice(
                self.block_context.block_info().gas_prices.eth_l1_gas_price.get(),
            ),
        };
        block.header.l1_data_gas_price = GasPricePerToken {
            price_in_fri: GasPrice(
                self.block_context.block_info().gas_prices.strk_l1_data_gas_price.get(),
            ),
            price_in_wei: GasPrice(
                self.block_context.block_info().gas_prices.eth_l1_data_gas_price.get(),
            ),
        };
        block.header.sequencer =
            SequencerContractAddress(self.block_context.block_info().sequencer_address);

        block.set_timestamp(self.block_context.block_info().block_timestamp);

        self.blocks.pending_block = block;

        Ok(())
    }

    fn get_mut_state_at(&mut self, block_id: &BlockId) -> DevnetResult<&mut StarknetState> {
        match block_id {
            BlockId::Tag(BlockTag::Latest) => Ok(&mut self.latest_state),
            BlockId::Tag(BlockTag::Pending) => Ok(&mut self.pending_state),
            _ => {
                let block = self.get_block(block_id)?;
                let block_hash = block.block_hash();

                let is_block_id_latest =
                    self.blocks.last_block_hash.map_or(false, |hash| hash == block_hash);
                if is_block_id_latest {
                    return Ok(&mut self.latest_state);
                }

                if self.config.state_archive == StateArchiveCapacity::None {
                    return Err(Error::NoStateAtBlock { block_id: *block_id });
                }

                let state = self
                    .blocks
                    .hash_to_state
                    .get_mut(&block_hash)
                    .ok_or(Error::NoStateAtBlock { block_id: *block_id })?;
                Ok(state)
            }
        }
    }

    pub fn get_class_hash_at(
        &mut self,
        block_id: &BlockId,
        contract_address: ContractAddress,
    ) -> DevnetResult<ClassHash> {
        get_class_impls::get_class_hash_at_impl(self, block_id, contract_address)
    }

    pub fn get_class(
        &self,
        block_id: &BlockId,
        class_hash: ClassHash,
    ) -> DevnetResult<ContractClass> {
        get_class_impls::get_class_impl(self, block_id, class_hash)
    }

    pub fn get_class_at(
        &mut self,
        block_id: &BlockId,
        contract_address: ContractAddress,
    ) -> DevnetResult<ContractClass> {
        get_class_impls::get_class_at_impl(self, block_id, contract_address)
    }

    pub fn call(
        &mut self,
        block_id: &BlockId,
        contract_address: Felt,
        entrypoint_selector: Felt,
        calldata: Vec<Felt>,
    ) -> DevnetResult<Vec<Felt>> {
        let block_context = self.block_context.clone();
        let state = self.get_mut_state_at(block_id)?;

        state.assert_contract_deployed(ContractAddress::new(contract_address)?)?;
        let storage_address = contract_address.try_into()?;
        let class_hash = state.get_class_hash_at(storage_address)?;

        let call = CallEntryPoint {
            calldata: starknet_api::transaction::Calldata(std::sync::Arc::new(calldata.clone())),
            storage_address: contract_address.try_into()?,
            entry_point_selector: starknet_api::core::EntryPointSelector(entrypoint_selector),
            initial_gas: block_context.versioned_constants().tx_initial_gas(),
            class_hash: Some(class_hash),
            ..Default::default()
        };

        let mut execution_context =
            blockifier::execution::entry_point::EntryPointExecutionContext::new(
                Arc::new(TransactionContext {
                    block_context: block_context.clone(),
                    tx_info: blockifier::transaction::objects::TransactionInfo::Deprecated(
                        blockifier::transaction::objects::DeprecatedTransactionInfo::default(),
                    ),
                }),
                blockifier::execution::common_hints::ExecutionMode::Execute,
                true,
            )?;

        let mut transactional_state = CachedState::create_transactional(&mut state.state);
        let res = call
            .execute(&mut transactional_state, &mut Default::default(), &mut execution_context)
            .map_err(|error| {
                Error::ContractExecutionError(gen_tx_execution_error_trace(
                    &TransactionExecutionError::ExecutionError {
                        error,
                        class_hash,
                        storage_address,
                        selector: starknet_api::core::EntryPointSelector(entrypoint_selector),
                    },
                ))
            })?;

        Ok(res.execution.retdata.0)
    }

    pub fn estimate_fee(
        &mut self,
        block_id: &BlockId,
        transactions: &[BroadcastedTransaction],
        simulation_flags: &[SimulationFlag],
    ) -> DevnetResult<Vec<FeeEstimateWrapper>> {
        let mut skip_validate = false;
        for flag in simulation_flags.iter() {
            if *flag == SimulationFlag::SkipValidate {
                skip_validate = true;
            }
        }
        estimations::estimate_fee(self, block_id, transactions, None, Some(!skip_validate), true)
    }

    pub fn estimate_message_fee(
        &mut self,
        block_id: &BlockId,
        message: MsgFromL1,
    ) -> DevnetResult<FeeEstimateWrapper> {
        estimations::estimate_message_fee(self, block_id, message)
    }

    pub fn add_declare_transaction(
        &mut self,
        declare_transaction: BroadcastedDeclareTransaction,
    ) -> DevnetResult<(TransactionHash, ClassHash)> {
        add_declare_transaction::add_declare_transaction(self, declare_transaction)
    }

    /// returning the chain id as object
    pub fn chain_id(&self) -> ChainId {
        self.config.chain_id
    }

    pub fn add_deploy_account_transaction(
        &mut self,
        deploy_account_transaction: BroadcastedDeployAccountTransaction,
    ) -> DevnetResult<(TransactionHash, ContractAddress)> {
        add_deploy_account_transaction::add_deploy_account_transaction(
            self,
            deploy_account_transaction,
        )
    }

    pub fn add_invoke_transaction(
        &mut self,
        invoke_transaction: BroadcastedInvokeTransaction,
    ) -> DevnetResult<TransactionHash> {
        add_invoke_transaction::add_invoke_transaction(self, invoke_transaction)
    }

    pub fn add_l1_handler_transaction(
        &mut self,
        l1_handler_transaction: L1HandlerTransaction,
    ) -> DevnetResult<TransactionHash> {
        add_l1_handler_transaction::add_l1_handler_transaction(self, l1_handler_transaction)
    }

    /// Creates an invoke tx for minting, using the chargeable account.
    /// Uses transfer function of the ERC20 contract
    pub async fn mint(
        &mut self,
        address: ContractAddress,
        amount: BigUint,
        erc20_address: ContractAddress,
    ) -> DevnetResult<Felt> {
        let sufficiently_big_max_fee = self.config.gas_price_wei.get() * 1_000_000;
        let chargeable_address = felt_from_prefixed_hex(CHARGEABLE_ACCOUNT_ADDRESS)?;
        let state = self.get_state();
        let nonce = state
            .get_nonce_at(starknet_api::core::ContractAddress::try_from(chargeable_address)?)?;

        let (high, low) = split_biguint(amount);
        let calldata = vec![Felt::from(address), low, high];

        let raw_execution = RawExecutionV1 {
            calls: vec![Call {
                to: erc20_address.into(),
                selector: get_selector_from_name("transfer")
                    .map_err(|err| Error::UnexpectedInternalError { msg: err.to_string() })?,
                calldata: calldata.clone(),
            }],
            nonce: nonce.0,
            max_fee: Felt::from(sufficiently_big_max_fee),
        };

        let msg_hash =
            raw_execution.transaction_hash(self.config.chain_id.to_felt(), chargeable_address);

        // generate signature by signing the msg hash
        let signer = starknet_rs_signers::LocalWallet::from(
            starknet_rs_signers::SigningKey::from_secret_scalar(felt_from_prefixed_hex(
                CHARGEABLE_ACCOUNT_PRIVATE_KEY,
            )?),
        );
        let signature = signer.sign_hash(&msg_hash).await?;

        let invoke_tx = BroadcastedInvokeTransactionV1 {
            sender_address: ContractAddress::new(chargeable_address)?,
            calldata: raw_execution.raw_calldata(),
            common: BroadcastedTransactionCommon {
                max_fee: Fee(sufficiently_big_max_fee),
                version: Felt::ONE,
                signature: vec![signature.r, signature.s],
                nonce: nonce.0,
            },
        };

        // apply the invoke tx
        add_invoke_transaction::add_invoke_transaction(
            self,
            BroadcastedInvokeTransaction::V1(invoke_tx),
        )
    }

    pub fn block_state_update(&self, block_id: &BlockId) -> DevnetResult<StateUpdateResult> {
        let state_update = state_update::state_update_by_block_id(self, block_id)?;
        let state_diff = state_update.state_diff.into();

        // StateUpdate needs to be mapped to PendingStateUpdate when block_id is pending
        if block_id == &BlockId::Tag(BlockTag::Pending) {
            Ok(StateUpdateResult::PendingStateUpdate(PendingStateUpdate {
                old_root: state_update.old_root,
                state_diff,
            }))
        } else {
            Ok(StateUpdateResult::StateUpdate(StateUpdate {
                block_hash: state_update.block_hash,
                new_root: state_update.new_root,
                old_root: state_update.old_root,
                state_diff,
            }))
        }
    }

    pub fn set_next_block_gas(
        &mut self,
        gas_prices: GasModificationRequest,
    ) -> DevnetResult<GasModification> {
        self.next_block_gas.update(gas_prices.clone());

        // If generate_block is true, generate new block, for now custom dump_event is None but in
        // future it will change to GasSetEvent with self.next_block_gas data
        if let Some(true) = gas_prices.generate_block {
            self.create_block()?
        }

        Ok(self.next_block_gas.clone())
    }

    pub fn abort_blocks(&mut self, mut starting_block_id: BlockId) -> DevnetResult<Vec<Felt>> {
        if self.config.state_archive != StateArchiveCapacity::Full {
            let msg = "The abort blocks feature requires state-archive-capacity set to full.";
            return Err(Error::UnsupportedAction { msg: msg.into() });
        }

        if starting_block_id == BlockId::Tag(BlockTag::Pending) {
            self.create_block()?;
            starting_block_id = BlockId::Tag(BlockTag::Latest);
        }

        let starting_block_hash = match self.blocks.get_by_block_id(&starting_block_id) {
            Some(block) => block.block_hash(),
            None => return Err(Error::NoBlock),
        };

        if self.blocks.aborted_blocks.contains(&starting_block_hash) {
            return Err(Error::UnsupportedAction { msg: "Block is already aborted".into() });
        }

        let genesis_block = self
            .blocks
            .get_by_block_id(&BlockId::Number(self.blocks.starting_block_number))
            .ok_or(Error::UnsupportedAction { msg: "Cannot abort - no genesis block".into() })?;

        if starting_block_hash == genesis_block.block_hash() {
            return Err(Error::UnsupportedAction { msg: "Genesis block can't be aborted".into() });
        }

        let mut next_block_to_abort_hash = self
            .blocks
            .last_block_hash
            .ok_or(Error::UnsupportedAction { msg: "No blocks to abort".into() })?;
        let mut reached_starting_block = false;
        let mut aborted: Vec<Felt> = Vec::new();

        let mut rpc_contract_classes = self.rpc_contract_classes.write();

        // Abort blocks from latest to starting (iterating backwards) and revert transactions.
        while !reached_starting_block {
            reached_starting_block = next_block_to_abort_hash == starting_block_hash;
            let block_to_abort = self.blocks.hash_to_block.get_mut(&next_block_to_abort_hash);

            if let Some(block) = block_to_abort {
                block.status = BlockStatus::Rejected;
                self.blocks.num_to_hash.shift_remove(&block.block_number());

                // Revert transactions
                for tx_hash in block.get_transactions() {
                    let tx =
                        self.transactions.get_by_hash_mut(tx_hash).ok_or(Error::NoTransaction)?;
                    tx.execution_result =
                        ExecutionResult::Reverted { reason: "Block aborted manually".to_string() };
                }

                rpc_contract_classes.remove_classes_at(block.block_number().0);
                aborted.push(block.block_hash());

                // Update next block hash to abort
                next_block_to_abort_hash = block.parent_hash();
            }
        }
        let last_reached_block_hash = next_block_to_abort_hash;

        // Update last_block_hash based on last reached block and revert state only if
        // starting block is reached in while loop.
        if reached_starting_block {
            let current_block =
                self.blocks.hash_to_block.get(&last_reached_block_hash).ok_or(Error::NoBlock)?;
            self.blocks.last_block_hash = Some(current_block.block_hash());

            let reverted_state = self.blocks.hash_to_state.get(&current_block.block_hash()).ok_or(
                Error::NoStateAtBlock { block_id: BlockId::Number(current_block.block_number().0) },
            )?;

            // in the abort block scenario, we need to revert state and pending_state to be able to
            // use the calls properly
            self.latest_state = reverted_state.clone_historic();
            self.pending_state = reverted_state.clone_historic();
        }

        self.pending_state_diff = StateDiff::default();
        rpc_contract_classes.empty_staging();
        self.blocks.aborted_blocks = aborted.clone();

        Ok(aborted)
    }

    pub fn get_block_txs_count(&self, block_id: &BlockId) -> DevnetResult<u64> {
        let block = self.get_block(block_id)?;
        Ok(block.get_transactions().len() as u64)
    }

    pub fn contract_nonce_at_block(
        &mut self,
        block_id: &BlockId,
        contract_address: ContractAddress,
    ) -> DevnetResult<Felt> {
        let state = self.get_mut_state_at(block_id)?;
        state.assert_contract_deployed(contract_address)?;
        let nonce = state.get_nonce_at(contract_address.try_into()?)?;
        Ok(nonce.0)
    }

    pub fn contract_storage_at_block(
        &mut self,
        block_id: &BlockId,
        contract_address: ContractAddress,
        storage_key: PatriciaKey,
    ) -> DevnetResult<Felt> {
        let state = self.get_mut_state_at(block_id)?;
        state.assert_contract_deployed(contract_address)?;
        Ok(state.get_storage_at(contract_address.try_into()?, storage_key.try_into()?)?)
    }

    pub fn get_block(&self, block_id: &BlockId) -> DevnetResult<&StarknetBlock> {
        self.blocks.get_by_block_id(block_id).ok_or(Error::NoBlock)
    }

    pub fn get_block_with_transactions(&self, block_id: &BlockId) -> DevnetResult<BlockResult> {
        let block = self.get_block(block_id)?;
        let transactions = block
            .get_transactions()
            .iter()
            .map(|transaction_hash| {
                self.transactions
                    .get_by_hash(*transaction_hash)
                    .ok_or(Error::NoTransaction)
                    .map(|transaction| transaction.inner.clone())
            })
            .collect::<DevnetResult<Vec<TransactionWithHash>>>()?;

        if block.status() == &BlockStatus::Pending {
            Ok(BlockResult::PendingBlock(PendingBlock {
                header: PendingBlockHeader::from(block),
                transactions: Transactions::Full(transactions),
            }))
        } else {
            Ok(BlockResult::Block(Block {
                status: *block.status(),
                header: BlockHeader::from(block),
                transactions: Transactions::Full(transactions),
            }))
        }
    }

    pub fn get_block_with_receipts(&self, block_id: &BlockId) -> DevnetResult<BlockResult> {
        let block = self.get_block(block_id)?;
        let mut transaction_receipts: Vec<TransactionWithReceipt> = vec![];

        for transaction_hash in block.get_transactions() {
            let sn_transaction =
                self.transactions.get_by_hash(*transaction_hash).ok_or(Error::NoTransaction)?;

            let transaction = sn_transaction.inner.clone();
            let mut receipt = sn_transaction.get_receipt()?;

            // remove the fields block_hash and block_number, because they are not needed as per the
            // spec
            // @Mario: waiting for the final decision on this fields, so we can refactor this.
            // Currently the spec is at 0.7.0-rc.1
            let common_field = match receipt {
                TransactionReceipt::Deploy(DeployTransactionReceipt { ref mut common, .. })
                | TransactionReceipt::L1Handler(L1HandlerTransactionReceipt {
                    ref mut common,
                    ..
                })
                | TransactionReceipt::Common(ref mut common) => common,
            };
            common_field.maybe_pending_properties.block_hash = None;
            common_field.maybe_pending_properties.block_number = None;

            transaction_receipts
                .push(TransactionWithReceipt { receipt, transaction: transaction.transaction });
        }

        if block.status() == &BlockStatus::Pending {
            Ok(BlockResult::PendingBlock(PendingBlock {
                header: PendingBlockHeader::from(block),
                transactions: Transactions::FullWithReceipts(transaction_receipts),
            }))
        } else {
            Ok(BlockResult::Block(Block {
                status: *block.status(),
                header: BlockHeader::from(block),
                transactions: Transactions::FullWithReceipts(transaction_receipts),
            }))
        }
    }

    pub fn get_transaction_by_block_id_and_index(
        &self,
        block_id: &BlockId,
        index: u64,
    ) -> DevnetResult<&TransactionWithHash> {
        let block = self.get_block(block_id)?;
        let transaction_hash = block
            .get_transactions()
            .get(index as usize)
            .ok_or(Error::InvalidTransactionIndexInBlock)?;

        self.get_transaction_by_hash(*transaction_hash)
    }

    pub fn get_latest_block(&self) -> DevnetResult<StarknetBlock> {
        let block = self
            .blocks
            .get_by_block_id(&BlockId::Tag(starknet_rs_core::types::BlockTag::Latest))
            .ok_or(crate::error::Error::NoBlock)?;

        Ok(block.clone())
    }

    pub fn get_transaction_by_hash(
        &self,
        transaction_hash: Felt,
    ) -> DevnetResult<&TransactionWithHash> {
        self.transactions
            .get_by_hash(transaction_hash)
            .map(|starknet_transaction| &starknet_transaction.inner)
            .ok_or(Error::NoTransaction)
    }

    pub fn get_events(
        &self,
        from_block: Option<BlockId>,
        to_block: Option<BlockId>,
        address: Option<ContractAddress>,
        keys: Option<Vec<Vec<Felt>>>,
        skip: usize,
        limit: Option<usize>,
    ) -> DevnetResult<(Vec<EmittedEvent>, bool)> {
        events::get_events(self, from_block, to_block, address, keys, skip, limit)
    }

    pub fn get_transaction_receipt_by_hash(
        &self,
        transaction_hash: &TransactionHash,
    ) -> DevnetResult<TransactionReceipt> {
        let transaction_to_map =
            self.transactions.get(transaction_hash).ok_or(Error::NoTransaction)?;

        transaction_to_map.get_receipt()
    }

    pub fn get_transaction_trace_by_hash(
        &self,
        transaction_hash: TransactionHash,
    ) -> DevnetResult<TransactionTrace> {
        let tx = self.transactions.get(&transaction_hash).ok_or(Error::NoTransaction)?;
        tx.get_trace().ok_or(Error::NoTransactionTrace)
    }

    pub fn get_transaction_traces_from_block(
        &self,
        block_id: &BlockId,
    ) -> DevnetResult<Vec<BlockTransactionTrace>> {
        let transactions = match self.get_block_with_transactions(block_id)? {
            BlockResult::Block(b) => b.transactions,
            BlockResult::PendingBlock(b) => b.transactions,
        };

        let mut traces = Vec::new();
        if let Transactions::Full(txs) = transactions {
            for tx in txs {
                let tx_hash = *tx.get_transaction_hash();
                let trace = self.get_transaction_trace_by_hash(tx_hash)?;
                let block_trace =
                    BlockTransactionTrace { transaction_hash: tx_hash, trace_root: trace };

                traces.push(block_trace);
            }
        }

        Ok(traces)
    }

    pub fn get_transaction_execution_and_finality_status(
        &self,
        transaction_hash: TransactionHash,
    ) -> DevnetResult<TransactionStatus> {
        let transaction = self.transactions.get(&transaction_hash).ok_or(Error::NoTransaction)?;

        Ok(TransactionStatus {
            finality_status: transaction.finality_status,
            failure_reason: transaction.execution_info.revert_error.clone(),
            execution_status: transaction.execution_result.status(),
        })
    }

    pub fn simulate_transactions(
        &mut self,
        block_id: &BlockId,
        transactions: &[BroadcastedTransaction],
        simulation_flags: Vec<SimulationFlag>,
    ) -> DevnetResult<Vec<SimulatedTransaction>> {
        let chain_id = self.chain_id().to_felt();
        let block_context = self.block_context.clone();

        let mut skip_validate = false;
        let mut skip_fee_charge = false;
        for flag in simulation_flags.iter() {
            match flag {
                SimulationFlag::SkipValidate => {
                    skip_validate = true;
                }
                SimulationFlag::SkipFeeCharge => skip_fee_charge = true,
            }
        }

        let mut transactions_traces: Vec<TransactionTrace> = vec![];
        let cheats = self.cheats.clone();
        let state = self.get_mut_state_at(block_id)?;

        let blockifier_transactions = {
            transactions
                .iter()
                .enumerate()
                .map(|(idx, txn)| {
                    // According to this conversation https://spaceshard.slack.com/archives/C03HL8DH52N/p1710683496750409, simulating a transaction will:
                    // fail if the fee provided is 0
                    // succeed if the fee provided is 0 and SKIP_FEE_CHARGE is set
                    // succeed if the fee provided is > 0
                    if txn.is_max_fee_zero_value() && !skip_fee_charge {
                        return Err(Error::ExecutionError {
                            execution_error: TransactionValidationError::InsufficientMaxFee
                                .to_string(),
                            index: idx,
                        });
                    }

                    Ok((
                        txn.to_blockifier_account_transaction(&chain_id, true)?,
                        txn.get_type(),
                        Starknet::should_transaction_skip_validation_if_sender_is_impersonated(
                            state, &cheats, txn,
                        )?,
                    ))
                })
                .collect::<DevnetResult<Vec<(AccountTransaction, TransactionType, bool)>>>()?
        };

        let transactional_rpc_contract_classes =
            Arc::new(RwLock::new(state.clone_rpc_contract_classes()));
        let mut transactional_state =
            CachedState::new(CachedState::create_transactional(&mut state.state));

<<<<<<< HEAD
        for (tx_i, (blockifier_tx, transaction_type, skip_validate_due_to_impersonation)) in
            blockifier_transactions.into_iter().enumerate()
        {
            let tx_execution_info = blockifier_tx
=======
        for (idx, (blockifier_transaction, transaction_type, skip_validate_due_to_impersonation)) in
            blockifier_transactions.into_iter().enumerate()
        {
            let tx_execution_info = blockifier_transaction
>>>>>>> 79e288c2
                .execute(
                    &mut transactional_state,
                    &block_context,
                    !skip_fee_charge,
                    !(skip_validate || skip_validate_due_to_impersonation),
                )
<<<<<<< HEAD
                .map_err(|e| Error::ContractExecutionErrorInSimulation {
                    failure_index: tx_i as u64,
                    error_stack: gen_tx_execution_error_trace(&e),
=======
                .map_err(|err| Error::ExecutionError {
                    execution_error: Error::from(err).to_string(),
                    index: idx,
>>>>>>> 79e288c2
                })?;

            let block_number = block_context.block_info().block_number.0;
            let new_classes = transactional_rpc_contract_classes.write().commit(block_number);
            let state_diff: ThinStateDiff =
                StateDiff::generate(&mut transactional_state, new_classes)?.into();
            let trace = create_trace(
                &mut transactional_state,
                transaction_type,
                &tx_execution_info,
                state_diff,
            )?;
            transactions_traces.push(trace);
        }

        let estimated = estimations::estimate_fee(
            self,
            block_id,
            transactions,
            Some(!skip_fee_charge),
            Some(!skip_validate),
            false,
        )?;

        // if the underlying simulation is correct, this should never be the case
        // in alignment with always avoiding assertions in production code, this has to be done
        if transactions_traces.len() != estimated.len() {
            return Err(Error::UnexpectedInternalError {
                msg: format!(
                    "Non-matching number of simulations ({}) and estimations ({})",
                    transactions_traces.len(),
                    estimated.len()
                ),
            });
        }

        let simulation_results = transactions_traces
            .into_iter()
            .zip(estimated)
            .map(|(trace, fee_estimation)| SimulatedTransaction {
                transaction_trace: trace,
                fee_estimation,
            })
            .collect();

        Ok(simulation_results)
    }

    /// create new block from pending one
    pub fn create_block(&mut self) -> DevnetResult<(), Error> {
        self.generate_new_block_and_state()?;
        Ok(())
    }

    // Set time and optionally create a new block
    pub fn set_time(&mut self, timestamp: u64, create_block: bool) -> DevnetResult<(), Error> {
        self.set_block_timestamp_shift(
            timestamp as i64 - Starknet::get_unix_timestamp_as_seconds() as i64,
        );

        self.set_next_block_timestamp(timestamp);
        if create_block {
            self.create_block()?;
        }

        Ok(())
    }

    // Set timestamp shift and create empty block
    pub fn increase_time(&mut self, time_shift: u64) -> DevnetResult<(), Error> {
        self.set_block_timestamp_shift(self.pending_block_timestamp_shift + time_shift as i64);
        self.create_block()
    }

    // Set timestamp shift for next blocks
    pub fn set_block_timestamp_shift(&mut self, timestamp: i64) {
        self.pending_block_timestamp_shift = timestamp;
    }

    // Set next block timestamp
    pub fn set_next_block_timestamp(&mut self, timestamp: u64) {
        self.next_block_timestamp = Some(timestamp);
    }

    #[allow(clippy::expect_used)]
    pub fn get_unix_timestamp_as_seconds() -> u64 {
        std::time::SystemTime::now()
            .duration_since(std::time::UNIX_EPOCH)
            .expect("should get current UNIX timestamp")
            .as_secs()
    }

    /// Impersonates account, allowing to send transactions on behalf of the account, without its
    /// private key
    ///
    /// # Arguments
    /// * `account` - Account to impersonate
    pub fn impersonate_account(&mut self, account: ContractAddress) -> DevnetResult<(), Error> {
        if self.config.fork_config.url.is_none() {
            return Err(Error::UnsupportedAction {
                msg: "Account impersonation is supported when forking mode is enabled.".to_string(),
            });
        }
        if self.pending_state.is_contract_deployed_locally(account)? {
            return Err(Error::UnsupportedAction {
                msg: "Account is in local state, cannot be impersonated".to_string(),
            });
        }
        self.cheats.impersonate_account(account);
        Ok(())
    }

    /// Stops impersonating account.
    /// After this call, the account, previously impersonated can't be used to send transactions
    /// without its private key
    ///
    /// # Arguments
    /// * `account` - Account to stop impersonating
    pub fn stop_impersonating_account(&mut self, account: &ContractAddress) {
        self.cheats.stop_impersonating_account(account);
    }

    /// Turn on/off auto impersonation of accounts that are not part of the state
    ///
    /// # Arguments
    /// * `auto_impersonation` - If true, auto impersonate every account that is not part of the
    ///   state, otherwise dont auto impersonate
    pub fn set_auto_impersonate_account(
        &mut self,
        auto_impersonation: bool,
    ) -> DevnetResult<(), Error> {
        if self.config.fork_config.url.is_none() {
            return Err(Error::UnsupportedAction {
                msg: "Account impersonation is supported when forking mode is enabled.".to_string(),
            });
        }
        self.cheats.set_auto_impersonate(auto_impersonation);

        Ok(())
    }

    /// Returns true if the account is not part of the state and is impersonated
    ///
    /// # Arguments
    /// * `account` - Account to check
    fn is_account_impersonated(
        state: &mut StarknetState,
        cheats: &Cheats,
        account: &ContractAddress,
    ) -> DevnetResult<bool> {
        let is_contract_already_in_state = state.is_contract_deployed_locally(*account)?;
        if is_contract_already_in_state {
            return Ok(false);
        }

        Ok(cheats.is_impersonated(account))
    }

    /// Returns true if the transaction should skip validation if the sender is impersonated
    ///
    /// # Arguments
    /// * `transaction` - Transaction to check
    fn should_transaction_skip_validation_if_sender_is_impersonated(
        state: &mut StarknetState,
        cheats: &Cheats,
        transaction: &BroadcastedTransaction,
    ) -> DevnetResult<bool> {
        let sender_address = match transaction {
            BroadcastedTransaction::Invoke(BroadcastedInvokeTransaction::V1(v1)) => {
                Some(&v1.sender_address)
            }
            BroadcastedTransaction::Invoke(BroadcastedInvokeTransaction::V3(v3)) => {
                Some(&v3.sender_address)
            }
            BroadcastedTransaction::Declare(BroadcastedDeclareTransaction::V1(v1)) => {
                Some(&v1.sender_address)
            }
            BroadcastedTransaction::Declare(BroadcastedDeclareTransaction::V2(v2)) => {
                Some(&v2.sender_address)
            }
            BroadcastedTransaction::Declare(BroadcastedDeclareTransaction::V3(v3)) => {
                Some(&v3.sender_address)
            }
            BroadcastedTransaction::DeployAccount(_) => None,
        };

        if let Some(sender_address) = sender_address {
            Starknet::is_account_impersonated(state, cheats, sender_address)
        } else {
            Ok(false)
        }
    }

    pub fn get_messages_status(
        &self,
        l1_tx_hash: Hash256,
    ) -> Option<Vec<L1HandlerTransactionStatus>> {
        match self.messaging.l1_to_l2_tx_hashes.get(&H256(*l1_tx_hash.as_bytes())) {
            Some(l2_tx_hashes) => {
                let mut statuses = vec![];
                for l2_tx_hash in l2_tx_hashes {
                    match self.transactions.get(l2_tx_hash) {
                        Some(l2_tx) => statuses.push(L1HandlerTransactionStatus {
                            transaction_hash: *l2_tx_hash,
                            finality_status: l2_tx.finality_status,
                            failure_reason: l2_tx.execution_info.revert_error.clone(),
                        }),
                        // should never happen due to handling in add_l1_handler_transaction
                        None => return None,
                    }
                }
                Some(statuses)
            }
            None => None,
        }
    }
}

#[cfg(test)]
mod tests {
    use std::thread;
    use std::time::Duration;

    use blockifier::state::state_api::{State, StateReader};
    use nonzero_ext::nonzero;
    use starknet_api::block::{BlockHash, BlockNumber, BlockStatus, BlockTimestamp, GasPrice};
    use starknet_rs_core::types::{BlockId, BlockTag, Felt};
    use starknet_rs_core::utils::get_selector_from_name;
    use starknet_types::contract_address::ContractAddress;
    use starknet_types::felt::felt_from_prefixed_hex;
    use starknet_types::rpc::state::Balance;
    use starknet_types::traits::HashProducer;

    use super::Starknet;
    use crate::account::{Account, FeeToken};
    use crate::blocks::StarknetBlock;
    use crate::constants::{
        DEVNET_DEFAULT_CHAIN_ID, DEVNET_DEFAULT_INITIAL_BALANCE,
        DEVNET_DEFAULT_STARTING_BLOCK_NUMBER, ETH_ERC20_CONTRACT_ADDRESS,
        STRK_ERC20_CONTRACT_ADDRESS,
    };
    use crate::error::{DevnetResult, Error};
    use crate::stack_trace::{ErrorStack, Frame};
    use crate::starknet::starknet_config::{StarknetConfig, StateArchiveCapacity};
    use crate::traits::{Accounted, Deployed, HashIdentified};
    use crate::utils::test_utils::{
        cairo_0_account_without_validations, dummy_contract_address, dummy_declare_transaction_v1,
        dummy_felt,
    };

    /// Initializes starknet with 1 account that doesn't perform actual tx signature validation.
    /// Allows specifying the state archive capacity.
    pub(crate) fn setup_starknet_with_no_signature_check_account_and_state_capacity(
        acc_balance: u128,
        state_archive: StateArchiveCapacity,
    ) -> (Starknet, Account) {
        let mut starknet = Starknet::new(&StarknetConfig {
            gas_price_wei: nonzero!(1u128),
            gas_price_fri: nonzero!(1u128),
            data_gas_price_wei: nonzero!(1u128),
            data_gas_price_fri: nonzero!(1u128),
            state_archive,
            ..Default::default()
        })
        .unwrap();

        let account_class = cairo_0_account_without_validations();
        let acc = Account::new(
            Balance::from(acc_balance),
            dummy_felt(),
            dummy_felt(),
            account_class.generate_hash().unwrap(),
            account_class.into(),
            starknet.block_context.chain_info().fee_token_addresses.eth_fee_token_address.into(),
            starknet.block_context.chain_info().fee_token_addresses.strk_fee_token_address.into(),
        )
        .unwrap();
        acc.deploy(&mut starknet.pending_state).unwrap();

        starknet.commit_diff().unwrap();
        starknet.generate_new_block_and_state().unwrap();
        starknet.restart_pending_block().unwrap();

        (starknet, acc)
    }

    /// Initializes starknet with 1 account that doesn't perform actual tx signature validation.
    pub(crate) fn setup_starknet_with_no_signature_check_account(
        acc_balance: u128,
    ) -> (Starknet, Account) {
        setup_starknet_with_no_signature_check_account_and_state_capacity(
            acc_balance,
            StateArchiveCapacity::None,
        )
    }

    #[test]
    fn correct_initial_state_with_test_config() {
        let config = StarknetConfig::default();
        let mut starknet = Starknet::new(&config).unwrap();
        let predeployed_accounts = starknet.predeployed_accounts.get_accounts();
        let expected_balance = config.predeployed_accounts_initial_balance;

        for account in predeployed_accounts {
            let account_balance =
                account.get_balance(&mut starknet.pending_state, FeeToken::ETH).unwrap();
            assert_eq!(expected_balance, account_balance);

            let account_balance =
                account.get_balance(&mut starknet.pending_state, FeeToken::STRK).unwrap();
            assert_eq!(expected_balance, account_balance);
        }
    }

    #[test]
    fn correct_block_context_creation() {
        let fee_token_address =
            ContractAddress::new(felt_from_prefixed_hex("0xAA").unwrap()).unwrap();
        let block_ctx = Starknet::init_block_context(
            nonzero!(10u128),
            nonzero!(10u128),
            nonzero!(10u128),
            nonzero!(10u128),
            felt_from_prefixed_hex("0xAA").unwrap(),
            STRK_ERC20_CONTRACT_ADDRESS,
            DEVNET_DEFAULT_CHAIN_ID,
            DEVNET_DEFAULT_STARTING_BLOCK_NUMBER,
        );
        assert_eq!(block_ctx.block_info().block_number, BlockNumber(0));
        assert_eq!(block_ctx.block_info().block_timestamp, BlockTimestamp(0));
        assert_eq!(block_ctx.block_info().gas_prices.eth_l1_gas_price.get(), 10);
        assert_eq!(
            ContractAddress::from(block_ctx.chain_info().fee_token_addresses.eth_fee_token_address),
            fee_token_address
        );
    }

    #[test]
    fn pending_block_is_correct() {
        let config = StarknetConfig::default();
        let mut starknet = Starknet::new(&config).unwrap();
        let initial_block_number = starknet.block_context.block_info().block_number;
        starknet.generate_pending_block().unwrap();

        assert_eq!(
            starknet.pending_block().header.block_number,
            initial_block_number.next().unwrap()
        );
    }

    #[test]
    fn correct_new_block_creation() {
        let config = StarknetConfig::default();
        let mut starknet = Starknet::new(&config).unwrap();

        let tx = dummy_declare_transaction_v1();

        // add transaction hash to pending block
        starknet.blocks.pending_block.add_transaction(*tx.get_transaction_hash());

        // pending block has some transactions
        assert!(!starknet.pending_block().get_transactions().is_empty());
        // blocks collection should not be empty
        assert_eq!(starknet.blocks.hash_to_block.len(), 1);

        starknet.generate_new_block_and_state().unwrap();
        // blocks collection should not be empty
        assert_eq!(starknet.blocks.hash_to_block.len(), 2);

        // get latest block and check that the transactions in the block are correct
        let added_block =
            starknet.blocks.get_by_hash(starknet.blocks.last_block_hash.unwrap()).unwrap();

        assert!(added_block.get_transactions().len() == 1);
        assert_eq!(*added_block.get_transactions().first().unwrap(), *tx.get_transaction_hash());
    }

    #[test]
    fn successful_emptying_of_pending_block() {
        let config = StarknetConfig { start_time: Some(0), ..Default::default() };
        let mut starknet = Starknet::new(&config).unwrap();

        let initial_block_number = starknet.block_context.block_info().block_number;
        let initial_gas_price_wei = starknet.block_context.block_info().gas_prices.eth_l1_gas_price;
        let initial_gas_price_fri =
            starknet.block_context.block_info().gas_prices.strk_l1_gas_price;
        let initial_data_gas_price_wei =
            starknet.block_context.block_info().gas_prices.eth_l1_data_gas_price;
        let initial_data_gas_price_fri =
            starknet.block_context.block_info().gas_prices.strk_l1_data_gas_price;
        let initial_block_timestamp = starknet.block_context.block_info().block_timestamp;
        let initial_sequencer = starknet.block_context.block_info().sequencer_address;

        // create pending block with some information in it
        let mut pending_block = StarknetBlock::create_pending_block();
        pending_block.add_transaction(dummy_felt());
        pending_block.status = BlockStatus::AcceptedOnL2;

        // assign the pending block
        starknet.blocks.pending_block = pending_block.clone();
        assert!(*starknet.pending_block() == pending_block);

        // empty the pending to block and check if it is in starting state
        starknet.restart_pending_block().unwrap();

        assert!(*starknet.pending_block() != pending_block);
        assert_eq!(starknet.pending_block().status, BlockStatus::Pending);
        assert!(starknet.pending_block().get_transactions().is_empty());
        assert_eq!(starknet.pending_block().header.timestamp, initial_block_timestamp);
        assert_eq!(starknet.pending_block().header.block_number, initial_block_number);
        assert_eq!(starknet.pending_block().header.parent_hash, BlockHash::default());
        assert_eq!(
            starknet.pending_block().header.l1_gas_price.price_in_wei,
            GasPrice(initial_gas_price_wei.get())
        );
        assert_eq!(
            starknet.pending_block().header.l1_gas_price.price_in_fri,
            GasPrice(initial_gas_price_fri.get())
        );
        assert_eq!(
            starknet.pending_block().header.l1_data_gas_price.price_in_wei,
            GasPrice(initial_data_gas_price_wei.get())
        );
        assert_eq!(
            starknet.pending_block().header.l1_data_gas_price.price_in_fri,
            GasPrice(initial_data_gas_price_fri.get())
        );
        assert_eq!(starknet.pending_block().header.sequencer.0, initial_sequencer);
    }

    #[test]
    fn correct_block_context_update() {
        let mut block_ctx = Starknet::init_block_context(
            nonzero!(1u128),
            nonzero!(1u128),
            nonzero!(1u128),
            nonzero!(1u128),
            ETH_ERC20_CONTRACT_ADDRESS,
            STRK_ERC20_CONTRACT_ADDRESS,
            DEVNET_DEFAULT_CHAIN_ID,
            DEVNET_DEFAULT_STARTING_BLOCK_NUMBER,
        );
        let initial_block_number = block_ctx.block_info().block_number;
        Starknet::advance_block_context_block_number(&mut block_ctx);

        assert_eq!(block_ctx.block_info().block_number, initial_block_number.next().unwrap());
    }

    #[test]
    fn getting_state_of_latest_block() {
        let config = StarknetConfig::default();
        let mut starknet = Starknet::new(&config).unwrap();
        starknet.get_mut_state_at(&BlockId::Tag(BlockTag::Latest)).expect("Should be OK");
    }

    #[test]
    fn getting_state_of_pending_block() {
        let config = StarknetConfig::default();
        let mut starknet = Starknet::new(&config).unwrap();
        starknet.get_mut_state_at(&BlockId::Tag(BlockTag::Pending)).expect("Should be OK");
    }

    #[test]
    fn getting_state_at_block_by_nonexistent_hash_with_full_state_archive() {
        let config =
            StarknetConfig { state_archive: StateArchiveCapacity::Full, ..Default::default() };
        let mut starknet = Starknet::new(&config).unwrap();
        starknet.generate_new_block_and_state().unwrap();

        match starknet.get_mut_state_at(&BlockId::Hash(Felt::ZERO)) {
            Err(Error::NoBlock) => (),
            _ => panic!("Should fail with NoBlock"),
        }
    }

    #[test]
    fn getting_nonexistent_state_at_block_by_number_with_full_state_archive() {
        let config =
            StarknetConfig { state_archive: StateArchiveCapacity::Full, ..Default::default() };
        let mut starknet = Starknet::new(&config).unwrap();
        let genesis_block_hash = starknet.get_latest_block().unwrap();
        let block_hash = starknet.generate_new_block_and_state().unwrap();
        starknet.blocks.hash_to_state.remove(&block_hash);
        starknet.blocks.last_block_hash = Some(genesis_block_hash.block_hash());

        match starknet.get_mut_state_at(&BlockId::Number(1)) {
            Err(Error::NoStateAtBlock { block_id: _ }) => (),
            _ => panic!("Should fail with NoStateAtBlock"),
        }
    }

    #[test]
    fn getting_state_at_without_state_archive() {
        let config = StarknetConfig::default();
        let mut starknet = Starknet::new(&config).unwrap();
        starknet.generate_new_block_and_state().unwrap();

        match starknet.get_mut_state_at(&BlockId::Number(0)) {
            Err(Error::NoStateAtBlock { .. }) => (),
            _ => panic!("Should fail with NoStateAtBlock."),
        }
    }

    #[test]
    fn calling_method_of_undeployed_contract() {
        let config = StarknetConfig::default();
        let mut starknet = Starknet::new(&config).unwrap();

        let undeployed_address = Felt::from_hex_unchecked("0x1234");
        let entry_point_selector = get_selector_from_name("balanceOf").unwrap();

        match starknet.call(
            &BlockId::Tag(BlockTag::Latest),
            undeployed_address,
            entry_point_selector,
            vec![],
        ) {
            Err(Error::ContractNotFound) => (),
            unexpected => panic!("Should have failed; got {unexpected:?}"),
        }
    }

    #[test]
    fn calling_nonexistent_contract_method() {
        let config = StarknetConfig::default();
        let mut starknet = Starknet::new(&config).unwrap();

        let predeployed_account = &starknet.predeployed_accounts.get_accounts()[0];
        let entry_point_selector = get_selector_from_name("nonExistentMethod").unwrap();

        match starknet.call(
            &BlockId::Tag(BlockTag::Latest),
            ETH_ERC20_CONTRACT_ADDRESS,
            entry_point_selector,
            vec![Felt::from(predeployed_account.account_address)],
        ) {
            Err(Error::ContractExecutionError(ErrorStack { stack })) => match &stack[..] {
                [Frame::EntryPoint(entry_point_frame), Frame::StringFrame(error_msg)] => {
                    assert_eq!(
                        entry_point_frame.selector,
                        Some(starknet_api::core::EntryPointSelector(entry_point_selector))
                    );
                    assert_eq!(
                        error_msg,
                        &format!(
                            "Entry point EntryPointSelector({}) not found in contract.\n",
                            entry_point_selector.to_hex_string()
                        )
                    );
                }
                _ => panic!("Unexpected error stack: {stack:?}"),
            },
            unexpected => panic!("Should have failed; got {unexpected:?}"),
        }
    }

    /// utility method for happy path balance retrieval
    fn get_balance_at(
        starknet: &mut Starknet,
        contract_address: ContractAddress,
    ) -> DevnetResult<Vec<Felt>> {
        let entry_point_selector = get_selector_from_name("balanceOf").unwrap();
        starknet.call(
            &BlockId::Tag(BlockTag::Latest),
            ETH_ERC20_CONTRACT_ADDRESS,
            entry_point_selector,
            vec![Felt::from(contract_address)],
        )
    }

    #[test]
    fn getting_balance_of_predeployed_contract() {
        let config = StarknetConfig::default();
        let mut starknet = Starknet::new(&config).unwrap();

        let predeployed_account = &starknet.predeployed_accounts.get_accounts()[0].clone();
        let result = get_balance_at(&mut starknet, predeployed_account.account_address).unwrap();

        let balance_uint256 = vec![Felt::from(DEVNET_DEFAULT_INITIAL_BALANCE), Felt::ZERO];
        assert_eq!(result, balance_uint256);
    }

    #[test]
    fn getting_balance_of_undeployed_contract() {
        let config = StarknetConfig::default();
        let mut starknet = Starknet::new(&config).unwrap();

        let undeployed_address = ContractAddress::new(Felt::from_hex_unchecked("0x1234")).unwrap();
        let result = get_balance_at(&mut starknet, undeployed_address).unwrap();

        let expected_balance_uint256 = vec![Felt::ZERO, Felt::ZERO];
        assert_eq!(result, expected_balance_uint256);
    }

    #[test]
    fn correct_latest_block() {
        let config = StarknetConfig::default();
        let mut starknet = Starknet::new(&config).unwrap();

        // last added block number -> 0
        let added_block =
            starknet.blocks.get_by_hash(starknet.blocks.last_block_hash.unwrap()).unwrap();
        // number of the accepted block -> 1
        let block_number = starknet.get_latest_block().unwrap().block_number();

        assert_eq!(block_number.0, added_block.header.block_number.0);

        starknet.generate_new_block_and_state().unwrap();

        let added_block2 =
            starknet.blocks.get_by_hash(starknet.blocks.last_block_hash.unwrap()).unwrap();
        let block_number2 = starknet.get_latest_block().unwrap().block_number();

        assert_eq!(block_number2.0, added_block2.header.block_number.0);
    }

    #[test]
    fn gets_block_txs_count() {
        let config = StarknetConfig::default();
        let mut starknet = Starknet::new(&config).unwrap();

        starknet.generate_new_block_and_state().unwrap();

        let num_no_transactions = starknet.get_block_txs_count(&BlockId::Number(1));

        assert_eq!(num_no_transactions.unwrap(), 0);

        let tx = dummy_declare_transaction_v1();

        // add transaction hash to pending block
        starknet.blocks.pending_block.add_transaction(*tx.get_transaction_hash());

        starknet.generate_new_block_and_state().unwrap();

        let num_one_transaction = starknet.get_block_txs_count(&BlockId::Number(2));

        assert_eq!(num_one_transaction.unwrap(), 1);
    }

    #[test]
    fn returns_chain_id() {
        let config = StarknetConfig::default();
        let starknet = Starknet::new(&config).unwrap();
        let chain_id = starknet.chain_id();

        assert_eq!(chain_id.to_string(), DEVNET_DEFAULT_CHAIN_ID.to_string());
    }

    #[test]
    fn correct_state_at_specific_block() {
        let mut starknet = Starknet::new(&StarknetConfig {
            state_archive: StateArchiveCapacity::Full,
            ..Default::default()
        })
        .expect("Could not start Devnet");

        // generate initial block with empty state
        starknet.generate_new_block_and_state().unwrap();

        // **generate second block**
        // add data to state
        starknet
            .pending_state
            .state
            .increment_nonce(dummy_contract_address().try_into().unwrap())
            .unwrap();

        // generate new block and save the state
        starknet.commit_diff().unwrap();
        let second_block = starknet.generate_new_block_and_state().unwrap();

        // **generate third block**
        // add data to state
        starknet
            .pending_state
            .state
            .increment_nonce(dummy_contract_address().try_into().unwrap())
            .unwrap();

        // generate new block and save the state
        starknet.commit_diff().unwrap();
        let third_block = starknet.generate_new_block_and_state().unwrap();

        // check modified state at block 1 and 2 to contain the correct value for the nonce
        let second_block_address_nonce = starknet
            .blocks
            .hash_to_state
            .get_mut(&second_block)
            .unwrap()
            .get_nonce_at(dummy_contract_address().try_into().unwrap())
            .unwrap();
        let second_block_expected_address_nonce = Felt::ONE;
        assert_eq!(second_block_expected_address_nonce, second_block_address_nonce.0);

        let third_block_address_nonce = starknet
            .blocks
            .hash_to_state
            .get_mut(&third_block)
            .unwrap()
            .get_nonce_at(dummy_contract_address().try_into().unwrap())
            .unwrap();
        let third_block_expected_address_nonce = Felt::TWO;
        assert_eq!(third_block_expected_address_nonce, third_block_address_nonce.0);
    }

    #[test]
    fn gets_latest_block() {
        let config = StarknetConfig::default();
        let mut starknet = Starknet::new(&config).unwrap();

        starknet.generate_new_block_and_state().unwrap();
        starknet.generate_new_block_and_state().unwrap();
        starknet.generate_new_block_and_state().unwrap();

        let latest_block = starknet.get_latest_block();

        assert_eq!(latest_block.unwrap().block_number(), BlockNumber(3));
    }
    #[test]
    fn check_timestamp_of_newly_generated_block() {
        let config = StarknetConfig::default();
        let mut starknet = Starknet::new(&config).unwrap();

        starknet.generate_new_block_and_state().unwrap();
        starknet
            .blocks
            .pending_block
            .set_timestamp(BlockTimestamp(Starknet::get_unix_timestamp_as_seconds()));
        let pending_block_timestamp = starknet.pending_block().header.timestamp;

        let sleep_duration_secs = 5;
        thread::sleep(Duration::from_secs(sleep_duration_secs));
        starknet.generate_new_block_and_state().unwrap();

        let block_timestamp = starknet.get_latest_block().unwrap().header.timestamp;
        // check if the pending_block_timestamp is less than the block_timestamp,
        // by number of sleep seconds because the timeline of events is this:
        // ----(pending block timestamp)----(sleep)----(new block timestamp)
        assert!(pending_block_timestamp.0 + sleep_duration_secs <= block_timestamp.0);
    }

    #[test]
    fn test_block_abortion_when_state_archive_capacity_not_full() {
        let mut starknet = Starknet::new(&StarknetConfig {
            state_archive: StateArchiveCapacity::None,
            ..Default::default()
        })
        .unwrap();

        let dummy_hash = felt_from_prefixed_hex("0x42").unwrap();
        match starknet.abort_blocks(BlockId::Hash(dummy_hash)) {
            Err(Error::UnsupportedAction { msg }) => {
                assert!(msg.contains("state-archive-capacity"))
            }
            unexpected => panic!("Got unexpected response: {unexpected:?}"),
        }
    }

    #[test]
    fn test_abortion_of_non_existent_block() {
        let mut starknet = Starknet::new(&StarknetConfig {
            state_archive: StateArchiveCapacity::Full,
            ..Default::default()
        })
        .unwrap();

        let dummy_hash = felt_from_prefixed_hex("0x42").unwrap();
        match starknet.abort_blocks(BlockId::Hash(dummy_hash)) {
            Err(Error::NoBlock) => (),
            unexpected => panic!("Got unexpected response: {unexpected:?}"),
        }
    }
}<|MERGE_RESOLUTION|>--- conflicted
+++ resolved
@@ -7,12 +7,9 @@
 use blockifier::state::cached_state::CachedState;
 use blockifier::state::state_api::StateReader;
 use blockifier::transaction::account_transaction::AccountTransaction;
-<<<<<<< HEAD
 use blockifier::transaction::errors::{
     TransactionExecutionError, TransactionFeeError, TransactionPreValidationError,
 };
-=======
->>>>>>> 79e288c2
 use blockifier::transaction::objects::TransactionExecutionInfo;
 use blockifier::transaction::transactions::ExecutableTransaction;
 use ethers::types::H256;
@@ -387,69 +384,6 @@
         Ok(state_diff)
     }
 
-<<<<<<< HEAD
-    /// Handles transaction result either Ok or Error and updates the state accordingly.
-    ///
-    /// # Arguments
-    ///
-    /// * `transaction` - Transaction to be added in the collection of transactions.
-    /// * `contract_class` - Contract class to be added in the state cache. Only in declare
-    ///   transactions.
-    /// * `transaction_result` - Result with transaction_execution_info
-    pub(crate) fn handle_transaction_result(
-        &mut self,
-        transaction: TransactionWithHash,
-        transaction_result: Result<TransactionExecutionInfo, TransactionExecutionError>,
-    ) -> DevnetResult<()> {
-        let transaction_hash = *transaction.get_transaction_hash();
-
-        match transaction_result {
-            Ok(tx_info) => {
-                self.handle_accepted_transaction(&transaction_hash, &transaction, tx_info)
-            }
-            Err(tx_err) => {
-                /// utility to avoid duplication
-                fn match_tx_fee_error(err: TransactionFeeError) -> DevnetResult<()> {
-                    match err {
-                        TransactionFeeError::FeeTransferError { .. }
-                        | TransactionFeeError::MaxFeeTooLow { .. } => {
-                            Err(TransactionValidationError::InsufficientResourcesForValidate.into())
-                        }
-                        TransactionFeeError::MaxFeeExceedsBalance { .. }
-                        | TransactionFeeError::L1GasBoundsExceedBalance { .. } => {
-                            Err(TransactionValidationError::InsufficientAccountBalance.into())
-                        }
-                        _ => Err(err.into()),
-                    }
-                }
-
-                // based on this https://community.starknet.io/t/efficient-utilization-of-sequencer-capacity-in-starknet-v0-12-1/95607#the-validation-phase-in-the-gateway-5
-                // we should not save transactions that failed with one of the following errors
-                match tx_err {
-                    TransactionExecutionError::TransactionPreValidationError(
-                        TransactionPreValidationError::InvalidNonce { .. },
-                    ) => Err(TransactionValidationError::InvalidTransactionNonce.into()),
-                    TransactionExecutionError::FeeCheckError { .. } => {
-                        Err(TransactionValidationError::InsufficientResourcesForValidate.into())
-                    }
-                    TransactionExecutionError::TransactionPreValidationError(
-                        TransactionPreValidationError::TransactionFeeError(err),
-                    ) => match_tx_fee_error(err),
-                    TransactionExecutionError::TransactionFeeError(err) => match_tx_fee_error(err),
-                    TransactionExecutionError::ValidateTransactionError { .. } => {
-                        Err(TransactionValidationError::ValidationFailure {
-                            reason: tx_err.to_string(),
-                        }
-                        .into())
-                    }
-                    _ => Err(tx_err.into()),
-                }
-            }
-        }
-    }
-
-=======
->>>>>>> 79e288c2
     /// Handles succeeded and reverted transactions. The tx is stored and potentially dumped. A new
     /// block is generated in block-generation-on-transaction mode.
     pub(crate) fn handle_accepted_transaction(
@@ -513,12 +447,12 @@
         let chain_info = ChainInfo {
             chain_id: chain_id.into(),
             fee_token_addresses: blockifier::context::FeeTokenAddresses {
-                eth_fee_token_address: contract_address!(
-                    eth_fee_token_address.to_hex_string().as_str()
-                ),
-                strk_fee_token_address: contract_address!(
-                    strk_fee_token_address.to_hex_string().as_str()
-                ),
+                eth_fee_token_address: contract_address!(eth_fee_token_address
+                    .to_hex_string()
+                    .as_str()),
+                strk_fee_token_address: contract_address!(strk_fee_token_address
+                    .to_hex_string()
+                    .as_str()),
             },
         };
 
@@ -1216,32 +1150,19 @@
         let mut transactional_state =
             CachedState::new(CachedState::create_transactional(&mut state.state));
 
-<<<<<<< HEAD
         for (tx_i, (blockifier_tx, transaction_type, skip_validate_due_to_impersonation)) in
             blockifier_transactions.into_iter().enumerate()
         {
             let tx_execution_info = blockifier_tx
-=======
-        for (idx, (blockifier_transaction, transaction_type, skip_validate_due_to_impersonation)) in
-            blockifier_transactions.into_iter().enumerate()
-        {
-            let tx_execution_info = blockifier_transaction
->>>>>>> 79e288c2
                 .execute(
                     &mut transactional_state,
                     &block_context,
                     !skip_fee_charge,
                     !(skip_validate || skip_validate_due_to_impersonation),
                 )
-<<<<<<< HEAD
                 .map_err(|e| Error::ContractExecutionErrorInSimulation {
                     failure_index: tx_i as u64,
                     error_stack: gen_tx_execution_error_trace(&e),
-=======
-                .map_err(|err| Error::ExecutionError {
-                    execution_error: Error::from(err).to_string(),
-                    index: idx,
->>>>>>> 79e288c2
                 })?;
 
             let block_number = block_context.block_info().block_number.0;
