--- conflicted
+++ resolved
@@ -1093,16 +1093,7 @@
         transaction_hash: TransactionHash,
     ) -> DevnetResult<TransactionStatus> {
         let transaction = self.transactions.get(&transaction_hash).ok_or(Error::NoTransaction)?;
-<<<<<<< HEAD
-
-        Ok(TransactionStatus {
-            finality_status: transaction.finality_status,
-            failure_reason: transaction.execution_info.revert_error.clone(),
-            execution_status: Some(transaction.execution_result.status()),
-        })
-=======
         Ok(transaction.get_status())
->>>>>>> a5988055
     }
 
     pub fn simulate_transactions(
