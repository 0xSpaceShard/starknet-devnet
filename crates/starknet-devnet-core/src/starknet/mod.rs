--- conflicted
+++ resolved
@@ -480,12 +480,8 @@
                     return Err(Error::StateHistoryDisabled);
                 }
 
-<<<<<<< HEAD
-                let block_number =
-                    self.blocks.get_by_block_id(*block_id).ok_or(Error::NoBlock)?.block_number();
-=======
                 let block = self.blocks.get_by_block_id(block_id).ok_or(Error::NoBlock)?;
->>>>>>> dab883c0
+                let block_number = block.block_number();
                 let state = self
                     .blocks
                     .num_to_state
@@ -497,62 +493,38 @@
     }
 
     pub fn get_class_hash_at(
-<<<<<<< HEAD
-        &mut self,
-        block_id: BlockId,
-=======
-        &self,
+        &mut self,
         block_id: &BlockId,
->>>>>>> dab883c0
         contract_address: ContractAddress,
     ) -> DevnetResult<ClassHash> {
         get_class_impls::get_class_hash_at_impl(self, block_id, contract_address)
     }
 
     pub fn get_class(
-<<<<<<< HEAD
-        &mut self,
-        block_id: BlockId,
-=======
-        &self,
+        &mut self,
         block_id: &BlockId,
->>>>>>> dab883c0
         class_hash: ClassHash,
     ) -> DevnetResult<ContractClass> {
         get_class_impls::get_class_impl(self, block_id, class_hash)
     }
 
     pub fn get_class_at(
-<<<<<<< HEAD
-        &mut self,
-        block_id: BlockId,
-=======
-        &self,
+        &mut self,
         block_id: &BlockId,
->>>>>>> dab883c0
         contract_address: ContractAddress,
     ) -> DevnetResult<ContractClass> {
         get_class_impls::get_class_at_impl(self, block_id, contract_address)
     }
 
     pub fn call(
-<<<<<<< HEAD
-        &mut self,
-        block_id: BlockId,
-=======
-        &self,
+        &mut self,
         block_id: &BlockId,
->>>>>>> dab883c0
         contract_address: Felt,
         entrypoint_selector: Felt,
         calldata: Vec<Felt>,
     ) -> DevnetResult<Vec<Felt>> {
-<<<<<<< HEAD
         let block_context = self.block_context.clone();
-        let state = self.get_mut_state_at(&block_id)?;
-=======
-        let state = self.get_state_at(block_id)?;
->>>>>>> dab883c0
+        let state = self.get_mut_state_at(block_id)?;
 
         state.assert_contract_deployed(ContractAddress::new(contract_address)?)?;
 
@@ -592,13 +564,8 @@
     }
 
     pub fn estimate_fee(
-<<<<<<< HEAD
-        &mut self,
-        block_id: BlockId,
-=======
-        &self,
+        &mut self,
         block_id: &BlockId,
->>>>>>> dab883c0
         transactions: &[BroadcastedTransaction],
         simulation_flags: &[SimulationFlag],
     ) -> DevnetResult<Vec<FeeEstimateWrapper>> {
@@ -612,13 +579,8 @@
     }
 
     pub fn estimate_message_fee(
-<<<<<<< HEAD
-        &mut self,
-        block_id: BlockId,
-=======
-        &self,
+        &mut self,
         block_id: &BlockId,
->>>>>>> dab883c0
         message: MsgFromL1,
     ) -> DevnetResult<FeeEstimateWrapper> {
         estimations::estimate_message_fee(self, block_id, message)
@@ -759,43 +721,24 @@
     }
 
     pub fn contract_nonce_at_block(
-<<<<<<< HEAD
-        &mut self,
-        block_id: BlockId,
-        contract_address: ContractAddress,
-    ) -> DevnetResult<Felt> {
-        let state = self.get_mut_state_at(&block_id)?;
-        state.assert_contract_deployed(contract_address)?;
-        Ok(state.get_nonce_at(contract_address.try_into()?)?.into())
-    }
-
-    pub fn contract_storage_at_block(
-        &mut self,
-        block_id: BlockId,
-        contract_address: ContractAddress,
-        storage_key: PatriciaKey,
-    ) -> DevnetResult<Felt> {
-        let state = self.get_mut_state_at(&block_id)?;
-        state.assert_contract_deployed(contract_address)?;
-        Ok(state.get_storage_at(contract_address.try_into()?, storage_key.into())?.into())
-=======
-        &self,
+        &mut self,
         block_id: &BlockId,
         contract_address: ContractAddress,
     ) -> DevnetResult<Felt> {
-        let state = self.get_state_at(block_id)?;
-        state.get_nonce(&contract_address)
+        let state = self.get_mut_state_at(block_id)?;
+        state.assert_contract_deployed(contract_address)?;
+        Ok(state.get_nonce_at(contract_address.try_into()?)?.into())
     }
 
     pub fn contract_storage_at_block(
-        &self,
+        &mut self,
         block_id: &BlockId,
         contract_address: ContractAddress,
         storage_key: PatriciaKey,
     ) -> DevnetResult<Felt> {
-        let state = self.get_state_at(block_id)?;
-        state.get_storage(ContractStorageKey::new(contract_address, storage_key))
->>>>>>> dab883c0
+        let state = self.get_mut_state_at(block_id)?;
+        state.assert_contract_deployed(contract_address)?;
+        Ok(state.get_storage_at(contract_address.try_into()?, storage_key.into())?.into())
     }
 
     pub fn get_block(&self, block_id: &BlockId) -> DevnetResult<StarknetBlock> {
@@ -919,10 +862,6 @@
         transactions: &[BroadcastedTransaction],
         simulation_flags: Vec<SimulationFlag>,
     ) -> DevnetResult<Vec<SimulatedTransaction>> {
-<<<<<<< HEAD
-=======
-        let mut state = self.get_state_at(block_id)?.clone();
->>>>>>> dab883c0
         let chain_id = self.chain_id().to_felt();
         let block_context = self.block_context.clone();
 
@@ -938,7 +877,7 @@
         }
 
         let mut transactions_traces: Vec<TransactionTrace> = vec![];
-        let state = self.get_mut_state_at(&block_id)?;
+        let state = self.get_mut_state_at(block_id)?;
         let mut transactional_rpc_contract_classes = state.clone_rpc_contract_classes();
         let mut transactional_state = CachedState::new(
             CachedState::create_transactional(&mut state.state),
