--- conflicted
+++ resolved
@@ -476,15 +476,9 @@
 
         self.transactions.insert(transaction_hash, transaction_to_add);
 
-<<<<<<< HEAD
         // create new block from pending one, only in block generation transaction mode
         if self.config.block_generation_on == BlockGenerationOn::Transaction {
-            self.generate_new_block(state_diff)?;
-=======
-        // create new block from pending one, only if block on-demand mode is disabled
-        if !self.config.blocks_on_demand {
             self.generate_new_block_and_state(state_diff)?;
->>>>>>> 3ad81456
         }
 
         Ok(())
