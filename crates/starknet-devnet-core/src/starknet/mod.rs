use std::num::NonZeroU128;
use std::sync::Arc;

use blockifier::context::{BlockContext, ChainInfo, TransactionContext};
use blockifier::execution::common_hints::ExecutionMode;
use blockifier::state::cached_state::CachedState;
use blockifier::state::state_api::StateReader;
use blockifier::transaction::account_transaction::{AccountTransaction, ExecutionFlags};
use blockifier::transaction::errors::TransactionExecutionError;
use blockifier::transaction::objects::TransactionExecutionInfo;
use blockifier::transaction::transactions::ExecutableTransaction;
use cairo_lang_starknet_classes::casm_contract_class::CasmContractClass;
use ethers::types::H256;
use parking_lot::RwLock;
use starknet_api::block::{
    BlockInfo, BlockNumber, BlockStatus, BlockTimestamp, FeeType, GasPrice, GasPricePerToken,
    GasPriceVector, GasPrices,
};
use starknet_api::core::SequencerContractAddress;
use starknet_api::data_availability::DataAvailabilityMode;
use starknet_api::transaction::fields::{GasVectorComputationMode, Tip};
use starknet_api::transaction::{TransactionHasher, TransactionVersion};
use starknet_rs_core::types::{
    BlockId, BlockTag, ExecutionResult, Felt, Hash256, MsgFromL1, TransactionFinalityStatus,
};
use starknet_rs_core::utils::get_selector_from_name;
use starknet_rs_signers::{LocalWallet, Signer, SigningKey};
use starknet_types::chain_id::ChainId;
use starknet_types::contract_address::ContractAddress;
use starknet_types::contract_class::ContractClass;
use starknet_types::emitted_event::EmittedEvent;
use starknet_types::felt::{
    BlockHash, ClassHash, TransactionHash, felt_from_prefixed_hex, split_biguint,
};
use starknet_types::num_bigint::BigUint;
use starknet_types::patricia_key::PatriciaKey;
use starknet_types::rpc::block::{
    Block, BlockHeader, BlockResult, PendingBlock, PendingBlockHeader,
};
use starknet_types::rpc::estimate_message_fee::FeeEstimateWrapper;
use starknet_types::rpc::gas_modification::{GasModification, GasModificationRequest};
use starknet_types::rpc::state::{
    PendingStateUpdate, StateUpdate, StateUpdateResult, ThinStateDiff,
};
use starknet_types::rpc::transaction_receipt::{
    DeployTransactionReceipt, L1HandlerTransactionReceipt, TransactionReceipt,
};
use starknet_types::rpc::transactions::broadcasted_invoke_transaction_v3::BroadcastedInvokeTransactionV3;
use starknet_types::rpc::transactions::l1_handler_transaction::L1HandlerTransaction;
use starknet_types::rpc::transactions::{
    BlockTransactionTrace, BroadcastedDeclareTransaction, BroadcastedDeployAccountTransaction,
    BroadcastedInvokeTransaction, BroadcastedTransaction, BroadcastedTransactionCommonV3,
    L1HandlerTransactionStatus, ResourceBoundsWrapper, SimulatedTransaction, SimulationFlag,
    TransactionStatus, TransactionTrace, TransactionType, TransactionWithHash,
    TransactionWithReceipt, Transactions,
};
use starknet_types::traits::HashProducer;
use tracing::{error, info};

use self::cheats::Cheats;
use self::defaulter::StarknetDefaulter;
use self::predeployed::initialize_erc20_at_address;
use self::starknet_config::{StarknetConfig, StateArchiveCapacity};
use self::transaction_trace::create_trace;
use crate::account::Account;
use crate::blocks::{StarknetBlock, StarknetBlocks};
use crate::constants::{
    ARGENT_CONTRACT_CLASS_HASH, ARGENT_CONTRACT_SIERRA, ARGENT_MULTISIG_CONTRACT_CLASS_HASH,
    ARGENT_MULTISIG_CONTRACT_SIERRA, CHARGEABLE_ACCOUNT_ADDRESS, CHARGEABLE_ACCOUNT_PRIVATE_KEY,
    DEVNET_DEFAULT_CHAIN_ID, DEVNET_DEFAULT_L1_DATA_GAS_PRICE, DEVNET_DEFAULT_L1_GAS_PRICE,
    DEVNET_DEFAULT_L2_GAS_PRICE, DEVNET_DEFAULT_STARTING_BLOCK_NUMBER,
    ENTRYPOINT_NOT_FOUND_ERROR_ENCODED, ETH_ERC20_CONTRACT_ADDRESS, ETH_ERC20_NAME,
    ETH_ERC20_SYMBOL, STRK_ERC20_CONTRACT_ADDRESS, STRK_ERC20_NAME, STRK_ERC20_SYMBOL, USE_KZG_DA,
};
use crate::contract_class_choice::AccountContractClassChoice;
use crate::error::{ContractExecutionError, DevnetResult, Error, TransactionValidationError};
use crate::messaging::MessagingBroker;
use crate::nonzero_gas_price;
use crate::predeployed_accounts::PredeployedAccounts;
use crate::state::state_diff::StateDiff;
use crate::state::{CommittedClassStorage, CustomState, CustomStateReader, StarknetState};
use crate::traits::{AccountGenerator, Deployed, HashIdentified, HashIdentifiedMut};
use crate::transactions::{StarknetTransaction, StarknetTransactions};
use crate::utils::{custom_bouncer_config, get_versioned_constants, maybe_extract_failure_reason};

mod add_declare_transaction;
mod add_deploy_account_transaction;
mod add_invoke_transaction;
mod add_l1_handler_transaction;
mod cheats;
pub(crate) mod defaulter;
mod estimations;
pub mod events;
mod get_class_impls;
mod predeployed;
pub mod starknet_config;
mod state_update;
pub(crate) mod transaction_trace;

pub struct Starknet {
    pub latest_state: StarknetState,
    pub pending_state: StarknetState,
    /// Contains the diff since the last block
    pending_state_diff: StateDiff,
    predeployed_accounts: PredeployedAccounts,
    pub(in crate::starknet) block_context: BlockContext,
    // To avoid repeating some logic related to blocks,
    // having `blocks` public allows to re-use functions like `get_blocks()`.
    pub(crate) blocks: StarknetBlocks,
    pub transactions: StarknetTransactions,
    pub config: StarknetConfig,
    pub pending_block_timestamp_shift: i64,
    pub next_block_timestamp: Option<u64>,
    pub next_block_gas: GasModification,
    pub(crate) messaging: MessagingBroker,
    rpc_contract_classes: Arc<RwLock<CommittedClassStorage>>,
    cheats: Cheats,
}

impl Default for Starknet {
    fn default() -> Self {
        Self {
            block_context: Self::init_block_context(
                DEVNET_DEFAULT_L1_GAS_PRICE,
                DEVNET_DEFAULT_L1_GAS_PRICE,
                DEVNET_DEFAULT_L1_DATA_GAS_PRICE,
                DEVNET_DEFAULT_L1_DATA_GAS_PRICE,
                DEVNET_DEFAULT_L2_GAS_PRICE,
                DEVNET_DEFAULT_L2_GAS_PRICE,
                ETH_ERC20_CONTRACT_ADDRESS,
                STRK_ERC20_CONTRACT_ADDRESS,
                DEVNET_DEFAULT_CHAIN_ID,
                DEVNET_DEFAULT_STARTING_BLOCK_NUMBER,
            ),
            latest_state: Default::default(),
            pending_state: Default::default(),
            pending_state_diff: Default::default(),
            predeployed_accounts: Default::default(),
            blocks: Default::default(),
            transactions: Default::default(),
            config: Default::default(),
            pending_block_timestamp_shift: 0,
            next_block_timestamp: None,
            next_block_gas: GasModification {
                gas_price_wei: DEVNET_DEFAULT_L1_GAS_PRICE,
                data_gas_price_wei: DEVNET_DEFAULT_L1_DATA_GAS_PRICE,
                gas_price_fri: DEVNET_DEFAULT_L1_GAS_PRICE,
                data_gas_price_fri: DEVNET_DEFAULT_L1_DATA_GAS_PRICE,
                l2_gas_price_fri: DEVNET_DEFAULT_L2_GAS_PRICE,
                l2_gas_price_wei: DEVNET_DEFAULT_L2_GAS_PRICE,
            },
            messaging: Default::default(),
            rpc_contract_classes: Default::default(),
            cheats: Default::default(),
        }
    }
}

impl Starknet {
    pub fn new(config: &StarknetConfig) -> DevnetResult<Self> {
        let defaulter = StarknetDefaulter::new(config.fork_config.clone());
        let rpc_contract_classes = Arc::new(RwLock::new(CommittedClassStorage::default()));
        let mut state = StarknetState::new(defaulter, rpc_contract_classes.clone());

        // predeclare account classes eligible for predeployment
        for account_class_choice in
            [AccountContractClassChoice::Cairo0, AccountContractClassChoice::Cairo1]
        {
            let class_wrapper = account_class_choice.get_class_wrapper()?;
            state.predeclare_contract_class(
                class_wrapper.class_hash,
                class_wrapper.contract_class,
            )?;
        }

        // predeclare argent account classes (not predeployable)
        if config.predeclare_argent {
            for (class_hash, raw_sierra) in [
                (ARGENT_CONTRACT_CLASS_HASH, ARGENT_CONTRACT_SIERRA),
                (ARGENT_MULTISIG_CONTRACT_CLASS_HASH, ARGENT_MULTISIG_CONTRACT_SIERRA),
            ] {
                let contract_class =
                    ContractClass::Cairo1(ContractClass::cairo_1_from_sierra_json_str(raw_sierra)?);
                state.predeclare_contract_class(class_hash, contract_class)?;
            }
        }

        // deploy udc, eth erc20 and strk erc20 contracts
        let eth_erc20_fee_contract = predeployed::create_erc20_at_address_extended(
            ETH_ERC20_CONTRACT_ADDRESS,
            config.eth_erc20_class_hash,
            &config.eth_erc20_contract_class,
        )?;
        let strk_erc20_fee_contract = predeployed::create_erc20_at_address_extended(
            STRK_ERC20_CONTRACT_ADDRESS,
            config.strk_erc20_class_hash,
            &config.strk_erc20_contract_class,
        )?;

        let udc_contract = predeployed::create_udc()?;
        udc_contract.deploy(&mut state)?;

        eth_erc20_fee_contract.deploy(&mut state)?;
        initialize_erc20_at_address(
            &mut state,
            ETH_ERC20_CONTRACT_ADDRESS,
            ETH_ERC20_NAME,
            ETH_ERC20_SYMBOL,
        )?;

        strk_erc20_fee_contract.deploy(&mut state)?;
        initialize_erc20_at_address(
            &mut state,
            STRK_ERC20_CONTRACT_ADDRESS,
            STRK_ERC20_NAME,
            STRK_ERC20_SYMBOL,
        )?;

        let mut predeployed_accounts = PredeployedAccounts::new(
            config.seed,
            config.predeployed_accounts_initial_balance.clone(),
            eth_erc20_fee_contract.get_address(),
            strk_erc20_fee_contract.get_address(),
        );

        let accounts = predeployed_accounts.generate_accounts(
            config.total_accounts,
            config.account_contract_class_hash,
            &config.account_contract_class,
        )?;
        for account in accounts {
            account.deploy(&mut state)?;
        }

        let chargeable_account = Account::new_chargeable(
            eth_erc20_fee_contract.get_address(),
            strk_erc20_fee_contract.get_address(),
        )?;
        chargeable_account.deploy(&mut state)?;

        // when forking, the number of the first new block to be mined is equal to the last origin
        // block (the one specified by the user) plus one.
        // The parent hash of the first new block is equal to the last origin block hash.
        let starting_block_number =
            config.fork_config.block_number.map_or(DEVNET_DEFAULT_STARTING_BLOCK_NUMBER, |n| n + 1);
        let last_block_hash = config.fork_config.block_hash;

        let pending_state_diff = state.commit_diff(starting_block_number)?;

        let mut this = Self {
            latest_state: Default::default(), // temporary - overwritten on genesis block creation
            pending_state: state,
            pending_state_diff,
            predeployed_accounts,
            block_context: Self::init_block_context(
                config.gas_price_wei,
                config.gas_price_fri,
                config.data_gas_price_wei,
                config.data_gas_price_fri,
                config.l2_gas_price_wei,
                config.l2_gas_price_fri,
                ETH_ERC20_CONTRACT_ADDRESS,
                STRK_ERC20_CONTRACT_ADDRESS,
                config.chain_id,
                starting_block_number,
            ),
            blocks: StarknetBlocks::new(starting_block_number, last_block_hash),
            transactions: StarknetTransactions::default(),
            config: config.clone(),
            pending_block_timestamp_shift: 0,
            next_block_timestamp: None,
            next_block_gas: GasModification {
                gas_price_wei: config.gas_price_wei,
                data_gas_price_wei: config.data_gas_price_wei,
                gas_price_fri: config.gas_price_fri,
                data_gas_price_fri: config.data_gas_price_fri,
                l2_gas_price_wei: config.l2_gas_price_wei,
                l2_gas_price_fri: config.l2_gas_price_fri,
            },
            messaging: Default::default(),
            rpc_contract_classes,
            cheats: Default::default(),
        };

        this.restart_pending_block()?;

        // Create an empty genesis block, set start_time before if it's set
        if let Some(start_time) = config.start_time {
            this.set_next_block_timestamp(start_time);
        };
        this.create_block()?;

        Ok(this)
    }

    pub fn get_state(&mut self) -> &mut StarknetState {
        &mut self.pending_state
    }

    pub fn restart(&mut self, restart_l1_to_l2_messaging: bool) -> DevnetResult<()> {
        let new_messsaging_ethereum =
            if restart_l1_to_l2_messaging { None } else { self.messaging.ethereum.clone() };

        *self = Starknet::new(&self.config)?;
        self.messaging.ethereum = new_messsaging_ethereum;

        info!("Starknet Devnet restarted");
        Ok(())
    }

    pub fn get_predeployed_accounts(&self) -> Vec<Account> {
        self.predeployed_accounts.get_accounts().to_vec()
    }

    // Update block context
    // Initialize values for new pending block
    pub(crate) fn generate_pending_block(&mut self) -> DevnetResult<()> {
        Self::advance_block_context_block_number(&mut self.block_context);

        Self::set_block_context_gas(&mut self.block_context, &self.next_block_gas);

        // Pending block header gas data needs to be set
        self.blocks.pending_block.header.block_header_without_hash.l1_gas_price.price_in_wei =
            GasPrice(self.next_block_gas.gas_price_wei.get());
        self.blocks.pending_block.header.block_header_without_hash.l1_data_gas_price.price_in_wei =
            GasPrice(self.next_block_gas.data_gas_price_wei.get());
        self.blocks.pending_block.header.block_header_without_hash.l2_gas_price.price_in_wei =
            GasPrice(self.next_block_gas.l2_gas_price_wei.get());
        self.blocks.pending_block.header.block_header_without_hash.l1_gas_price.price_in_fri =
            GasPrice(self.next_block_gas.gas_price_fri.get());
        self.blocks.pending_block.header.block_header_without_hash.l1_data_gas_price.price_in_fri =
            GasPrice(self.next_block_gas.data_gas_price_fri.get());
        self.blocks.pending_block.header.block_header_without_hash.l2_gas_price.price_in_fri =
            GasPrice(self.next_block_gas.l2_gas_price_fri.get());

        self.restart_pending_block()?;

        Ok(())
    }

    fn next_block_timestamp(&mut self) -> BlockTimestamp {
        match self.next_block_timestamp {
            Some(timestamp) => {
                self.next_block_timestamp = None;
                BlockTimestamp(timestamp)
            }
            None => BlockTimestamp(
                (Starknet::get_unix_timestamp_as_seconds() as i64
                    + self.pending_block_timestamp_shift) as u64,
            ),
        }
    }

    /// Transfer data from pending block into new block and save it to blocks collection.
    /// Generates new pending block. Same for pending state. Returns the new block hash.
    pub(crate) fn generate_new_block_and_state(&mut self) -> DevnetResult<Felt> {
        let mut new_block = self.pending_block().clone();

        // Set new block header
        // TODO why not store the whole next block header instead of storing separate properties?
        new_block.header.block_header_without_hash.l1_gas_price.price_in_fri =
            GasPrice(self.next_block_gas.gas_price_fri.get());
        new_block.header.block_header_without_hash.l1_gas_price.price_in_wei =
            GasPrice(self.next_block_gas.gas_price_wei.get());
        new_block.header.block_header_without_hash.l1_data_gas_price.price_in_fri =
            GasPrice(self.next_block_gas.data_gas_price_fri.get());
        new_block.header.block_header_without_hash.l1_data_gas_price.price_in_wei =
            GasPrice(self.next_block_gas.data_gas_price_wei.get());
        new_block.header.block_header_without_hash.l2_gas_price.price_in_fri =
            GasPrice(self.next_block_gas.l2_gas_price_fri.get());
        new_block.header.block_header_without_hash.l2_gas_price.price_in_wei =
            GasPrice(self.next_block_gas.l2_gas_price_wei.get());

        let new_block_number = self.blocks.next_block_number();
        new_block.set_block_hash(if self.config.lite_mode {
            BlockHash::from(new_block_number.0)
        } else {
            new_block.generate_hash()?
        });
        new_block.status = BlockStatus::AcceptedOnL2;
        new_block.header.block_header_without_hash.block_number = new_block_number;

        // set block timestamp and context block timestamp for contract execution
        let block_timestamp = self.next_block_timestamp();
        new_block.set_timestamp(block_timestamp);
        Self::update_block_context_block_timestamp(&mut self.block_context, block_timestamp);

        let new_block_hash = new_block.header.block_hash.0;

        // update txs block hash block number for each transaction in the pending block
        new_block.get_transactions().iter().for_each(|tx_hash| {
            if let Some(tx) = self.transactions.get_by_hash_mut(tx_hash) {
                tx.block_hash = Some(new_block_hash);
                tx.block_number = Some(new_block_number);
                tx.finality_status = TransactionFinalityStatus::AcceptedOnL2;
            } else {
                error!("Transaction is not present in the transactions collection");
            }
        });

        // insert pending block in the blocks collection and connect it to the state diff
        self.blocks.insert(new_block, self.pending_state_diff.clone());
        self.pending_state_diff = StateDiff::default();

        // save into blocks state archive
        if self.config.state_archive == StateArchiveCapacity::Full {
            let clone = self.pending_state.clone_historic();
            self.blocks.save_state_at(new_block_hash, clone);
        }

        self.generate_pending_block()?;

        // for every new block we need to clone pending state into state
        self.latest_state = self.pending_state.clone_historic();

        Ok(new_block_hash)
    }

    /// Commits the changes since the last commit. Use it to commit the changes generated by the
    /// last tx. Updates the `pending_state_diff` to accumulate the changes since the last block.
    /// Check `StarknetState::commit_diff` for more info.
    pub fn commit_diff(&mut self) -> DevnetResult<StateDiff> {
        let next_block_number = self.blocks.next_block_number();
        let state_diff = self.pending_state.commit_diff(next_block_number.0)?;
        self.pending_state_diff.extend(&state_diff);

        Ok(state_diff)
    }

    /// Handles succeeded and reverted transactions. The tx is stored and potentially dumped. A new
    /// block is generated in block-generation-on-transaction mode.
    pub(crate) fn handle_accepted_transaction(
        &mut self,
        transaction: TransactionWithHash,
        tx_info: TransactionExecutionInfo,
    ) -> DevnetResult<()> {
        let state_diff = self.commit_diff()?;
        let transaction_hash = transaction.get_transaction_hash();
        let gas_vector_computation_mode = transaction.transaction.gas_vector_computation_mode();

        let trace = create_trace(
            &mut self.pending_state.state,
            transaction.get_type(),
            &tx_info,
            state_diff.into(),
            self.block_context.versioned_constants(),
            &gas_vector_computation_mode,
        )?;
        let transaction_to_add = StarknetTransaction::create_accepted(&transaction, tx_info, trace);

        // add accepted transaction to pending block
        self.blocks.pending_block.add_transaction(*transaction_hash);

        self.transactions.insert(transaction_hash, transaction_to_add);

        // create new block from pending one, only in block-generation-on-transaction mode
        if !self.config.uses_pending_block() {
            self.generate_new_block_and_state()?;
        }

        Ok(())
    }

    #[allow(clippy::too_many_arguments)]
    /// Create a BlockContext based on BlockContext::create_for_testing()
    fn init_block_context(
        gas_price_wei: NonZeroU128,
        gas_price_fri: NonZeroU128,
        data_gas_price_wei: NonZeroU128,
        data_gas_price_fri: NonZeroU128,
        l2_gas_price_wei: NonZeroU128,
        l2_gas_price_fri: NonZeroU128,
        eth_fee_token_address: Felt,
        strk_fee_token_address: Felt,
        chain_id: ChainId,
        block_number: u64,
    ) -> BlockContext {
        let block_info = BlockInfo {
            block_number: BlockNumber(block_number),
            block_timestamp: BlockTimestamp(0),
            sequencer_address: starknet_api::contract_address!("0x1000"),
            gas_prices: GasPrices {
                eth_gas_prices: GasPriceVector {
                    l1_gas_price: nonzero_gas_price!(gas_price_wei),
                    l1_data_gas_price: nonzero_gas_price!(data_gas_price_wei),
                    l2_gas_price: nonzero_gas_price!(l2_gas_price_wei),
                },
                strk_gas_prices: GasPriceVector {
                    l1_gas_price: nonzero_gas_price!(gas_price_fri),
                    l1_data_gas_price: nonzero_gas_price!(data_gas_price_fri),
                    l2_gas_price: nonzero_gas_price!(l2_gas_price_fri),
                },
            },
            use_kzg_da: USE_KZG_DA,
        };

        let chain_info = ChainInfo {
            chain_id: chain_id.into(),
            fee_token_addresses: blockifier::context::FeeTokenAddresses {
                eth_fee_token_address: starknet_api::contract_address!(
                    eth_fee_token_address.to_hex_string().as_str()
                ),
                strk_fee_token_address: starknet_api::contract_address!(
                    strk_fee_token_address.to_hex_string().as_str()
                ),
            },
        };

        BlockContext::new(
            block_info,
            chain_info,
            get_versioned_constants(),
            custom_bouncer_config(),
        )
    }

    /// Update block context block_number with the next one
    /// # Arguments
    /// * `block_context` - BlockContext to be updated
    fn advance_block_context_block_number(block_context: &mut BlockContext) {
        let mut block_info = block_context.block_info().clone();
        block_info.block_number = block_info.block_number.next().unwrap_or_default();
        // TODO: update block_context via preferred method in the documentation
        *block_context = BlockContext::new(
            block_info,
            block_context.chain_info().clone(),
            get_versioned_constants(),
            custom_bouncer_config(),
        );
    }

    fn set_block_context_gas(block_context: &mut BlockContext, gas_modification: &GasModification) {
        let mut block_info = block_context.block_info().clone();

        // Block info gas needs to be set here
        block_info.gas_prices = GasPrices {
            eth_gas_prices: GasPriceVector {
                l1_gas_price: nonzero_gas_price!(gas_modification.gas_price_wei),
                l1_data_gas_price: nonzero_gas_price!(gas_modification.data_gas_price_wei),
                l2_gas_price: nonzero_gas_price!(gas_modification.l2_gas_price_wei),
            },
            strk_gas_prices: GasPriceVector {
                l1_gas_price: nonzero_gas_price!(gas_modification.gas_price_fri),
                l1_data_gas_price: nonzero_gas_price!(gas_modification.data_gas_price_fri),
                l2_gas_price: nonzero_gas_price!(gas_modification.l2_gas_price_fri),
            },
        };

        // TODO: update block_context via preferred method in the documentation
        *block_context = BlockContext::new(
            block_info,
            block_context.chain_info().clone(),
            get_versioned_constants(),
            custom_bouncer_config(),
        );
    }

    fn update_block_context_block_timestamp(
        block_context: &mut BlockContext,
        block_timestamp: BlockTimestamp,
    ) {
        let mut block_info = block_context.block_info().clone();
        block_info.block_timestamp = block_timestamp;

        // TODO: update block_context via preferred method in the documentation
        *block_context = BlockContext::new(
            block_info,
            block_context.chain_info().clone(),
            get_versioned_constants(),
            custom_bouncer_config(),
        );
    }

    fn pending_block(&self) -> &StarknetBlock {
        &self.blocks.pending_block
    }

    /// Restarts pending block with information from block_context
    pub(crate) fn restart_pending_block(&mut self) -> DevnetResult<()> {
        let mut block = StarknetBlock::create_pending_block();

        block.header.block_header_without_hash.block_number =
            self.block_context.block_info().block_number;
        block.header.block_header_without_hash.l1_gas_price = GasPricePerToken {
            price_in_fri: self
                .block_context
                .block_info()
                .gas_prices
                .l1_gas_price(&FeeType::Strk)
                .get(),
            price_in_wei: self
                .block_context
                .block_info()
                .gas_prices
                .l1_gas_price(&FeeType::Eth)
                .get(),
        };
        block.header.block_header_without_hash.l1_data_gas_price = GasPricePerToken {
            price_in_fri: self
                .block_context
                .block_info()
                .gas_prices
                .l1_data_gas_price(&FeeType::Strk)
                .get(),

            price_in_wei: self
                .block_context
                .block_info()
                .gas_prices
                .l1_data_gas_price(&FeeType::Eth)
                .get(),
        };
        block.header.block_header_without_hash.l2_gas_price = GasPricePerToken {
            price_in_fri: self
                .block_context
                .block_info()
                .gas_prices
                .l2_gas_price(&FeeType::Strk)
                .get(),

            price_in_wei: self
                .block_context
                .block_info()
                .gas_prices
                .l2_gas_price(&FeeType::Eth)
                .get(),
        };

        block.header.block_header_without_hash.sequencer =
            SequencerContractAddress(self.block_context.block_info().sequencer_address);

        block.set_timestamp(self.block_context.block_info().block_timestamp);

        self.blocks.pending_block = block;

        Ok(())
    }

    fn get_mut_state_at(&mut self, block_id: &BlockId) -> DevnetResult<&mut StarknetState> {
        match block_id {
            BlockId::Tag(BlockTag::Latest) => Ok(&mut self.latest_state),
            BlockId::Tag(BlockTag::Pending) => Ok(&mut self.pending_state),
            _ => {
                let block = self.get_block(block_id)?;
                let block_hash = block.block_hash();

                if self.blocks.last_block_hash == Some(block_hash) {
                    return Ok(&mut self.latest_state);
                }

                if self.config.state_archive == StateArchiveCapacity::None {
                    return Err(Error::NoStateAtBlock { block_id: *block_id });
                }

                let state = self
                    .blocks
                    .hash_to_state
                    .get_mut(&block_hash)
                    .ok_or(Error::NoStateAtBlock { block_id: *block_id })?;
                Ok(state)
            }
        }
    }

    pub fn get_class_hash_at(
        &mut self,
        block_id: &BlockId,
        contract_address: ContractAddress,
    ) -> DevnetResult<ClassHash> {
        get_class_impls::get_class_hash_at_impl(self, block_id, contract_address)
    }

    pub fn get_class(
        &self,
        block_id: &BlockId,
        class_hash: ClassHash,
    ) -> DevnetResult<ContractClass> {
        get_class_impls::get_class_impl(self, block_id, class_hash)
    }

    pub fn get_class_at(
        &mut self,
        block_id: &BlockId,
        contract_address: ContractAddress,
    ) -> DevnetResult<ContractClass> {
        get_class_impls::get_class_at_impl(self, block_id, contract_address)
    }

    pub fn get_compiled_casm(&self, class_hash: ClassHash) -> DevnetResult<CasmContractClass> {
        get_class_impls::get_compiled_casm_impl(self, class_hash)
    }

    pub fn call(
        &mut self,
        block_id: &BlockId,
        contract_address: Felt,
        entrypoint_selector: Felt,
        calldata: Vec<Felt>,
    ) -> DevnetResult<Vec<Felt>> {
        let block_context = self.block_context.clone();
        let state = self.get_mut_state_at(block_id)?;

        state.assert_contract_deployed(ContractAddress::new(contract_address)?)?;
        let storage_address = contract_address.try_into()?;
        let class_hash = state.get_class_hash_at(storage_address)?;

        let mut initial_gas =
            block_context.versioned_constants().sierra_gas_limit(&ExecutionMode::Execute);
        let call = blockifier::execution::entry_point::CallEntryPoint {
            calldata: starknet_api::transaction::fields::Calldata(std::sync::Arc::new(
                calldata.clone(),
            )),
            storage_address: contract_address.try_into()?,
            entry_point_selector: starknet_api::core::EntryPointSelector(entrypoint_selector),
            initial_gas: initial_gas.0,
            class_hash: Some(class_hash),
            ..Default::default()
        };

        let mut execution_context =
            blockifier::execution::entry_point::EntryPointExecutionContext::new(
                Arc::new(TransactionContext {
                    block_context: block_context.clone(),
                    tx_info: blockifier::transaction::objects::TransactionInfo::Deprecated(
                        blockifier::transaction::objects::DeprecatedTransactionInfo::default(),
                    ),
                }),
                blockifier::execution::common_hints::ExecutionMode::Execute,
                false,
                blockifier::execution::entry_point::SierraGasRevertTracker::new(initial_gas),
            );

        let mut transactional_state = CachedState::create_transactional(&mut state.state);
        let res = call
            .execute(&mut transactional_state, &mut execution_context, &mut initial_gas.0)
            .map_err(|error| {
                Error::ContractExecutionError(
                    TransactionExecutionError::ExecutionError {
                        error,
                        class_hash,
                        storage_address,
                        selector: starknet_api::core::EntryPointSelector(entrypoint_selector),
                    }
                    .into(),
                )
            })?;

        if res.execution.failed {
            if res.execution.retdata.0.first() == Some(&ENTRYPOINT_NOT_FOUND_ERROR_ENCODED) {
                return Err(Error::EntrypointNotFound);
            } else {
                return Err(Error::ContractExecutionError(ContractExecutionError::from(&res)));
            }
        }

        Ok(res.execution.retdata.0)
    }

    pub fn estimate_fee(
        &mut self,
        block_id: &BlockId,
        transactions: &[BroadcastedTransaction],
        simulation_flags: &[SimulationFlag],
    ) -> DevnetResult<Vec<FeeEstimateWrapper>> {
        let mut skip_validate = false;
        for flag in simulation_flags.iter() {
            if *flag == SimulationFlag::SkipValidate {
                skip_validate = true;
            }
        }
        estimations::estimate_fee(self, block_id, transactions, None, Some(!skip_validate), true)
    }

    pub fn estimate_message_fee(
        &mut self,
        block_id: &BlockId,
        message: MsgFromL1,
    ) -> DevnetResult<FeeEstimateWrapper> {
        estimations::estimate_message_fee(self, block_id, message)
    }

    pub fn add_declare_transaction(
        &mut self,
        declare_transaction: BroadcastedDeclareTransaction,
    ) -> DevnetResult<(TransactionHash, ClassHash)> {
        add_declare_transaction::add_declare_transaction(self, declare_transaction)
    }

    /// returning the chain id as object
    pub fn chain_id(&self) -> ChainId {
        self.config.chain_id
    }

    pub fn add_deploy_account_transaction(
        &mut self,
        deploy_account_transaction: BroadcastedDeployAccountTransaction,
    ) -> DevnetResult<(TransactionHash, ContractAddress)> {
        add_deploy_account_transaction::add_deploy_account_transaction(
            self,
            deploy_account_transaction,
        )
    }

    pub fn add_invoke_transaction(
        &mut self,
        invoke_transaction: BroadcastedInvokeTransaction,
    ) -> DevnetResult<TransactionHash> {
        add_invoke_transaction::add_invoke_transaction(self, invoke_transaction)
    }

    pub fn add_l1_handler_transaction(
        &mut self,
        l1_handler_transaction: L1HandlerTransaction,
    ) -> DevnetResult<TransactionHash> {
        add_l1_handler_transaction::add_l1_handler_transaction(self, l1_handler_transaction)
    }

    fn minting_calldata(
        fundable_address: ContractAddress,
        amount: BigUint,
        erc20_address: ContractAddress,
    ) -> DevnetResult<Vec<Felt>> {
        let (high, low) = split_biguint(amount);

        let mut calldata = vec![
            Felt::ONE,            // number of calls
            erc20_address.into(), // target address
            get_selector_from_name("transfer")
                .map_err(|e| Error::UnexpectedInternalError { msg: e.to_string() })?,
        ];

        let raw_calldata = vec![Felt::from(fundable_address), low, high];
        calldata.push(raw_calldata.len().into());
        for el in raw_calldata {
            calldata.push(el);
        }

        Ok(calldata)
    }

    /// Creates an invoke tx for minting, using the chargeable account.
    /// Uses transfer function of the ERC20 contract
    pub async fn mint(
        &mut self,
        fundable_address: ContractAddress,
        amount: BigUint,
        erc20_address: ContractAddress,
    ) -> DevnetResult<Felt> {
        let chargeable_address = felt_from_prefixed_hex(CHARGEABLE_ACCOUNT_ADDRESS)?;
        let state = self.get_state();
        let nonce = state
            .get_nonce_at(starknet_api::core::ContractAddress::try_from(chargeable_address)?)?;

        let unsigned_tx = BroadcastedInvokeTransactionV3 {
            sender_address: ContractAddress::new(chargeable_address)?,
            calldata: Self::minting_calldata(fundable_address, amount, erc20_address)?,
            common: BroadcastedTransactionCommonV3 {
                version: Felt::THREE,
                signature: vec![],
                nonce: nonce.0,
                resource_bounds: ResourceBoundsWrapper::new(
                    1_000_000,
                    self.config.gas_price_fri.get(),
                    1_000_000,
                    self.config.data_gas_price_fri.get(),
                    1_000_000_000,
                    self.config.l2_gas_price_fri.get(),
                ),
                tip: Tip(0),
                paymaster_data: vec![],
                nonce_data_availability_mode: DataAvailabilityMode::L1,
                fee_data_availability_mode: DataAvailabilityMode::L1,
            },
            account_deployment_data: vec![],
        };

        // generate signature by signing the tx hash
        let signer = LocalWallet::from(SigningKey::from_secret_scalar(felt_from_prefixed_hex(
            CHARGEABLE_ACCOUNT_PRIVATE_KEY,
        )?));
        let tx_hash = unsigned_tx
            .create_sn_api_invoke()?
            .calculate_transaction_hash(&self.config.chain_id.into(), &TransactionVersion::THREE)?;
        let signature = signer.sign_hash(&tx_hash).await?;

        let mut invoke_tx = unsigned_tx;
        invoke_tx.common.signature = vec![signature.r, signature.s];

        // apply the invoke tx
        add_invoke_transaction::add_invoke_transaction(
            self,
            BroadcastedInvokeTransaction::V3(invoke_tx),
        )
    }

    pub fn block_state_update(&self, block_id: &BlockId) -> DevnetResult<StateUpdateResult> {
        let state_update = state_update::state_update_by_block_id(self, block_id)?;

        // StateUpdate needs to be mapped to PendingStateUpdate when block_id is pending
        if block_id == &BlockId::Tag(BlockTag::Pending) {
            Ok(StateUpdateResult::PendingStateUpdate(PendingStateUpdate {
                old_root: state_update.old_root,
                state_diff: state_update.state_diff,
            }))
        } else {
            Ok(StateUpdateResult::StateUpdate(StateUpdate {
                block_hash: state_update.block_hash,
                new_root: state_update.new_root,
                old_root: state_update.old_root,
                state_diff: state_update.state_diff,
            }))
        }
    }

    pub fn set_next_block_gas(
        &mut self,
        gas_prices: GasModificationRequest,
    ) -> DevnetResult<GasModification> {
        self.next_block_gas.update(gas_prices.clone());

        // If generate_block is true, generate new block, for now custom dump_event is None but in
        // future it will change to GasSetEvent with self.next_block_gas data
        if let Some(true) = gas_prices.generate_block {
            self.create_block()?
        }

        Ok(self.next_block_gas.clone())
    }

    pub fn abort_blocks(&mut self, mut starting_block_id: BlockId) -> DevnetResult<Vec<Felt>> {
        if self.config.state_archive != StateArchiveCapacity::Full {
            let msg = "The abort blocks feature requires state-archive-capacity set to full.";
            return Err(Error::UnsupportedAction { msg: msg.into() });
        }

        if starting_block_id == BlockId::Tag(BlockTag::Pending) {
            self.create_block()?;
            starting_block_id = BlockId::Tag(BlockTag::Latest);
        }

        let starting_block_hash = match self.blocks.get_by_block_id(&starting_block_id) {
            Some(block) => block.block_hash(),
            None => return Err(Error::NoBlock),
        };

        if self.blocks.aborted_blocks.contains(&starting_block_hash) {
            return Err(Error::UnsupportedAction { msg: "Block is already aborted".into() });
        }

        let genesis_block = self
            .blocks
            .get_by_block_id(&BlockId::Number(self.blocks.starting_block_number))
            .ok_or(Error::UnsupportedAction { msg: "Cannot abort - no genesis block".into() })?;

        if starting_block_hash == genesis_block.block_hash() {
            return Err(Error::UnsupportedAction { msg: "Genesis block can't be aborted".into() });
        }

        let mut next_block_to_abort_hash = self
            .blocks
            .last_block_hash
            .ok_or(Error::UnsupportedAction { msg: "No blocks to abort".into() })?;
        let mut reached_starting_block = false;
        let mut aborted: Vec<Felt> = Vec::new();

        let mut rpc_contract_classes = self.rpc_contract_classes.write();

        // Abort blocks from latest to starting (iterating backwards) and revert transactions.
        while !reached_starting_block {
            reached_starting_block = next_block_to_abort_hash == starting_block_hash;
            let block_to_abort = self.blocks.hash_to_block.get_mut(&next_block_to_abort_hash);

            if let Some(block) = block_to_abort {
                block.status = BlockStatus::Rejected;
                self.blocks.num_to_hash.shift_remove(&block.block_number());

                // Revert transactions
                for tx_hash in block.get_transactions() {
                    let tx =
                        self.transactions.get_by_hash_mut(tx_hash).ok_or(Error::NoTransaction)?;
                    tx.execution_result =
                        ExecutionResult::Reverted { reason: "Block aborted manually".to_string() };
                }

                rpc_contract_classes.remove_classes_at(block.block_number().0);
                aborted.push(block.block_hash());

                // Update next block hash to abort
                next_block_to_abort_hash = block.parent_hash();
            }
        }
        let last_reached_block_hash = next_block_to_abort_hash;

        // Update last_block_hash based on last reached block and revert state only if
        // starting block is reached in while loop.
        if reached_starting_block {
            let current_block =
                self.blocks.hash_to_block.get(&last_reached_block_hash).ok_or(Error::NoBlock)?;
            self.blocks.last_block_hash = Some(current_block.block_hash());

            let reverted_state = self.blocks.hash_to_state.get(&current_block.block_hash()).ok_or(
                Error::NoStateAtBlock { block_id: BlockId::Number(current_block.block_number().0) },
            )?;

            // in the abort block scenario, we need to revert state and pending_state to be able to
            // use the calls properly
            self.latest_state = reverted_state.clone_historic();
            self.pending_state = reverted_state.clone_historic();
        }

        self.pending_state_diff = StateDiff::default();
        rpc_contract_classes.empty_staging();
        self.blocks.aborted_blocks = aborted.clone();

        Ok(aborted)
    }

    pub fn get_block_txs_count(&self, block_id: &BlockId) -> DevnetResult<u64> {
        let block = self.get_block(block_id)?;
        Ok(block.get_transactions().len() as u64)
    }

    pub fn contract_nonce_at_block(
        &mut self,
        block_id: &BlockId,
        contract_address: ContractAddress,
    ) -> DevnetResult<Felt> {
        let state = self.get_mut_state_at(block_id)?;
        state.assert_contract_deployed(contract_address)?;
        let nonce = state.get_nonce_at(contract_address.try_into()?)?;
        Ok(nonce.0)
    }

    pub fn contract_storage_at_block(
        &mut self,
        block_id: &BlockId,
        contract_address: ContractAddress,
        storage_key: PatriciaKey,
    ) -> DevnetResult<Felt> {
        let state = self.get_mut_state_at(block_id)?;
        state.assert_contract_deployed(contract_address)?;
        Ok(state.get_storage_at(contract_address.try_into()?, storage_key.try_into()?)?)
    }

    pub fn get_block(&self, block_id: &BlockId) -> DevnetResult<&StarknetBlock> {
        self.blocks.get_by_block_id(block_id).ok_or(Error::NoBlock)
    }

    pub fn get_block_with_transactions(&self, block_id: &BlockId) -> DevnetResult<BlockResult> {
        let block = self.get_block(block_id)?;
        let transactions = block
            .get_transactions()
            .iter()
            .map(|transaction_hash| {
                self.transactions
                    .get_by_hash(*transaction_hash)
                    .ok_or(Error::NoTransaction)
                    .map(|transaction| transaction.inner.clone())
            })
            .collect::<DevnetResult<Vec<TransactionWithHash>>>()?;

        if block.status() == &BlockStatus::Pending {
            Ok(BlockResult::PendingBlock(PendingBlock {
                header: PendingBlockHeader::from(block),
                transactions: Transactions::Full(transactions),
            }))
        } else {
            Ok(BlockResult::Block(Block {
                status: *block.status(),
                header: BlockHeader::from(block),
                transactions: Transactions::Full(transactions),
            }))
        }
    }

    pub fn get_block_with_receipts(&self, block_id: &BlockId) -> DevnetResult<BlockResult> {
        let block = self.get_block(block_id)?;
        let mut transaction_receipts: Vec<TransactionWithReceipt> = vec![];

        for transaction_hash in block.get_transactions() {
            let sn_transaction =
                self.transactions.get_by_hash(*transaction_hash).ok_or(Error::NoTransaction)?;

            let transaction = sn_transaction.inner.clone();
            let mut receipt = sn_transaction.get_receipt()?;

            // remove the fields block_hash and block_number, because they are not needed as per the
            // spec
            // @Mario: waiting for the final decision on this fields, so we can refactor this.
            // Currently the spec is at 0.7.0-rc.1
            let common_field = match receipt {
                TransactionReceipt::Deploy(DeployTransactionReceipt { ref mut common, .. })
                | TransactionReceipt::L1Handler(L1HandlerTransactionReceipt {
                    ref mut common,
                    ..
                })
                | TransactionReceipt::Common(ref mut common) => common,
            };
            common_field.maybe_pending_properties.block_hash = None;
            common_field.maybe_pending_properties.block_number = None;

            transaction_receipts
                .push(TransactionWithReceipt { receipt, transaction: transaction.transaction });
        }

        if block.status() == &BlockStatus::Pending {
            Ok(BlockResult::PendingBlock(PendingBlock {
                header: PendingBlockHeader::from(block),
                transactions: Transactions::FullWithReceipts(transaction_receipts),
            }))
        } else {
            Ok(BlockResult::Block(Block {
                status: *block.status(),
                header: BlockHeader::from(block),
                transactions: Transactions::FullWithReceipts(transaction_receipts),
            }))
        }
    }

    pub fn get_transaction_by_block_id_and_index(
        &self,
        block_id: &BlockId,
        index: u64,
    ) -> DevnetResult<&TransactionWithHash> {
        let block = self.get_block(block_id)?;
        let transaction_hash = block
            .get_transactions()
            .get(index as usize)
            .ok_or(Error::InvalidTransactionIndexInBlock)?;

        self.get_transaction_by_hash(*transaction_hash)
    }

    pub fn get_latest_block(&self) -> DevnetResult<StarknetBlock> {
        let block = self
            .blocks
            .get_by_block_id(&BlockId::Tag(starknet_rs_core::types::BlockTag::Latest))
            .ok_or(crate::error::Error::NoBlock)?;

        Ok(block.clone())
    }

    pub fn get_transaction_by_hash(
        &self,
        transaction_hash: Felt,
    ) -> DevnetResult<&TransactionWithHash> {
        self.transactions
            .get_by_hash(transaction_hash)
            .map(|starknet_transaction| &starknet_transaction.inner)
            .ok_or(Error::NoTransaction)
    }

    pub fn get_unlimited_events(
        &self,
        from_block: Option<BlockId>,
        to_block: Option<BlockId>,
        address: Option<ContractAddress>,
        keys: Option<Vec<Vec<Felt>>>,
    ) -> DevnetResult<Vec<EmittedEvent>> {
        events::get_events(self, from_block, to_block, address, keys, 0, None)
            .map(|(emitted_events, _)| emitted_events)
    }

    pub fn get_events(
        &self,
        from_block: Option<BlockId>,
        to_block: Option<BlockId>,
        address: Option<ContractAddress>,
        keys: Option<Vec<Vec<Felt>>>,
        skip: usize,
        limit: Option<usize>,
    ) -> DevnetResult<(Vec<EmittedEvent>, bool)> {
        events::get_events(self, from_block, to_block, address, keys, skip, limit)
    }

    pub fn get_transaction_receipt_by_hash(
        &self,
        transaction_hash: &TransactionHash,
    ) -> DevnetResult<TransactionReceipt> {
        let transaction_to_map =
            self.transactions.get(transaction_hash).ok_or(Error::NoTransaction)?;

        transaction_to_map.get_receipt()
    }

    pub fn get_transaction_trace_by_hash(
        &self,
        transaction_hash: TransactionHash,
    ) -> DevnetResult<TransactionTrace> {
        let tx = self.transactions.get(&transaction_hash).ok_or(Error::NoTransaction)?;
        tx.get_trace().ok_or(Error::NoTransactionTrace)
    }

    pub fn get_transaction_traces_from_block(
        &self,
        block_id: &BlockId,
    ) -> DevnetResult<Vec<BlockTransactionTrace>> {
        let transactions = match self.get_block_with_transactions(block_id)? {
            BlockResult::Block(b) => b.transactions,
            BlockResult::PendingBlock(b) => b.transactions,
        };

        let mut traces = Vec::new();
        if let Transactions::Full(txs) = transactions {
            for tx in txs {
                let tx_hash = *tx.get_transaction_hash();
                let trace = self.get_transaction_trace_by_hash(tx_hash)?;
                let block_trace =
                    BlockTransactionTrace { transaction_hash: tx_hash, trace_root: trace };

                traces.push(block_trace);
            }
        }

        Ok(traces)
    }

    pub fn get_transaction_execution_and_finality_status(
        &self,
        transaction_hash: TransactionHash,
    ) -> DevnetResult<TransactionStatus> {
        let transaction = self.transactions.get(&transaction_hash).ok_or(Error::NoTransaction)?;
        Ok(transaction.get_status())
    }

    pub fn simulate_transactions(
        &mut self,
        block_id: &BlockId,
        transactions: &[BroadcastedTransaction],
        simulation_flags: Vec<SimulationFlag>,
    ) -> DevnetResult<Vec<SimulatedTransaction>> {
        let chain_id = self.chain_id().to_felt();
        let block_context = self.block_context.clone();

        let mut skip_validate = false;
        let mut skip_fee_charge = false;
        for flag in simulation_flags.iter() {
            match flag {
                SimulationFlag::SkipValidate => {
                    skip_validate = true;
                }
                SimulationFlag::SkipFeeCharge => skip_fee_charge = true,
            }
        }

        let mut transactions_traces: Vec<TransactionTrace> = vec![];
        let cheats = self.cheats.clone();
        let state = self.get_mut_state_at(block_id)?;

        let executable_txs = {
            transactions
                .iter()
                .enumerate()
                .map(|(tx_idx, txn)| {
                    // According to this conversation https://spaceshard.slack.com/archives/C03HL8DH52N/p1710683496750409, simulating a transaction will:
                    // fail if the fee provided is 0
                    // succeed if the fee provided is 0 and SKIP_FEE_CHARGE is set
                    // succeed if the fee provided is > 0
<<<<<<< HEAD
                    if !skip_fee_charge && !txn.is_max_fee_valid()  {
=======
                    if !txn.are_gas_bounds_valid() && !skip_fee_charge {
>>>>>>> a64d7393
                        return Err(Error::ContractExecutionErrorInSimulation {
                            failure_index: tx_idx,
                            execution_error: ContractExecutionError::from(TransactionValidationError::InsufficientResourcesForValidate
                                .to_string()),
                        });
                    }

                    let skip_validate_due_to_impersonation =
                        Starknet::should_transaction_skip_validation_if_sender_is_impersonated(
                            state, &cheats, txn,
                        )?;

                    Ok((
                        txn.to_blockifier_account_transaction(&chain_id, ExecutionFlags {
                            only_query: true,
                            charge_fee: !skip_fee_charge,
                            validate: !(skip_validate || skip_validate_due_to_impersonation),
                        })?,
                        txn.get_type(),
                        txn.gas_vector_computation_mode(),
                    ))
                })
                .collect::<DevnetResult<Vec<(AccountTransaction, TransactionType, GasVectorComputationMode)>>>()?
        };

        let transactional_rpc_contract_classes =
            Arc::new(RwLock::new(state.clone_rpc_contract_classes()));
        let mut transactional_state =
            CachedState::new(CachedState::create_transactional(&mut state.state));

        for (tx_idx, (blockifier_transaction, transaction_type, gas_vector_computation_mode)) in
            executable_txs.into_iter().enumerate()
        {
            let tx_execution_info = blockifier_transaction
                .execute(&mut transactional_state, &block_context)
                .map_err(|err| Error::ContractExecutionErrorInSimulation {
                    failure_index: tx_idx,
                    execution_error: ContractExecutionError::from(err),
                })?;

            let block_number = block_context.block_info().block_number.0;
            let new_classes = transactional_rpc_contract_classes.write().commit(block_number);
            let state_diff: ThinStateDiff =
                StateDiff::generate(&mut transactional_state, new_classes)?.into();
            let trace = create_trace(
                &mut transactional_state,
                transaction_type,
                &tx_execution_info,
                state_diff,
                block_context.versioned_constants(),
                &gas_vector_computation_mode,
            )?;
            transactions_traces.push(trace);
        }

        let estimated = estimations::estimate_fee(
            self,
            block_id,
            transactions,
            Some(!skip_fee_charge),
            Some(!skip_validate),
            false,
        )?;

        // if the underlying simulation is correct, this should never be the case
        // in alignment with always avoiding assertions in production code, this has to be done
        if transactions_traces.len() != estimated.len() {
            return Err(Error::UnexpectedInternalError {
                msg: format!(
                    "Non-matching number of simulations ({}) and estimations ({})",
                    transactions_traces.len(),
                    estimated.len()
                ),
            });
        }

        let simulation_results = transactions_traces
            .into_iter()
            .zip(estimated)
            .map(|(trace, fee_estimation)| SimulatedTransaction {
                transaction_trace: trace,
                fee_estimation,
            })
            .collect();

        Ok(simulation_results)
    }

    /// create new block from pending one
    pub fn create_block(&mut self) -> DevnetResult<(), Error> {
        self.generate_new_block_and_state()?;
        Ok(())
    }

    // Set time and optionally create a new block
    pub fn set_time(&mut self, timestamp: u64, create_block: bool) -> DevnetResult<(), Error> {
        self.set_block_timestamp_shift(
            timestamp as i64 - Starknet::get_unix_timestamp_as_seconds() as i64,
        );

        self.set_next_block_timestamp(timestamp);
        if create_block {
            self.create_block()?;
        }

        Ok(())
    }

    // Set timestamp shift and create empty block
    pub fn increase_time(&mut self, time_shift: u64) -> DevnetResult<(), Error> {
        self.set_block_timestamp_shift(self.pending_block_timestamp_shift + time_shift as i64);
        self.create_block()
    }

    // Set timestamp shift for next blocks
    pub fn set_block_timestamp_shift(&mut self, timestamp: i64) {
        self.pending_block_timestamp_shift = timestamp;
    }

    // Set next block timestamp
    pub fn set_next_block_timestamp(&mut self, timestamp: u64) {
        self.next_block_timestamp = Some(timestamp);
    }

    #[allow(clippy::expect_used)]
    pub fn get_unix_timestamp_as_seconds() -> u64 {
        std::time::SystemTime::now()
            .duration_since(std::time::UNIX_EPOCH)
            .expect("should get current UNIX timestamp")
            .as_secs()
    }

    /// Impersonates account, allowing to send transactions on behalf of the account, without its
    /// private key
    ///
    /// # Arguments
    /// * `account` - Account to impersonate
    pub fn impersonate_account(&mut self, account: ContractAddress) -> DevnetResult<(), Error> {
        if self.config.fork_config.url.is_none() {
            return Err(Error::UnsupportedAction {
                msg: "Account impersonation is supported when forking mode is enabled.".to_string(),
            });
        }
        if self.pending_state.is_contract_deployed_locally(account)? {
            return Err(Error::UnsupportedAction {
                msg: "Account is in local state, cannot be impersonated".to_string(),
            });
        }
        self.cheats.impersonate_account(account);
        Ok(())
    }

    /// Stops impersonating account.
    /// After this call, the account, previously impersonated can't be used to send transactions
    /// without its private key
    ///
    /// # Arguments
    /// * `account` - Account to stop impersonating
    pub fn stop_impersonating_account(&mut self, account: &ContractAddress) {
        self.cheats.stop_impersonating_account(account);
    }

    /// Turn on/off auto impersonation of accounts that are not part of the state
    ///
    /// # Arguments
    /// * `auto_impersonation` - If true, auto impersonate every account that is not part of the
    ///   state, otherwise dont auto impersonate
    pub fn set_auto_impersonate_account(
        &mut self,
        auto_impersonation: bool,
    ) -> DevnetResult<(), Error> {
        if self.config.fork_config.url.is_none() {
            return Err(Error::UnsupportedAction {
                msg: "Account impersonation is supported when forking mode is enabled.".to_string(),
            });
        }
        self.cheats.set_auto_impersonate(auto_impersonation);

        Ok(())
    }

    /// Returns true if the account is not part of the state and is impersonated
    ///
    /// # Arguments
    /// * `account` - Account to check
    fn is_account_impersonated(
        state: &mut StarknetState,
        cheats: &Cheats,
        account: &ContractAddress,
    ) -> DevnetResult<bool> {
        let is_contract_already_in_state = state.is_contract_deployed_locally(*account)?;
        if is_contract_already_in_state {
            return Ok(false);
        }

        Ok(cheats.is_impersonated(account))
    }

    /// Returns true if the transaction should skip validation if the sender is impersonated
    ///
    /// # Arguments
    /// * `transaction` - Transaction to check
    fn should_transaction_skip_validation_if_sender_is_impersonated(
        state: &mut StarknetState,
        cheats: &Cheats,
        transaction: &BroadcastedTransaction,
    ) -> DevnetResult<bool> {
        let sender_address = match transaction {
            BroadcastedTransaction::Invoke(BroadcastedInvokeTransaction::V3(v3)) => {
                Some(&v3.sender_address)
            }
            BroadcastedTransaction::Declare(BroadcastedDeclareTransaction::V3(v3)) => {
                Some(&v3.sender_address)
            }
            BroadcastedTransaction::DeployAccount(_) => None,
        };

        if let Some(sender_address) = sender_address {
            Starknet::is_account_impersonated(state, cheats, sender_address)
        } else {
            Ok(false)
        }
    }

    pub fn get_messages_status(
        &self,
        l1_tx_hash: Hash256,
    ) -> Option<Vec<L1HandlerTransactionStatus>> {
        match self.messaging.l1_to_l2_tx_hashes.get(&H256(*l1_tx_hash.as_bytes())) {
            Some(l2_tx_hashes) => {
                let mut statuses = vec![];
                for l2_tx_hash in l2_tx_hashes {
                    match self.transactions.get(l2_tx_hash) {
                        Some(l2_tx) => statuses.push(L1HandlerTransactionStatus {
                            transaction_hash: *l2_tx_hash,
                            finality_status: l2_tx.finality_status,
                            failure_reason: maybe_extract_failure_reason(&l2_tx.execution_info),
                        }),
                        // should never happen due to handling in add_l1_handler_transaction
                        None => return None,
                    }
                }
                Some(statuses)
            }
            None => None,
        }
    }
}

#[cfg(test)]
mod tests {

    use std::thread;
    use std::time::Duration;

    use blockifier::state::state_api::{State, StateReader};
    use nonzero_ext::nonzero;
    use starknet_api::block::{BlockHash, BlockNumber, BlockStatus, BlockTimestamp, FeeType};
    use starknet_rs_core::types::{BlockId, BlockTag, Felt};
    use starknet_rs_core::utils::get_selector_from_name;
    use starknet_types::contract_address::ContractAddress;
    use starknet_types::felt::felt_from_prefixed_hex;
    use starknet_types::rpc::state::Balance;
    use starknet_types::traits::HashProducer;

    use super::Starknet;
    use crate::account::{Account, FeeToken};
    use crate::blocks::StarknetBlock;
    use crate::constants::{
        ARGENT_CONTRACT_CLASS_HASH, ARGENT_MULTISIG_CONTRACT_CLASS_HASH,
        CAIRO_0_ACCOUNT_CONTRACT_HASH, CAIRO_1_ACCOUNT_CONTRACT_SIERRA_HASH,
        DEVNET_DEFAULT_CHAIN_ID, DEVNET_DEFAULT_INITIAL_BALANCE,
        DEVNET_DEFAULT_STARTING_BLOCK_NUMBER, ETH_ERC20_CONTRACT_ADDRESS,
        STRK_ERC20_CONTRACT_ADDRESS,
    };
    use crate::error::{DevnetResult, Error};
    use crate::starknet::starknet_config::{StarknetConfig, StateArchiveCapacity};
    use crate::traits::{Accounted, Deployed, HashIdentified};
    use crate::utils::test_utils::{
        cairo_0_account_without_validations, dummy_contract_address, dummy_declare_tx_v3_with_hash,
        dummy_felt, dummy_key_pair,
    };

    /// Initializes starknet with 1 account that doesn't perform actual tx signature validation.
    /// Allows specifying the state archive capacity.
    pub(crate) fn setup_starknet_with_no_signature_check_account_and_state_capacity(
        acc_balance: u128,
        state_archive: StateArchiveCapacity,
    ) -> (Starknet, Account) {
        let mut starknet = Starknet::new(&StarknetConfig {
            gas_price_wei: nonzero!(1u128),
            gas_price_fri: nonzero!(1u128),
            data_gas_price_wei: nonzero!(1u128),
            data_gas_price_fri: nonzero!(1u128),
            l2_gas_price_wei: nonzero!(1u128),
            l2_gas_price_fri: nonzero!(1u128),
            state_archive,
            ..Default::default()
        })
        .unwrap();

        let account_class = cairo_0_account_without_validations();
        let acc = Account::new(
            Balance::from(acc_balance),
            dummy_key_pair(),
            account_class.generate_hash().unwrap(),
            "Custom",
            account_class.into(),
            starknet.block_context.chain_info().fee_token_addresses.eth_fee_token_address.into(),
            starknet.block_context.chain_info().fee_token_addresses.strk_fee_token_address.into(),
        )
        .unwrap();
        acc.deploy(&mut starknet.pending_state).unwrap();

        starknet.commit_diff().unwrap();
        starknet.generate_new_block_and_state().unwrap();
        starknet.restart_pending_block().unwrap();

        (starknet, acc)
    }

    /// Initializes starknet with 1 account that doesn't perform actual tx signature validation.
    pub(crate) fn setup_starknet_with_no_signature_check_account(
        acc_balance: u128,
    ) -> (Starknet, Account) {
        setup_starknet_with_no_signature_check_account_and_state_capacity(
            acc_balance,
            StateArchiveCapacity::None,
        )
    }

    #[test]
    fn correct_initial_state_with_test_config() {
        let config = StarknetConfig::default();
        let mut starknet = Starknet::new(&config).unwrap();
        let predeployed_accounts = starknet.predeployed_accounts.get_accounts();
        let expected_balance = config.predeployed_accounts_initial_balance;

        for account in predeployed_accounts {
            let account_balance =
                account.get_balance(&mut starknet.pending_state, FeeToken::ETH).unwrap();
            assert_eq!(expected_balance, account_balance);

            let account_balance =
                account.get_balance(&mut starknet.pending_state, FeeToken::STRK).unwrap();
            assert_eq!(expected_balance, account_balance);
        }
    }

    #[test]
    fn correct_block_context_creation() {
        let fee_token_address =
            ContractAddress::new(felt_from_prefixed_hex("0xAA").unwrap()).unwrap();
        let block_ctx = Starknet::init_block_context(
            nonzero!(10u128),
            nonzero!(10u128),
            nonzero!(10u128),
            nonzero!(10u128),
            nonzero!(10u128),
            nonzero!(10u128),
            felt_from_prefixed_hex("0xAA").unwrap(),
            STRK_ERC20_CONTRACT_ADDRESS,
            DEVNET_DEFAULT_CHAIN_ID,
            DEVNET_DEFAULT_STARTING_BLOCK_NUMBER,
        );
        assert_eq!(block_ctx.block_info().block_number, BlockNumber(0));
        assert_eq!(block_ctx.block_info().block_timestamp, BlockTimestamp(0));
        assert_eq!(block_ctx.block_info().gas_prices.l1_gas_price(&FeeType::Eth).get().0, 10);
        assert_eq!(
            ContractAddress::from(block_ctx.chain_info().fee_token_addresses.eth_fee_token_address),
            fee_token_address
        );
    }

    #[test]
    fn pending_block_is_correct() {
        let config = StarknetConfig::default();
        let mut starknet = Starknet::new(&config).unwrap();
        let initial_block_number = starknet.block_context.block_info().block_number;
        starknet.generate_pending_block().unwrap();

        assert_eq!(
            starknet.pending_block().header.block_header_without_hash.block_number,
            initial_block_number.next().unwrap()
        );
    }

    #[test]
    fn correct_new_block_creation() {
        let config = StarknetConfig::default();
        let mut starknet = Starknet::new(&config).unwrap();

        let tx = dummy_declare_tx_v3_with_hash();

        // add transaction hash to pending block
        starknet.blocks.pending_block.add_transaction(*tx.get_transaction_hash());

        // pending block has some transactions
        assert!(!starknet.pending_block().get_transactions().is_empty());
        // blocks collection should not be empty
        assert_eq!(starknet.blocks.hash_to_block.len(), 1);

        starknet.generate_new_block_and_state().unwrap();
        // blocks collection should not be empty
        assert_eq!(starknet.blocks.hash_to_block.len(), 2);

        // get latest block and check that the transactions in the block are correct
        let added_block =
            starknet.blocks.get_by_hash(starknet.blocks.last_block_hash.unwrap()).unwrap();

        assert!(added_block.get_transactions().len() == 1);
        assert_eq!(*added_block.get_transactions().first().unwrap(), *tx.get_transaction_hash());
    }

    #[test]
    fn successful_emptying_of_pending_block() {
        let config = StarknetConfig { start_time: Some(0), ..Default::default() };
        let mut starknet = Starknet::new(&config).unwrap();

        let initial_block_number = starknet.block_context.block_info().block_number;
        let initial_gas_price_wei =
            starknet.block_context.block_info().gas_prices.l1_gas_price(&FeeType::Eth);
        let initial_gas_price_fri =
            starknet.block_context.block_info().gas_prices.l1_gas_price(&FeeType::Strk);
        let initial_data_gas_price_wei =
            starknet.block_context.block_info().gas_prices.l1_gas_price(&FeeType::Eth);
        let initial_data_gas_price_fri =
            starknet.block_context.block_info().gas_prices.l1_data_gas_price(&FeeType::Strk);
        let initial_block_timestamp = starknet.block_context.block_info().block_timestamp;
        let initial_sequencer = starknet.block_context.block_info().sequencer_address;

        // create pending block with some information in it
        let mut pending_block = StarknetBlock::create_pending_block();
        pending_block.add_transaction(dummy_felt());
        pending_block.status = BlockStatus::AcceptedOnL2;

        // assign the pending block
        starknet.blocks.pending_block = pending_block.clone();
        assert!(*starknet.pending_block() == pending_block);

        // empty the pending to block and check if it is in starting state
        starknet.restart_pending_block().unwrap();

        assert!(*starknet.pending_block() != pending_block);
        assert_eq!(starknet.pending_block().status, BlockStatus::Pending);
        assert!(starknet.pending_block().get_transactions().is_empty());
        assert_eq!(
            starknet.pending_block().header.block_header_without_hash.timestamp,
            initial_block_timestamp
        );
        assert_eq!(
            starknet.pending_block().header.block_header_without_hash.block_number,
            initial_block_number
        );
        assert_eq!(
            starknet.pending_block().header.block_header_without_hash.parent_hash,
            BlockHash::default()
        );
        assert_eq!(
            starknet.pending_block().header.block_header_without_hash.l1_gas_price.price_in_wei,
            initial_gas_price_wei.get()
        );
        assert_eq!(
            starknet.pending_block().header.block_header_without_hash.l1_gas_price.price_in_fri,
            initial_gas_price_fri.get()
        );
        assert_eq!(
            starknet
                .pending_block()
                .header
                .block_header_without_hash
                .l1_data_gas_price
                .price_in_wei,
            initial_data_gas_price_wei.get()
        );
        assert_eq!(
            starknet
                .pending_block()
                .header
                .block_header_without_hash
                .l1_data_gas_price
                .price_in_fri,
            initial_data_gas_price_fri.get()
        );
        assert_eq!(
            starknet.pending_block().header.block_header_without_hash.l2_gas_price.price_in_fri,
            initial_data_gas_price_fri.get()
        );
        assert_eq!(
            starknet.pending_block().header.block_header_without_hash.sequencer.0,
            initial_sequencer
        );
    }

    #[test]
    fn correct_block_context_update() {
        let mut block_ctx = Starknet::init_block_context(
            nonzero!(1u128),
            nonzero!(1u128),
            nonzero!(1u128),
            nonzero!(1u128),
            nonzero!(1u128),
            nonzero!(1u128),
            ETH_ERC20_CONTRACT_ADDRESS,
            STRK_ERC20_CONTRACT_ADDRESS,
            DEVNET_DEFAULT_CHAIN_ID,
            DEVNET_DEFAULT_STARTING_BLOCK_NUMBER,
        );
        let initial_block_number = block_ctx.block_info().block_number;
        Starknet::advance_block_context_block_number(&mut block_ctx);

        assert_eq!(block_ctx.block_info().block_number, initial_block_number.next().unwrap());
    }

    #[test]
    fn getting_state_of_latest_block() {
        let config = StarknetConfig::default();
        let mut starknet = Starknet::new(&config).unwrap();
        starknet.get_mut_state_at(&BlockId::Tag(BlockTag::Latest)).expect("Should be OK");
    }

    #[test]
    fn getting_state_of_pending_block() {
        let config = StarknetConfig::default();
        let mut starknet = Starknet::new(&config).unwrap();
        starknet.get_mut_state_at(&BlockId::Tag(BlockTag::Pending)).expect("Should be OK");
    }

    #[test]
    fn getting_state_at_block_by_nonexistent_hash_with_full_state_archive() {
        let config =
            StarknetConfig { state_archive: StateArchiveCapacity::Full, ..Default::default() };
        let mut starknet = Starknet::new(&config).unwrap();
        starknet.generate_new_block_and_state().unwrap();

        match starknet.get_mut_state_at(&BlockId::Hash(Felt::ZERO)) {
            Err(Error::NoBlock) => (),
            _ => panic!("Should fail with NoBlock"),
        }
    }

    #[test]
    fn getting_nonexistent_state_at_block_by_number_with_full_state_archive() {
        let config =
            StarknetConfig { state_archive: StateArchiveCapacity::Full, ..Default::default() };
        let mut starknet = Starknet::new(&config).unwrap();
        let genesis_block_hash = starknet.get_latest_block().unwrap();
        let block_hash = starknet.generate_new_block_and_state().unwrap();
        starknet.blocks.hash_to_state.remove(&block_hash);
        starknet.blocks.last_block_hash = Some(genesis_block_hash.block_hash());

        match starknet.get_mut_state_at(&BlockId::Number(1)) {
            Err(Error::NoStateAtBlock { block_id: _ }) => (),
            _ => panic!("Should fail with NoStateAtBlock"),
        }
    }

    #[test]
    fn getting_state_at_without_state_archive() {
        let config = StarknetConfig::default();
        let mut starknet = Starknet::new(&config).unwrap();
        starknet.generate_new_block_and_state().unwrap();

        match starknet.get_mut_state_at(&BlockId::Number(0)) {
            Err(Error::NoStateAtBlock { .. }) => (),
            _ => panic!("Should fail with NoStateAtBlock."),
        }
    }

    #[test]
    fn assert_expected_predeclared_account_classes() {
        let config = StarknetConfig { predeclare_argent: true, ..Default::default() };
        let starknet = Starknet::new(&config).unwrap();
        for class_hash in [
            ARGENT_CONTRACT_CLASS_HASH,
            ARGENT_MULTISIG_CONTRACT_CLASS_HASH,
            Felt::from_hex_unchecked(CAIRO_0_ACCOUNT_CONTRACT_HASH),
            Felt::from_hex_unchecked(CAIRO_1_ACCOUNT_CONTRACT_SIERRA_HASH),
        ] {
            let contract = starknet.get_class(&BlockId::Tag(BlockTag::Latest), class_hash).unwrap();
            assert_eq!(contract.generate_hash().unwrap(), class_hash);
        }
    }

    #[test]
    fn calling_method_of_undeployed_contract() {
        let config = StarknetConfig::default();
        let mut starknet = Starknet::new(&config).unwrap();

        let undeployed_address = Felt::from_hex_unchecked("0x1234");
        let entry_point_selector = get_selector_from_name("balanceOf").unwrap();

        match starknet.call(
            &BlockId::Tag(BlockTag::Latest),
            undeployed_address,
            entry_point_selector,
            vec![],
        ) {
            Err(Error::ContractNotFound) => (),
            unexpected => panic!("Should have failed; got {unexpected:?}"),
        }
    }

    #[test]
    fn calling_nonexistent_contract_method() {
        let config = StarknetConfig::default();
        let mut starknet = Starknet::new(&config).unwrap();

        let predeployed_account = &starknet.predeployed_accounts.get_accounts()[0];
        let entry_point_selector = get_selector_from_name("nonExistentMethod").unwrap();

        match starknet.call(
            &BlockId::Tag(BlockTag::Latest),
            ETH_ERC20_CONTRACT_ADDRESS,
            entry_point_selector,
            vec![Felt::from(predeployed_account.account_address)],
        ) {
            Err(Error::EntrypointNotFound) => (),
            unexpected => panic!("Should have failed; got {unexpected:?}"),
        }
    }

    /// utility method for happy path balance retrieval
    fn get_balance_at(
        starknet: &mut Starknet,
        contract_address: ContractAddress,
    ) -> DevnetResult<Vec<Felt>> {
        let entry_point_selector = get_selector_from_name("balanceOf").unwrap();
        starknet.call(
            &BlockId::Tag(BlockTag::Latest),
            ETH_ERC20_CONTRACT_ADDRESS,
            entry_point_selector,
            vec![Felt::from(contract_address)],
        )
    }

    #[test]
    fn getting_balance_of_predeployed_contract() {
        let config = StarknetConfig::default();
        let mut starknet = Starknet::new(&config).unwrap();

        let predeployed_account = &starknet.predeployed_accounts.get_accounts()[0].clone();
        let result = get_balance_at(&mut starknet, predeployed_account.account_address).unwrap();

        let balance_uint256 = vec![Felt::from(DEVNET_DEFAULT_INITIAL_BALANCE), Felt::ZERO];
        assert_eq!(result, balance_uint256);
    }

    #[test]
    fn getting_balance_of_undeployed_contract() {
        let config = StarknetConfig::default();
        let mut starknet = Starknet::new(&config).unwrap();

        let undeployed_address = ContractAddress::new(Felt::from_hex_unchecked("0x1234")).unwrap();
        let result = get_balance_at(&mut starknet, undeployed_address).unwrap();

        let expected_balance_uint256 = vec![Felt::ZERO, Felt::ZERO];
        assert_eq!(result, expected_balance_uint256);
    }

    #[test]
    fn correct_latest_block() {
        let config = StarknetConfig::default();
        let mut starknet = Starknet::new(&config).unwrap();

        // last added block number -> 0
        let added_block =
            starknet.blocks.get_by_hash(starknet.blocks.last_block_hash.unwrap()).unwrap();
        // number of the accepted block -> 1
        let block_number = starknet.get_latest_block().unwrap().block_number();

        assert_eq!(block_number.0, added_block.header.block_header_without_hash.block_number.0);

        starknet.generate_new_block_and_state().unwrap();

        let added_block2 =
            starknet.blocks.get_by_hash(starknet.blocks.last_block_hash.unwrap()).unwrap();
        let block_number2 = starknet.get_latest_block().unwrap().block_number();

        assert_eq!(block_number2.0, added_block2.header.block_header_without_hash.block_number.0);
    }

    #[test]
    fn gets_block_txs_count() {
        let config = StarknetConfig::default();
        let mut starknet = Starknet::new(&config).unwrap();

        starknet.generate_new_block_and_state().unwrap();

        let num_no_transactions = starknet.get_block_txs_count(&BlockId::Number(1));

        assert_eq!(num_no_transactions.unwrap(), 0);

        let tx = dummy_declare_tx_v3_with_hash();

        // add transaction hash to pending block
        starknet.blocks.pending_block.add_transaction(*tx.get_transaction_hash());

        starknet.generate_new_block_and_state().unwrap();

        let num_one_transaction = starknet.get_block_txs_count(&BlockId::Number(2));

        assert_eq!(num_one_transaction.unwrap(), 1);
    }

    #[test]
    fn returns_chain_id() {
        let config = StarknetConfig::default();
        let starknet = Starknet::new(&config).unwrap();
        let chain_id = starknet.chain_id();

        assert_eq!(chain_id.to_string(), DEVNET_DEFAULT_CHAIN_ID.to_string());
    }

    #[test]
    fn correct_state_at_specific_block() {
        let mut starknet = Starknet::new(&StarknetConfig {
            state_archive: StateArchiveCapacity::Full,
            ..Default::default()
        })
        .expect("Could not start Devnet");

        // generate initial block with empty state
        starknet.generate_new_block_and_state().unwrap();

        // **generate second block**
        // add data to state
        starknet
            .pending_state
            .state
            .increment_nonce(dummy_contract_address().try_into().unwrap())
            .unwrap();

        // generate new block and save the state
        starknet.commit_diff().unwrap();
        let second_block = starknet.generate_new_block_and_state().unwrap();

        // **generate third block**
        // add data to state
        starknet
            .pending_state
            .state
            .increment_nonce(dummy_contract_address().try_into().unwrap())
            .unwrap();

        // generate new block and save the state
        starknet.commit_diff().unwrap();
        let third_block = starknet.generate_new_block_and_state().unwrap();

        // check modified state at block 1 and 2 to contain the correct value for the nonce
        let second_block_address_nonce = starknet
            .blocks
            .hash_to_state
            .get_mut(&second_block)
            .unwrap()
            .get_nonce_at(dummy_contract_address().try_into().unwrap())
            .unwrap();
        let second_block_expected_address_nonce = Felt::ONE;
        assert_eq!(second_block_expected_address_nonce, second_block_address_nonce.0);

        let third_block_address_nonce = starknet
            .blocks
            .hash_to_state
            .get_mut(&third_block)
            .unwrap()
            .get_nonce_at(dummy_contract_address().try_into().unwrap())
            .unwrap();
        let third_block_expected_address_nonce = Felt::TWO;
        assert_eq!(third_block_expected_address_nonce, third_block_address_nonce.0);
    }

    #[test]
    fn gets_latest_block() {
        let config = StarknetConfig::default();
        let mut starknet = Starknet::new(&config).unwrap();

        starknet.generate_new_block_and_state().unwrap();
        starknet.generate_new_block_and_state().unwrap();
        starknet.generate_new_block_and_state().unwrap();

        let latest_block = starknet.get_latest_block();

        assert_eq!(latest_block.unwrap().block_number(), BlockNumber(3));
    }
    #[test]
    fn check_timestamp_of_newly_generated_block() {
        let config = StarknetConfig::default();
        let mut starknet = Starknet::new(&config).unwrap();

        starknet.generate_new_block_and_state().unwrap();
        starknet
            .blocks
            .pending_block
            .set_timestamp(BlockTimestamp(Starknet::get_unix_timestamp_as_seconds()));
        let pending_block_timestamp =
            starknet.pending_block().header.block_header_without_hash.timestamp;

        let sleep_duration_secs = 5;
        thread::sleep(Duration::from_secs(sleep_duration_secs));
        starknet.generate_new_block_and_state().unwrap();

        let block_timestamp =
            starknet.get_latest_block().unwrap().header.block_header_without_hash.timestamp;
        // check if the pending_block_timestamp is less than the block_timestamp,
        // by number of sleep seconds because the timeline of events is this:
        // ----(pending block timestamp)----(sleep)----(new block timestamp)
        assert!(pending_block_timestamp.0 + sleep_duration_secs <= block_timestamp.0);
    }

    #[test]
    fn test_block_abortion_when_state_archive_capacity_not_full() {
        let mut starknet = Starknet::new(&StarknetConfig {
            state_archive: StateArchiveCapacity::None,
            ..Default::default()
        })
        .unwrap();

        let dummy_hash = felt_from_prefixed_hex("0x42").unwrap();
        match starknet.abort_blocks(BlockId::Hash(dummy_hash)) {
            Err(Error::UnsupportedAction { msg }) => {
                assert!(msg.contains("state-archive-capacity"))
            }
            unexpected => panic!("Got unexpected response: {unexpected:?}"),
        }
    }

    #[test]
    fn test_abortion_of_non_existent_block() {
        let mut starknet = Starknet::new(&StarknetConfig {
            state_archive: StateArchiveCapacity::Full,
            ..Default::default()
        })
        .unwrap();

        let dummy_hash = felt_from_prefixed_hex("0x42").unwrap();
        match starknet.abort_blocks(BlockId::Hash(dummy_hash)) {
            Err(Error::NoBlock) => (),
            unexpected => panic!("Got unexpected response: {unexpected:?}"),
        }
    }
}<|MERGE_RESOLUTION|>--- conflicted
+++ resolved
@@ -1256,11 +1256,7 @@
                     // fail if the fee provided is 0
                     // succeed if the fee provided is 0 and SKIP_FEE_CHARGE is set
                     // succeed if the fee provided is > 0
-<<<<<<< HEAD
-                    if !skip_fee_charge && !txn.is_max_fee_valid()  {
-=======
-                    if !txn.are_gas_bounds_valid() && !skip_fee_charge {
->>>>>>> a64d7393
+                    if !skip_fee_charge && !txn.are_gas_bounds_valid()  {
                         return Err(Error::ContractExecutionErrorInSimulation {
                             failure_index: tx_idx,
                             execution_error: ContractExecutionError::from(TransactionValidationError::InsufficientResourcesForValidate
