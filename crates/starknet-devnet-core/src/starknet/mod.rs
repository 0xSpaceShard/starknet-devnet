--- conflicted
+++ resolved
@@ -205,11 +205,7 @@
         let starting_block_number =
             config.fork_config.block_number.map_or(DEVNET_DEFAULT_STARTING_BLOCK_NUMBER, |n| n + 1);
         let mut this = Self {
-<<<<<<< HEAD
-            state: Default::default(),
-=======
             latest_state: Default::default(), // temporary - overwritten on genesis block creation
->>>>>>> bab781a0
             pending_state: state,
             predeployed_accounts,
             block_context: Self::init_block_context(
@@ -344,11 +340,7 @@
         self.generate_pending_block()?;
 
         // every new block we need to clone pending state to state
-<<<<<<< HEAD
-        self.state = self.pending_state.clone_historic();
-=======
         self.latest_state = self.pending_state.clone_historic();
->>>>>>> bab781a0
 
         Ok(new_block_hash)
     }
@@ -886,11 +878,7 @@
 
             // in the abort block scenario, we need to revert state and pending_state to be able to
             // use the calls properly
-<<<<<<< HEAD
-            self.state = reverted_state.clone_historic();
-=======
             self.latest_state = reverted_state.clone_historic();
->>>>>>> bab781a0
             self.pending_state = reverted_state.clone_historic();
         }
 
