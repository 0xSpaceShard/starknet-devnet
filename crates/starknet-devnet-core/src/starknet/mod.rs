--- conflicted
+++ resolved
@@ -841,14 +841,7 @@
 
         // Update last_block_hash based on last reached block and revert state only if
         // starting block is reached in while loop.
-<<<<<<< HEAD
         if reached_starting_block {
-=======
-        if last_reached_block_hash == Felt::from(0) && reached_starting_block {
-            self.blocks.last_block_hash = None;
-            self.state = self.init_state.clone_historic(); // TODO: This will be refactored during the genesis block PR
-        } else if reached_starting_block {
->>>>>>> 0a0d6ece
             let current_block =
                 self.blocks.hash_to_block.get(&last_reached_block_hash).ok_or(Error::NoBlock)?;
             self.blocks.last_block_hash = Some(current_block.block_hash());
