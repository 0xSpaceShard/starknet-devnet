--- conflicted
+++ resolved
@@ -160,13 +160,8 @@
     fn get_class_at_generated_accounts() {
         let (mut starknet, account) = setup(Some(100000000), StateArchiveCapacity::Full);
 
-<<<<<<< HEAD
         let state_diff = starknet.state.commit_full_state_and_get_diff().unwrap();
         starknet.generate_new_block(state_diff, None).unwrap();
-        starknet.generate_pending_block().unwrap();
-=======
-        starknet.generate_new_block(StateDiff::default(), None).unwrap();
->>>>>>> 0b2afaac
 
         let block_number = starknet.get_latest_block().unwrap().block_number();
         let block_id = BlockId::Number(block_number.0);
