use blockifier::state::state_api::StateReader;
use starknet_rs_core::types::BlockId;
use starknet_types::contract_address::ContractAddress;
use starknet_types::contract_class::ContractClass;
use starknet_types::felt::{ClassHash, Felt};

use crate::error::{DevnetResult, Error, StateError};
use crate::starknet::Starknet;
use crate::state::CustomStateReader;

pub fn get_class_hash_at_impl(
    starknet: &mut Starknet,
    block_id: &BlockId,
    contract_address: ContractAddress,
) -> DevnetResult<ClassHash> {
    let state = starknet.get_mut_state_at(block_id)?;
    state.assert_contract_deployed(contract_address)?;
    let class_hash = state.get_class_hash_at(contract_address.try_into()?)?;

    let class_hash_felt = class_hash.into();
    if class_hash_felt == Felt::default() {
        return Err(Error::ContractNotFound);
    }

    Ok(class_hash_felt)
}

pub fn get_class_impl(
    starknet: &mut Starknet,
    block_id: &BlockId,
    class_hash: ClassHash,
) -> DevnetResult<ContractClass> {
    let state = starknet.get_mut_state_at(block_id)?;
    state
        .get_rpc_contract_class(&class_hash)
        .cloned()
        .ok_or(Error::StateError(StateError::NoneClassHash(class_hash)))
}

pub fn get_class_at_impl(
    starknet: &mut Starknet,
    block_id: &BlockId,
    contract_address: ContractAddress,
) -> DevnetResult<ContractClass> {
    let class_hash = starknet.get_class_hash_at(block_id, contract_address)?;
    starknet.get_class(block_id, class_hash)
}

#[cfg(test)]
mod tests {

    use nonzero_ext::nonzero;
    use starknet_rs_core::types::BlockId;
    use starknet_types::contract_address::ContractAddress;
    use starknet_types::contract_class::{Cairo0Json, ContractClass};
    use starknet_types::felt::Felt;
    use starknet_types::traits::HashProducer;

    use crate::account::Account;
    use crate::constants::{
        self, DEVNET_DEFAULT_CHAIN_ID, ETH_ERC20_CONTRACT_ADDRESS, STRK_ERC20_CONTRACT_ADDRESS,
    };
    use crate::error::Error;
    use crate::starknet::starknet_config::{StarknetConfig, StateArchiveCapacity};
    use crate::starknet::Starknet;
    use crate::traits::Deployed;
    use crate::utils::test_utils::{dummy_broadcasted_declare_transaction_v2, dummy_felt};

    fn setup(
        acc_balance: Option<u128>,
        state_archive: StateArchiveCapacity,
    ) -> (Starknet, Account) {
        let mut starknet = Starknet::new(&StarknetConfig { state_archive, ..Default::default() })
            .expect("Could not start Devnet");

        let account_json_path = concat!(
            env!("CARGO_MANIFEST_DIR"),
            "/test_artifacts/account_without_validations/account.json"
        );
        let contract_class = Cairo0Json::raw_json_from_path(account_json_path).unwrap();

        let acc = Account::new(
            Felt::from(acc_balance.unwrap_or(100)),
            dummy_felt(),
            dummy_felt(),
            contract_class.generate_hash().unwrap(),
            contract_class.into(),
            ContractAddress::new(Felt::from_prefixed_hex_str(ETH_ERC20_CONTRACT_ADDRESS).unwrap())
                .unwrap(),
            ContractAddress::new(Felt::from_prefixed_hex_str(STRK_ERC20_CONTRACT_ADDRESS).unwrap())
                .unwrap(),
        )
        .unwrap();

        acc.deploy(&mut starknet.state).unwrap();

        starknet.block_context = Starknet::init_block_context(
            nonzero!(1u128),
            constants::ETH_ERC20_CONTRACT_ADDRESS,
            constants::STRK_ERC20_CONTRACT_ADDRESS,
            DEVNET_DEFAULT_CHAIN_ID,
        );

        starknet.restart_pending_block().unwrap();

        (starknet, acc)
    }

    #[test]
    fn get_sierra_class() {
        let (mut starknet, account) = setup(Some(100000000), StateArchiveCapacity::Full);

        let declare_txn = dummy_broadcasted_declare_transaction_v2(&account.account_address);

        let expected: ContractClass = declare_txn.contract_class.clone().into();
        let (_, class_hash) = starknet.add_declare_transaction_v2(declare_txn).unwrap();

        let block_number = starknet.get_latest_block().unwrap().block_number();
        let contract_class =
            starknet.get_class(&BlockId::Number(block_number.0), class_hash).unwrap();

        assert_eq!(contract_class, expected)
    }

    #[test]
    fn get_class_hash_at_generated_accounts() {
        let (mut starknet, account) = setup(Some(100000000), StateArchiveCapacity::Full);
<<<<<<< HEAD
        let state_diff = starknet.state.commit_with_diff().unwrap();
        starknet.generate_new_block(state_diff, None).unwrap();
=======

        starknet.generate_new_block(StateDiff::default()).unwrap();
>>>>>>> c40cb23a

        let block_number = starknet.get_latest_block().unwrap().block_number();
        let block_id = BlockId::Number(block_number.0);

        let class_hash = starknet.get_class_hash_at(&block_id, account.account_address).unwrap();
        let expected = account.class_hash;
        assert_eq!(class_hash, expected);
    }

    #[test]
    fn get_class_hash_at_generated_accounts_without_state_archive() {
        let (mut starknet, account) = setup(Some(100000000), StateArchiveCapacity::None);
<<<<<<< HEAD
        let state_diff = starknet.state.commit_with_diff().unwrap();
        starknet.generate_new_block(state_diff, None).unwrap();
=======

        starknet.generate_new_block(StateDiff::default()).unwrap();
>>>>>>> c40cb23a

        let block_number = starknet.get_latest_block().unwrap().block_number();
        let block_id = BlockId::Number(block_number.0);

        let class_hash = starknet.get_class_hash_at(&block_id, account.account_address);
        match class_hash.err().unwrap() {
            Error::StateHistoryDisabled { .. } => (),
            _ => panic!("Should fail with StateHistoryDisabled."),
        }
    }

    #[test]
    fn get_class_at_generated_accounts() {
        let (mut starknet, account) = setup(Some(100000000), StateArchiveCapacity::Full);
<<<<<<< HEAD
        let state_diff = starknet.state.commit_with_diff().unwrap();
        starknet.generate_new_block(state_diff, None).unwrap();
=======

        starknet.generate_new_block(StateDiff::default()).unwrap();
>>>>>>> c40cb23a

        let block_number = starknet.get_latest_block().unwrap().block_number();
        let block_id = BlockId::Number(block_number.0);

        let contract_class = starknet.get_class_at(&block_id, account.account_address).unwrap();
        assert_eq!(contract_class, account.contract_class);
    }
}<|MERGE_RESOLUTION|>--- conflicted
+++ resolved
@@ -125,13 +125,8 @@
     #[test]
     fn get_class_hash_at_generated_accounts() {
         let (mut starknet, account) = setup(Some(100000000), StateArchiveCapacity::Full);
-<<<<<<< HEAD
         let state_diff = starknet.state.commit_with_diff().unwrap();
-        starknet.generate_new_block(state_diff, None).unwrap();
-=======
-
-        starknet.generate_new_block(StateDiff::default()).unwrap();
->>>>>>> c40cb23a
+        starknet.generate_new_block(state_diff).unwrap();
 
         let block_number = starknet.get_latest_block().unwrap().block_number();
         let block_id = BlockId::Number(block_number.0);
@@ -144,13 +139,8 @@
     #[test]
     fn get_class_hash_at_generated_accounts_without_state_archive() {
         let (mut starknet, account) = setup(Some(100000000), StateArchiveCapacity::None);
-<<<<<<< HEAD
         let state_diff = starknet.state.commit_with_diff().unwrap();
-        starknet.generate_new_block(state_diff, None).unwrap();
-=======
-
-        starknet.generate_new_block(StateDiff::default()).unwrap();
->>>>>>> c40cb23a
+        starknet.generate_new_block(state_diff).unwrap();
 
         let block_number = starknet.get_latest_block().unwrap().block_number();
         let block_id = BlockId::Number(block_number.0);
@@ -165,13 +155,8 @@
     #[test]
     fn get_class_at_generated_accounts() {
         let (mut starknet, account) = setup(Some(100000000), StateArchiveCapacity::Full);
-<<<<<<< HEAD
         let state_diff = starknet.state.commit_with_diff().unwrap();
-        starknet.generate_new_block(state_diff, None).unwrap();
-=======
-
-        starknet.generate_new_block(StateDiff::default()).unwrap();
->>>>>>> c40cb23a
+        starknet.generate_new_block(state_diff).unwrap();
 
         let block_number = starknet.get_latest_block().unwrap().block_number();
         let block_id = BlockId::Number(block_number.0);
