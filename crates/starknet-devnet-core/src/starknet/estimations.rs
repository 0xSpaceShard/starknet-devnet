use blockifier::fee::fee_utils::{calculate_l1_gas_by_vm_usage, extract_l1_gas_and_vm_usage};
use blockifier::state::cached_state::CachedState;
use blockifier::state::state_api::StateReader;
use blockifier::transaction::account_transaction::AccountTransaction;
use blockifier::transaction::objects::HasRelatedFeeType;
use blockifier::transaction::transactions::ExecutableTransaction;
use starknet_rs_core::types::{BlockId, MsgFromL1};
use starknet_types::contract_address::ContractAddress;
use starknet_types::rpc::estimate_message_fee::{
    EstimateMessageFeeRequestWrapper, FeeEstimateWrapper,
};
use starknet_types::rpc::transactions::BroadcastedTransaction;

use crate::error::{DevnetResult, Error};
use crate::starknet::Starknet;

pub fn estimate_fee(
<<<<<<< HEAD
    starknet: &mut Starknet,
    block_id: BlockId,
=======
    starknet: &Starknet,
    block_id: &BlockId,
>>>>>>> dab883c0
    transactions: &[BroadcastedTransaction],
    charge_fee: Option<bool>,
    validate: Option<bool>,
) -> DevnetResult<Vec<FeeEstimateWrapper>> {
<<<<<<< HEAD
=======
    let mut state = starknet.get_state_at(block_id)?.clone();
>>>>>>> dab883c0
    let chain_id = starknet.chain_id().to_felt();
    let block_context = starknet.block_context.clone();
    let state = starknet.get_mut_state_at(&block_id)?;
    let mut transactional_state = CachedState::create_transactional(&mut state.state);

    let transactions = transactions
        .iter()
        .map(|txn| Ok(txn.to_blockifier_account_transaction(chain_id, true)?))
        .collect::<DevnetResult<Vec<AccountTransaction>>>()?;

    transactions
        .into_iter()
        .map(|transaction| {
            estimate_transaction_fee(
                &mut transactional_state,
                &block_context,
                blockifier::transaction::transaction_execution::Transaction::AccountTransaction(
                    transaction,
                ),
                charge_fee,
                validate,
            )
        })
        .collect()
}

pub fn estimate_message_fee(
<<<<<<< HEAD
    starknet: &mut Starknet,
    block_id: BlockId,
    message: MsgFromL1,
) -> DevnetResult<FeeEstimateWrapper> {
    let estimate_message_fee = EstimateMessageFeeRequestWrapper::new(block_id, message);
=======
    starknet: &Starknet,
    block_id: &BlockId,
    message: MsgFromL1,
) -> DevnetResult<FeeEstimateWrapper> {
    let estimate_message_fee = EstimateMessageFeeRequestWrapper::new(*block_id, message);
    let mut state = starknet.get_state_at(block_id)?.clone();
>>>>>>> dab883c0

    let block_context = starknet.block_context.clone();
    let state = starknet.get_mut_state_at(estimate_message_fee.get_raw_block_id())?;

    let address = ContractAddress::new(estimate_message_fee.get_to_address())?;
    state.assert_contract_deployed(address)?;

    let mut transactional_state = CachedState::create_transactional(&mut state.state);

    let l1_transaction = estimate_message_fee.create_blockifier_l1_transaction()?;

    estimate_transaction_fee(
        &mut transactional_state,
        &block_context,
        blockifier::transaction::transaction_execution::Transaction::L1HandlerTransaction(
            l1_transaction,
        ),
        None,
        None,
    )
}

fn estimate_transaction_fee<S: StateReader>(
    transactional_state: &mut CachedState<S>,
    block_context: &blockifier::block_context::BlockContext,
    transaction: blockifier::transaction::transaction_execution::Transaction,
    charge_fee: Option<bool>,
    validate: Option<bool>,
) -> DevnetResult<FeeEstimateWrapper> {
    let fee_type = match transaction {
        blockifier::transaction::transaction_execution::Transaction::AccountTransaction(ref tx) => {
            tx.fee_type()
        }
        blockifier::transaction::transaction_execution::Transaction::L1HandlerTransaction(
            ref tx,
        ) => tx.fee_type(),
    };

    let transaction_execution_info = transaction.execute(
        transactional_state,
        block_context,
        charge_fee.unwrap_or(false),
        validate.unwrap_or(true),
    )?;

    if let Some(revert_error) = transaction_execution_info.revert_error {
        return Err(Error::ExecutionError { revert_error });
    }

    let (l1_gas_usage, vm_resources) =
        extract_l1_gas_and_vm_usage(&transaction_execution_info.actual_resources);
    let l1_gas_by_vm_usage = calculate_l1_gas_by_vm_usage(block_context, &vm_resources)?;
    let total_l1_gas_usage = l1_gas_usage as f64 + l1_gas_by_vm_usage;
    let total_l1_gas_usage = total_l1_gas_usage.ceil() as u64;

    let gas_price = block_context.gas_prices.eth_l1_gas_price as u64;

    Ok(match fee_type {
        blockifier::transaction::objects::FeeType::Strk => {
            FeeEstimateWrapper::new_in_strk_units(total_l1_gas_usage, gas_price)
        }
        blockifier::transaction::objects::FeeType::Eth => {
            FeeEstimateWrapper::new_in_wei_units(total_l1_gas_usage, gas_price)
        }
    })
}<|MERGE_RESOLUTION|>--- conflicted
+++ resolved
@@ -15,24 +15,15 @@
 use crate::starknet::Starknet;
 
 pub fn estimate_fee(
-<<<<<<< HEAD
     starknet: &mut Starknet,
-    block_id: BlockId,
-=======
-    starknet: &Starknet,
     block_id: &BlockId,
->>>>>>> dab883c0
     transactions: &[BroadcastedTransaction],
     charge_fee: Option<bool>,
     validate: Option<bool>,
 ) -> DevnetResult<Vec<FeeEstimateWrapper>> {
-<<<<<<< HEAD
-=======
-    let mut state = starknet.get_state_at(block_id)?.clone();
->>>>>>> dab883c0
     let chain_id = starknet.chain_id().to_felt();
     let block_context = starknet.block_context.clone();
-    let state = starknet.get_mut_state_at(&block_id)?;
+    let state = starknet.get_mut_state_at(block_id)?;
     let mut transactional_state = CachedState::create_transactional(&mut state.state);
 
     let transactions = transactions
@@ -57,23 +48,14 @@
 }
 
 pub fn estimate_message_fee(
-<<<<<<< HEAD
     starknet: &mut Starknet,
-    block_id: BlockId,
-    message: MsgFromL1,
-) -> DevnetResult<FeeEstimateWrapper> {
-    let estimate_message_fee = EstimateMessageFeeRequestWrapper::new(block_id, message);
-=======
-    starknet: &Starknet,
     block_id: &BlockId,
     message: MsgFromL1,
 ) -> DevnetResult<FeeEstimateWrapper> {
     let estimate_message_fee = EstimateMessageFeeRequestWrapper::new(*block_id, message);
-    let mut state = starknet.get_state_at(block_id)?.clone();
->>>>>>> dab883c0
 
     let block_context = starknet.block_context.clone();
-    let state = starknet.get_mut_state_at(estimate_message_fee.get_raw_block_id())?;
+    let state = starknet.get_mut_state_at(estimate_message_fee.get_block_id())?;
 
     let address = ContractAddress::new(estimate_message_fee.get_to_address())?;
     state.assert_contract_deployed(address)?;
