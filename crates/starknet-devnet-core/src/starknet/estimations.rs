--- conflicted
+++ resolved
@@ -45,7 +45,6 @@
 
     let mut transactional_state = CachedState::create_transactional(&mut state.state);
 
-<<<<<<< HEAD
     let mut estimations = vec![];
     for (tx_i, (tx, skip_validate_due_to_impersonation)) in transactions.into_iter().enumerate() {
         // If skip validate is true, this tx has to skip validation, because the sender is
@@ -71,35 +70,6 @@
     }
 
     Ok(estimations)
-=======
-    transactions
-        .into_iter()
-        .enumerate()
-        .map(|(idx,(transaction, skip_validate_due_to_impersonation))| {
-            let estimate_fee_result = estimate_transaction_fee(
-                &mut transactional_state,
-                &block_context,
-                blockifier::transaction::transaction_execution::Transaction::AccountTransaction(
-                    transaction,
-                ),
-                charge_fee,
-                skip_validate_due_to_impersonation.then_some(false).or(validate), /* if skip validate is true, then
-                                                              * this means that this transaction
-                                                              * has to skip validation, because
-                                                              * the sender is impersonated.
-                                                              * Otherwise use the validate parameter that is passed to the estimateFee request */
-                return_error_on_reverted_execution
-            );
-
-            match estimate_fee_result {
-                Ok(estimated_fee) => Ok(estimated_fee),
-                // reverted transactions are failing with ExecutionError, but index is set to 0, so we override the index property
-                Err(Error::ExecutionError { execution_error , ..}) => Err(Error::ExecutionError { execution_error, index: idx }),
-                Err(err) => Err(Error::ExecutionError { execution_error: err.to_string(), index: idx }),
-            }
-        })
-        .collect()
->>>>>>> 79e288c2
 }
 
 pub fn estimate_message_fee(
@@ -155,19 +125,13 @@
         validate.unwrap_or(true),
     )?;
 
-<<<<<<< HEAD
-    // if error not handled by execute, it means it reverted during the process, e.g. due to panic
-    if let Some(revert_error) = transaction_execution_info.revert_error {
-        // TODO until blockifier makes the actual stack trace available, we return the stringified
-        // error. The RPC spec would prefer a structured one, but a string is allowed.
-        return Err(Error::ContractExecutionError(ErrorStack::from_str_err(&revert_error)));
-=======
     // reverted transactions can only be Invoke transactions
     if let (true, Some(revert_error)) =
         (return_error_on_reverted_execution, transaction_execution_info.revert_error)
     {
-        return Err(Error::ExecutionError { execution_error: revert_error, index: 0 });
->>>>>>> 79e288c2
+        // TODO until blockifier makes the actual stack trace available, we return the stringified
+        // error. The RPC spec would prefer a structured one, but a string is allowed.
+        return Err(Error::ContractExecutionError(ErrorStack::from_str_err(&revert_error)));
     }
 
     let gas_vector = transaction_execution_info
