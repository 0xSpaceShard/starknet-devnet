use blockifier::transaction::transactions::ExecutableTransaction;
use starknet_types::contract_address::ContractAddress;
use starknet_types::felt::TransactionHash;
use starknet_types::rpc::transactions::invoke_transaction_v1::InvokeTransactionV1;
use starknet_types::rpc::transactions::invoke_transaction_v3::InvokeTransactionV3;
use starknet_types::rpc::transactions::{
    BroadcastedInvokeTransaction, InvokeTransaction, Transaction, TransactionWithHash,
};

use super::dump::DumpEvent;
use super::Starknet;
use crate::error::{DevnetResult, Error};

pub fn add_invoke_transaction(
    starknet: &mut Starknet,
    broadcasted_invoke_transaction: BroadcastedInvokeTransaction,
) -> DevnetResult<TransactionHash> {
    if broadcasted_invoke_transaction.is_max_fee_zero_value() {
        return Err(Error::MaxFeeZeroError { tx_type: broadcasted_invoke_transaction.to_string() });
    }

    let blockifier_invoke_transaction = broadcasted_invoke_transaction
        .create_blockifier_invoke_transaction(&starknet.chain_id().to_felt())?;

    if blockifier_invoke_transaction.only_query {
        return Err(Error::UnsupportedAction {
            msg: "query-only transactions are not supported".to_string(),
        });
    }

    let transaction_hash = blockifier_invoke_transaction.tx_hash.0.into();

    let invoke_transaction = match broadcasted_invoke_transaction {
        BroadcastedInvokeTransaction::V1(ref v1) => {
            Transaction::Invoke(InvokeTransaction::V1(InvokeTransactionV1::new(v1)))
        }
        BroadcastedInvokeTransaction::V3(ref v3) => {
            Transaction::Invoke(InvokeTransaction::V3(InvokeTransactionV3::new(v3)))
        }
    };

<<<<<<< HEAD
    let validate = !(Starknet::is_account_impersonated(
        &mut starknet.state,
        &starknet.cheats,
        &ContractAddress::from(blockifier_invoke_transaction.sender_address()),
    )?);
=======
    let block_context = starknet.block_context.clone();

    let state = &mut starknet.get_state().state;
>>>>>>> 69f183ac

    let blockifier_execution_result =
        blockifier::transaction::account_transaction::AccountTransaction::Invoke(
            blockifier_invoke_transaction,
        )
<<<<<<< HEAD
        .execute(&mut starknet.state.state, &starknet.block_context, true, validate);
=======
        .execute(state, &block_context, true, true);
>>>>>>> 69f183ac

    let transaction = TransactionWithHash::new(transaction_hash, invoke_transaction);

    starknet.handle_transaction_result(transaction, None, blockifier_execution_result)?;
    starknet.handle_dump_event(DumpEvent::AddInvokeTransaction(broadcasted_invoke_transaction))?;

    Ok(transaction_hash)
}
#[cfg(test)]
mod tests {

    use core::panic;

    use blockifier::state::state_api::StateReader;
    use nonzero_ext::nonzero;
    use starknet_api::core::Nonce;
    use starknet_api::hash::StarkFelt;
    use starknet_api::transaction::{Fee, Tip};
    use starknet_rs_core::types::{TransactionExecutionStatus, TransactionFinalityStatus};
    use starknet_rs_core::utils::get_selector_from_name;
    use starknet_rs_ff::FieldElement;
    use starknet_types::constants::QUERY_VERSION_OFFSET;
    use starknet_types::contract_address::ContractAddress;
    use starknet_types::contract_class::{Cairo0ContractClass, ContractClass};
    use starknet_types::contract_storage_key::ContractStorageKey;
    use starknet_types::felt::Felt;
    use starknet_types::rpc::state::Balance;
    use starknet_types::rpc::transactions::broadcasted_invoke_transaction_v1::BroadcastedInvokeTransactionV1;
    use starknet_types::rpc::transactions::broadcasted_invoke_transaction_v3::BroadcastedInvokeTransactionV3;
    use starknet_types::rpc::transactions::{
        BroadcastedInvokeTransaction, BroadcastedTransactionCommonV3, ResourceBoundsWrapper,
    };
    use starknet_types::traits::HashProducer;

    use crate::account::{Account, FeeToken};
    use crate::constants::{
        self, DEVNET_DEFAULT_CHAIN_ID, DEVNET_DEFAULT_STARTING_BLOCK_NUMBER,
        ETH_ERC20_CONTRACT_ADDRESS,
    };
    use crate::starknet::{predeployed, Starknet};
    use crate::state::CustomState;
    use crate::traits::{Accounted, Deployed, HashIdentifiedMut};
    use crate::utils::exported_test_utils::dummy_cairo_0_contract_class;
    use crate::utils::get_storage_var_address;
    use crate::utils::test_utils::{
        cairo_0_account_without_validations, dummy_contract_address, dummy_felt, get_bytes_from_u32,
    };

    fn test_invoke_transaction_v1(
        account_address: ContractAddress,
        contract_address: ContractAddress,
        function_selector: Felt,
        param: Felt,
        nonce: u128,
    ) -> BroadcastedInvokeTransaction {
        let calldata = vec![
            Felt::from(contract_address), // contract address
            function_selector,            // function selector
            Felt::from(1),                // calldata len
            param,                        // calldata
        ];

        BroadcastedInvokeTransaction::V1(BroadcastedInvokeTransactionV1::new(
            account_address,
            Fee(5000),
            &vec![],
            Felt::from(nonce),
            &calldata,
            Felt::from(1),
        ))
    }

    fn test_invoke_transaction_v3(
        account_address: ContractAddress,
        contract_address: ContractAddress,
        function_selector: Felt,
        param: Felt,
        nonce: u128,
        l1_gas_amount: u64,
    ) -> BroadcastedInvokeTransaction {
        let calldata = vec![
            Felt::from(contract_address), // contract address
            function_selector,            // function selector
            Felt::from(1),                // calldata len
            param,                        // calldata
        ];

        BroadcastedInvokeTransaction::V3(BroadcastedInvokeTransactionV3 {
            common: BroadcastedTransactionCommonV3 {
                version: Felt::from(3),
                signature: vec![],
                nonce: Felt::from(nonce),
                resource_bounds: ResourceBoundsWrapper::new(l1_gas_amount, 1, 0, 0),
                tip: Tip(0),
                paymaster_data: vec![],
                nonce_data_availability_mode:
                    starknet_api::data_availability::DataAvailabilityMode::L1,
                fee_data_availability_mode:
                    starknet_api::data_availability::DataAvailabilityMode::L1,
            },
            sender_address: account_address,
            calldata,
            account_deployment_data: vec![],
        })
    }

    #[test]
    fn invoke_transaction_v3_with_only_query_version_should_return_an_error() {
        let mut invoke_transaction = test_invoke_transaction_v3(
            dummy_contract_address(),
            dummy_contract_address(),
            dummy_felt(),
            Felt::from(10),
            0,
            1,
        );
        match invoke_transaction {
            BroadcastedInvokeTransaction::V3(ref mut v3) => {
                v3.common.version = (FieldElement::from(3u8) + QUERY_VERSION_OFFSET).into();
            }
            _ => {
                panic!("Wrong transaction type");
            }
        }

        let txn_err = Starknet::default().add_invoke_transaction(invoke_transaction).unwrap_err();
        match txn_err {
            crate::error::Error::UnsupportedAction { msg } => {
                assert_eq!(msg, "query-only transactions are not supported".to_string());
            }
            _ => panic!("Wrong error type"),
        }
    }

    #[test]
    fn invoke_transaction_v3_should_fail_due_to_no_fee_provided() {
        let (mut starknet, account, contract_address, increase_balance_selector, _) = setup();
        let account_address = account.get_address();

        let invoke_transaction = test_invoke_transaction_v3(
            account_address,
            contract_address,
            increase_balance_selector,
            Felt::from(10),
            0,
            0,
        );

        let invoke_v3_txn_error = starknet
            .add_invoke_transaction(invoke_transaction)
            .expect_err("Expected MaxFeeZeroError");

        match invoke_v3_txn_error {
            err @ crate::error::Error::MaxFeeZeroError { .. } => {
                assert_eq!(
                    err.to_string(),
                    "Invoke transaction V3: max_fee cannot be zero".to_string()
                );
            }
            _ => panic!("Wrong error type"),
        }
    }

    #[test]
    fn invoke_transaction_v3_successful_execution() {
        let (mut starknet, account, contract_address, increase_balance_selector, _) = setup();
        let account_address = account.get_address();
        let initial_balance = account.get_balance(&mut starknet.state, FeeToken::STRK).unwrap();

        let invoke_transaction = test_invoke_transaction_v3(
            account_address,
            contract_address,
            increase_balance_selector,
            Felt::from(10),
            0,
            account
                .get_balance(&mut starknet.state, crate::account::FeeToken::STRK)
                .unwrap()
                .to_string()
                .parse::<u64>()
                .unwrap(),
        );

        let transaction_hash = starknet.add_invoke_transaction(invoke_transaction).unwrap();

        let transaction = starknet.transactions.get_by_hash_mut(&transaction_hash).unwrap();

        assert_eq!(transaction.finality_status, TransactionFinalityStatus::AcceptedOnL2);
        assert_eq!(transaction.execution_result.status(), TransactionExecutionStatus::Succeeded);
        assert!(
            account.get_balance(&mut starknet.state, FeeToken::STRK).unwrap() < initial_balance
        );
    }

    #[test]
    fn invoke_transaction_successful_execution() {
        let (mut starknet, account, contract_address, increase_balance_selector, _) = setup();

        let account_address = account.get_address();

        let invoke_transaction = test_invoke_transaction_v1(
            account_address,
            contract_address,
            increase_balance_selector,
            Felt::from(10),
            0,
        );

        let transaction_hash = starknet.add_invoke_transaction(invoke_transaction).unwrap();

        let transaction = starknet.transactions.get_by_hash_mut(&transaction_hash).unwrap();

        assert_eq!(transaction.finality_status, TransactionFinalityStatus::AcceptedOnL2);
        assert_eq!(transaction.execution_result.status(), TransactionExecutionStatus::Succeeded);
    }

    #[test]
    fn invoke_transaction_successfully_changes_storage() {
        let (
            mut starknet,
            account,
            contract_address,
            increase_balance_selector,
            balance_var_storage_address,
        ) = setup();
        let blockifier_address: starknet_api::core::ContractAddress =
            contract_address.try_into().unwrap();
        let storage_key = (*balance_var_storage_address.get_storage_key()).try_into().unwrap();

        let account_address = account.get_address();

        let invoke_transaction = test_invoke_transaction_v1(
            account_address,
            contract_address,
            increase_balance_selector,
            Felt::from(10),
            0,
        );

        // invoke transaction
        let transaction_hash = starknet.add_invoke_transaction(invoke_transaction).unwrap();
        let transaction = starknet.transactions.get_by_hash_mut(&transaction_hash).unwrap();
        assert_eq!(transaction.finality_status, TransactionFinalityStatus::AcceptedOnL2);
        assert_eq!(transaction.execution_result.status(), TransactionExecutionStatus::Succeeded);

        // check storage
        assert_eq!(
            starknet.state.get_storage_at(blockifier_address, storage_key).unwrap(),
            Felt::from(10).into()
        );

        let invoke_transaction = test_invoke_transaction_v1(
            account_address,
            contract_address,
            increase_balance_selector,
            Felt::from(15),
            1,
        );

        // invoke transaction again
        let transaction_hash = starknet.add_invoke_transaction(invoke_transaction).unwrap();
        let transaction = starknet.transactions.get_by_hash_mut(&transaction_hash).unwrap();

        assert_eq!(transaction.execution_result.status(), TransactionExecutionStatus::Succeeded);
        assert_eq!(transaction.finality_status, TransactionFinalityStatus::AcceptedOnL2);
        assert_eq!(
            starknet.state.get_storage_at(blockifier_address, storage_key).unwrap(),
            StarkFelt::from_u128(25)
        );
    }

    #[test]
    fn invoke_transaction_with_max_fee_zero_should_return_error() {
        let invoke_transaction = BroadcastedInvokeTransactionV1::new(
            dummy_contract_address(),
            Fee(0),
            &vec![],
            dummy_felt(),
            &vec![],
            Felt::from(1),
        );

        let result = Starknet::default()
            .add_invoke_transaction(BroadcastedInvokeTransaction::V1(invoke_transaction));

        assert!(result.is_err());
        match result.err().unwrap() {
            err @ crate::error::Error::MaxFeeZeroError { .. } => {
                assert_eq!(err.to_string(), "Invoke transaction V1: max_fee cannot be zero")
            }
            _ => panic!("Wrong error type"),
        }
    }

    #[test]
    fn invoke_transaction_should_return_an_error_if_same_nonce_supplied() {
        let (mut starknet, account, contract_address, increase_balance_selector, _) = setup();

        let account_address = account.get_address();

        let nonce = 0;
        let invoke_transaction = test_invoke_transaction_v1(
            account_address,
            contract_address,
            increase_balance_selector,
            Felt::from(10),
            nonce,
        );

        let transaction_hash = starknet.add_invoke_transaction(invoke_transaction.clone()).unwrap();
        let transaction = starknet.transactions.get_by_hash_mut(&transaction_hash).unwrap();
        assert_eq!(transaction.finality_status, TransactionFinalityStatus::AcceptedOnL2);
        assert_eq!(transaction.execution_result.status(), TransactionExecutionStatus::Succeeded);

        match starknet.add_invoke_transaction(invoke_transaction).unwrap_err() {
            crate::error::Error::TransactionValidationError(
                crate::error::TransactionValidationError::InvalidTransactionNonce,
            ) => {}
            err => {
                panic!("Wrong error type: {:?}", err);
            }
        }
    }

    #[test]
    fn nonce_should_be_incremented_if_invoke_reverted() {
        let (mut starknet, account, contract_address, increase_balance_selector, _) = setup();

        let account_address: starknet_api::core::ContractAddress =
            account.get_address().try_into().unwrap();
        let initial_nonce = starknet.state.get_nonce_at(account_address).unwrap();
        assert_eq!(initial_nonce, Nonce(StarkFelt::ZERO));

        let calldata = vec![
            Felt::from(contract_address), // contract address
            increase_balance_selector,    // function selector
            Felt::from(1),                // calldata len
            Felt::from(10),               // calldata
        ];

        let insufficient_max_fee = 137; // this is minimum fee (enough for passing validation), anything lower than that is bounced back
        let invoke_transaction = BroadcastedInvokeTransactionV1::new(
            account_address.into(),
            Fee(insufficient_max_fee),
            &vec![],
            initial_nonce.into(),
            &calldata,
            Felt::from(1),
        );

        let transaction_hash = starknet
            .add_invoke_transaction(BroadcastedInvokeTransaction::V1(invoke_transaction))
            .unwrap();
        let transaction = starknet.transactions.get_by_hash_mut(&transaction_hash).unwrap();
        assert_eq!(transaction.finality_status, TransactionFinalityStatus::AcceptedOnL2);
        assert_eq!(transaction.execution_result.status(), TransactionExecutionStatus::Reverted);

        let nonce_after_reverted = starknet.state.get_nonce_at(account_address).unwrap();
        assert_eq!(nonce_after_reverted, Nonce(StarkFelt::ONE));
    }

    /// Initialize starknet object with: erc20 contract, account contract and  simple contract that
    /// has a function increase_balance
    fn setup() -> (Starknet, Account, ContractAddress, Felt, ContractStorageKey) {
        let mut starknet = Starknet::default();

        // deploy erc20 contracts
        let eth_erc_20_contract =
            predeployed::create_erc20_at_address(ETH_ERC20_CONTRACT_ADDRESS).unwrap();
        eth_erc_20_contract.deploy(&mut starknet.state).unwrap();

        let strk_erc_20_contract =
            predeployed::create_erc20_at_address(constants::STRK_ERC20_CONTRACT_ADDRESS).unwrap();
        strk_erc_20_contract.deploy(&mut starknet.state).unwrap();

        // deploy account contract
        let account_without_validations_contract_class = cairo_0_account_without_validations();
        let account_without_validations_class_hash =
            account_without_validations_contract_class.generate_hash().unwrap();

        let account = Account::new(
            Balance::from(10000_u32),
            dummy_felt(),
            dummy_felt(),
            account_without_validations_class_hash,
            ContractClass::Cairo0(account_without_validations_contract_class),
            eth_erc_20_contract.get_address(),
            strk_erc_20_contract.get_address(),
        )
        .unwrap();

        account.deploy(&mut starknet.state).unwrap();

        // dummy contract
        let dummy_contract: Cairo0ContractClass = dummy_cairo_0_contract_class().into();
        let blockifier = blockifier::execution::contract_class::ContractClassV0::try_from(
            dummy_contract.clone(),
        )
        .unwrap();
        let increase_balance_selector =
            StarkFelt::new(get_selector_from_name("increase_balance").unwrap().to_bytes_be())
                .unwrap();

        // check if increase_balance function is present in the contract class
        blockifier
            .entry_points_by_type
            .get(&starknet_api::deprecated_contract_class::EntryPointType::External)
            .unwrap()
            .iter()
            .find(|el| el.selector.0 == increase_balance_selector)
            .unwrap();

        let mut address_bytes = get_bytes_from_u32(5);
        address_bytes.reverse();

        let dummy_contract_address =
            ContractAddress::new(Felt::new(address_bytes).unwrap()).unwrap();
        let dummy_contract_class_hash = dummy_contract.generate_hash().unwrap();
        let storage_key = get_storage_var_address("balance", &[]).unwrap();
        let contract_storage_key = ContractStorageKey::new(dummy_contract_address, storage_key);

        // declare dummy contract
        starknet
            .state
            .declare_contract_class(dummy_contract_class_hash, dummy_contract.into())
            .unwrap();

        // deploy dummy contract
        starknet
            .state
            .predeploy_contract(dummy_contract_address, dummy_contract_class_hash)
            .unwrap();
        // change storage of dummy contract

        starknet.block_context = Starknet::init_block_context(
            nonzero!(1u128),
            nonzero!(1u128),
            nonzero!(1u128),
            nonzero!(1u128),
            constants::ETH_ERC20_CONTRACT_ADDRESS,
            constants::STRK_ERC20_CONTRACT_ADDRESS,
            DEVNET_DEFAULT_CHAIN_ID,
            DEVNET_DEFAULT_STARTING_BLOCK_NUMBER,
        );

        starknet.restart_pending_block().unwrap();

        (
            starknet,
            account,
            dummy_contract_address,
            Felt::from(increase_balance_selector),
            contract_storage_key,
        )
    }
}<|MERGE_RESOLUTION|>--- conflicted
+++ resolved
@@ -39,27 +39,17 @@
         }
     };
 
-<<<<<<< HEAD
     let validate = !(Starknet::is_account_impersonated(
         &mut starknet.state,
         &starknet.cheats,
         &ContractAddress::from(blockifier_invoke_transaction.sender_address()),
     )?);
-=======
-    let block_context = starknet.block_context.clone();
-
-    let state = &mut starknet.get_state().state;
->>>>>>> 69f183ac
 
     let blockifier_execution_result =
         blockifier::transaction::account_transaction::AccountTransaction::Invoke(
             blockifier_invoke_transaction,
         )
-<<<<<<< HEAD
         .execute(&mut starknet.state.state, &starknet.block_context, true, validate);
-=======
-        .execute(state, &block_context, true, true);
->>>>>>> 69f183ac
 
     let transaction = TransactionWithHash::new(transaction_hash, invoke_transaction);
 
