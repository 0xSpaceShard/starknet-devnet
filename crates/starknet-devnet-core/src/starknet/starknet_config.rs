--- conflicted
+++ resolved
@@ -79,11 +79,8 @@
     pub chain_id: ChainId,
     pub dump_on: Option<DumpOn>,
     pub dump_path: Option<String>,
-<<<<<<< HEAD
+    pub blocks_on_demand: bool,
     pub lite_mode: bool,
-=======
-    pub blocks_on_demand: bool,
->>>>>>> 2fc753bf
     /// on initialization, re-execute loaded txs (if any)
     #[serde(skip_serializing)]
     pub re_execute_on_init: bool,
@@ -111,11 +108,8 @@
             chain_id: DEVNET_DEFAULT_CHAIN_ID,
             dump_on: None,
             dump_path: None,
-<<<<<<< HEAD
+            blocks_on_demand: false,
             lite_mode: false,
-=======
-            blocks_on_demand: false,
->>>>>>> 2fc753bf
             re_execute_on_init: true,
             state_archive: StateArchiveCapacity::default(),
             fork_config: ForkConfig::default(),
