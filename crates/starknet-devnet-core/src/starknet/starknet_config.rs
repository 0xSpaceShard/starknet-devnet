use std::num::NonZeroU128;

use serde::{Serialize, Serializer};
use starknet_types::chain_id::ChainId;
use starknet_types::contract_class::ContractClass;
use starknet_types::felt::Felt;
use starknet_types::rpc::state::Balance;
use starknet_types::traits::HashProducer;
use url::Url;

use crate::constants::{
    CAIRO_1_ACCOUNT_CONTRACT_SIERRA, DEVNET_DEFAULT_CHAIN_ID, DEVNET_DEFAULT_DATA_GAS_PRICE,
    DEVNET_DEFAULT_GAS_PRICE, DEVNET_DEFAULT_INITIAL_BALANCE, DEVNET_DEFAULT_TEST_SEED,
    DEVNET_DEFAULT_TOTAL_ACCOUNTS,
};

#[derive(Copy, Clone, Debug, Eq, PartialEq, clap::ValueEnum, Serialize)]
#[serde(rename_all = "snake_case")]
pub enum DumpOn {
    Exit,
    Block,
}

#[derive(Default, Copy, Clone, Debug, Eq, PartialEq, clap::ValueEnum, Serialize)]
#[serde(rename_all = "snake_case")]
#[clap(rename_all = "snake_case")]
pub enum StateArchiveCapacity {
    #[default]
    None,
    Full,
}

<<<<<<< HEAD
#[derive(Debug, Clone)]
=======
#[derive(Debug, Clone, Default, Serialize)]
>>>>>>> 2fc753bf
pub struct ForkConfig {
    #[serde(serialize_with = "serialize_config_url")]
    pub url: Option<Url>,
    pub block_number: Option<u64>,
}

pub fn serialize_config_url<S>(url: &Option<Url>, serializer: S) -> Result<S::Ok, S::Error>
where
    S: Serializer,
{
    match url {
        Some(url) => serializer.serialize_str(url.as_ref()),
        None => serializer.serialize_none(),
    }
}

pub fn serialize_initial_balance<S>(balance: &Balance, serializer: S) -> Result<S::Ok, S::Error>
where
    S: Serializer,
{
    serializer.serialize_str(&balance.to_str_radix(10))
}

pub fn serialize_chain_id<S>(chain_id: &ChainId, serializer: S) -> Result<S::Ok, S::Error>
where
    S: Serializer,
{
    serializer.serialize_str(&format!("{chain_id}"))
}

#[derive(Clone, Debug, Serialize)]
pub struct StarknetConfig {
    pub seed: u32,
    pub total_accounts: u8,
    #[serde(skip_serializing)]
    pub account_contract_class: ContractClass,
    pub account_contract_class_hash: Felt,
    #[serde(serialize_with = "serialize_initial_balance")]
    pub predeployed_accounts_initial_balance: Balance,
    pub start_time: Option<u64>,
    pub gas_price_wei: NonZeroU128,
    pub gas_price_strk: NonZeroU128,
    pub data_gas_price_wei: NonZeroU128,
    pub data_gas_price_strk: NonZeroU128,
    #[serde(serialize_with = "serialize_chain_id")]
    pub chain_id: ChainId,
    pub dump_on: Option<DumpOn>,
    pub dump_path: Option<String>,
    pub blocks_on_demand: bool,
    /// on initialization, re-execute loaded txs (if any)
    #[serde(skip_serializing)]
    pub re_execute_on_init: bool,
    pub state_archive: StateArchiveCapacity,
    pub fork_config: ForkConfig,
}

impl Default for StarknetConfig {
    fn default() -> Self {
        let account_contract_class: ContractClass =
            ContractClass::cairo_1_from_sierra_json_str(CAIRO_1_ACCOUNT_CONTRACT_SIERRA)
                .unwrap()
                .into();
        StarknetConfig {
            seed: DEVNET_DEFAULT_TEST_SEED,
            total_accounts: DEVNET_DEFAULT_TOTAL_ACCOUNTS,
            account_contract_class_hash: account_contract_class.generate_hash().unwrap(),
            account_contract_class,
            predeployed_accounts_initial_balance: DEVNET_DEFAULT_INITIAL_BALANCE.into(),
            start_time: None,
            gas_price_wei: DEVNET_DEFAULT_GAS_PRICE,
            gas_price_strk: DEVNET_DEFAULT_GAS_PRICE,
            data_gas_price_wei: DEVNET_DEFAULT_DATA_GAS_PRICE,
            data_gas_price_strk: DEVNET_DEFAULT_DATA_GAS_PRICE,
            chain_id: DEVNET_DEFAULT_CHAIN_ID,
            dump_on: None,
            dump_path: None,
            blocks_on_demand: false,
            re_execute_on_init: true,
            state_archive: StateArchiveCapacity::default(),
            fork_config: ForkConfig::default(),
        }
    }
}<|MERGE_RESOLUTION|>--- conflicted
+++ resolved
@@ -30,11 +30,7 @@
     Full,
 }
 
-<<<<<<< HEAD
 #[derive(Debug, Clone)]
-=======
-#[derive(Debug, Clone, Default, Serialize)]
->>>>>>> 2fc753bf
 pub struct ForkConfig {
     #[serde(serialize_with = "serialize_config_url")]
     pub url: Option<Url>,
