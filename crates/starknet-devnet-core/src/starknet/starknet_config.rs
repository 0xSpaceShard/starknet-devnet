--- conflicted
+++ resolved
@@ -80,10 +80,6 @@
     pub dump_on: Option<DumpOn>,
     pub dump_path: Option<String>,
     pub blocks_on_demand: bool,
-<<<<<<< HEAD
-=======
-    pub lite_mode: bool,
->>>>>>> e04b7cd0
     /// on initialization, re-execute loaded txs (if any)
     #[serde(skip_serializing)]
     pub re_execute_on_init: bool,
@@ -112,10 +108,6 @@
             dump_on: None,
             dump_path: None,
             blocks_on_demand: false,
-<<<<<<< HEAD
-=======
-            lite_mode: false,
->>>>>>> e04b7cd0
             re_execute_on_init: true,
             state_archive: StateArchiveCapacity::default(),
             fork_config: ForkConfig::default(),
