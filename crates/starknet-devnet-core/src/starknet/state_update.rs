--- conflicted
+++ resolved
@@ -18,14 +18,10 @@
 #[cfg(test)]
 mod tests {
     use starknet_api::transaction::Fee;
-<<<<<<< HEAD
-    use starknet_rs_core::types::{Felt, TransactionExecutionStatus, TransactionFinalityStatus};
-    use starknet_types::compile_sierra_contract;
-=======
     use starknet_rs_core::types::{
         BlockId, BlockTag, Felt, TransactionExecutionStatus, TransactionFinalityStatus,
     };
->>>>>>> e9e53d48
+    use starknet_types::compile_sierra_contract;
     use starknet_types::contract_class::ContractClass;
     use starknet_types::rpc::state::{ClassHashPair, ContractNonce, ThinStateDiff};
     use starknet_types::rpc::transactions::broadcasted_declare_transaction_v2::BroadcastedDeclareTransactionV2;
