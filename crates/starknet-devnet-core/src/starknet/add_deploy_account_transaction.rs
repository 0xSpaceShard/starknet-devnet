--- conflicted
+++ resolved
@@ -99,12 +99,9 @@
 #[cfg(test)]
 mod tests {
 
-<<<<<<< HEAD
     use blockifier::state::state_api::{State, StateReader};
+    use nonzero_ext::nonzero;
     use starknet_api::hash::StarkFelt;
-=======
-    use nonzero_ext::nonzero;
->>>>>>> c6ffb995
     use starknet_api::transaction::{Fee, Tip};
     use starknet_rs_core::types::{
         BlockId, BlockTag, TransactionExecutionStatus, TransactionFinalityStatus,
@@ -262,11 +259,14 @@
                 .unwrap();
 
         let account_balance_before_deployment = StarkFelt::from_u128(1000000);
-        starknet.state.set_storage_at(
-            fee_token_address,
-            balance_storage_var_address,
-            account_balance_before_deployment,
-        );
+        starknet
+            .state
+            .set_storage_at(
+                fee_token_address,
+                balance_storage_var_address,
+                account_balance_before_deployment,
+            )
+            .unwrap();
 
         match starknet.add_deploy_account_transaction_v1(transaction).unwrap_err() {
             Error::TransactionValidationError(
@@ -298,11 +298,14 @@
                 .unwrap();
 
         let account_balance_before_deployment = StarkFelt::from_u128(1000000);
-        starknet.state.set_storage_at(
-            fee_token_address,
-            balance_storage_var_address,
-            account_balance_before_deployment,
-        );
+        starknet
+            .state
+            .set_storage_at(
+                fee_token_address,
+                balance_storage_var_address,
+                account_balance_before_deployment,
+            )
+            .unwrap();
 
         let (txn_hash, _) = starknet.add_deploy_account_transaction_v3(transaction).unwrap();
         let txn = starknet.transactions.get_by_hash_mut(&txn_hash).unwrap();
@@ -349,11 +352,14 @@
                 .unwrap();
 
         let account_balance_before_deployment = StarkFelt::from_u128(1000000);
-        starknet.state.set_storage_at(
-            fee_token_address,
-            balance_storage_var_address,
-            account_balance_before_deployment,
-        );
+        starknet
+            .state
+            .set_storage_at(
+                fee_token_address,
+                balance_storage_var_address,
+                account_balance_before_deployment,
+            )
+            .unwrap();
 
         let (txn_hash, _) = starknet.add_deploy_account_transaction_v1(transaction).unwrap();
         let txn = starknet.transactions.get_by_hash_mut(&txn_hash).unwrap();
