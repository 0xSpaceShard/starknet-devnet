use blockifier::transaction::transactions::ExecutableTransaction;
use ethers::types::H256;
use starknet_types::felt::TransactionHash;
use starknet_types::rpc::transactions::l1_handler_transaction::L1HandlerTransaction;
use starknet_types::rpc::transactions::{Transaction, TransactionWithHash};
use tracing::trace;

use super::Starknet;
use crate::error::DevnetResult;

pub fn add_l1_handler_transaction(
    starknet: &mut Starknet,
    transaction: L1HandlerTransaction,
) -> DevnetResult<TransactionHash> {
    let executable_tx = transaction.create_sn_api_transaction(starknet.chain_id().to_felt())?;

    let transaction_hash = executable_tx.tx_hash.0;
    trace!("Executing L1 handler transaction [{:#064x}]", transaction_hash);

    let execution_info =
        blockifier::transaction::transaction_execution::Transaction::L1Handler(executable_tx)
            .execute(&mut starknet.pending_state.state, &starknet.block_context)?;

    starknet.handle_accepted_transaction(
        TransactionWithHash::new(transaction_hash, Transaction::L1Handler(transaction.clone())),
        execution_info,
    )?;

    // If L1 tx hash present, store the generated L2 tx hash in its messaging entry.
    // Not done as part of `handle_transaction_result` as it is specific to this tx type.
    if let Some(l1_tx_hash) = transaction.l1_transaction_hash {
        starknet
            .messaging
            .l1_to_l2_tx_hashes
            .entry(H256(*l1_tx_hash.as_bytes()))
            .or_default()
            .push(transaction_hash);
    }

    Ok(transaction_hash)
}

#[cfg(test)]
mod tests {
    // Constants taken from test_estimate_message_fee.rs.
    const WHITELISTED_L1_ADDRESS: &str = "0x8359E4B0152ed5A731162D3c7B0D8D56edB165A0";

<<<<<<< HEAD
    use blockifier::execution::errors::EntryPointExecutionError;
    use blockifier::transaction::errors::TransactionExecutionError::ExecutionError;
=======
>>>>>>> 3a171646
    use nonzero_ext::nonzero;
    use starknet_rs_core::types::{Felt, TransactionExecutionStatus, TransactionFinalityStatus};
    use starknet_rs_core::utils::get_selector_from_name;
    use starknet_types::chain_id::ChainId;
    use starknet_types::contract_address::ContractAddress;
    use starknet_types::contract_class::ContractClass;
    use starknet_types::felt::felt_from_prefixed_hex;
    use starknet_types::rpc::state::Balance;
    use starknet_types::rpc::transactions::l1_handler_transaction::L1HandlerTransaction;
    use starknet_types::traits::HashProducer;

    use crate::account::Account;
    use crate::constants::{
        self, DEVNET_DEFAULT_CHAIN_ID, DEVNET_DEFAULT_STARTING_BLOCK_NUMBER,
        ENTRYPOINT_NOT_FOUND_ERROR_ENCODED, ETH_ERC20_CONTRACT_ADDRESS,
        STRK_ERC20_CONTRACT_ADDRESS,
    };
    use crate::stack_trace::Frame;
    use crate::starknet::{predeployed, Starknet};
    use crate::state::CustomState;
    use crate::traits::{Deployed, HashIdentifiedMut};
    use crate::utils::exported_test_utils::dummy_cairo_l1l2_contract;
    use crate::utils::test_utils::{cairo_0_account_without_validations, dummy_felt};

    #[test]
    fn l1_handler_transaction_hash_computation() {
        let from_address = "0x000000000000000000000000be3C44c09bc1a3566F3e1CA12e5AbA0fA4Ca72Be";
        let to_address = "0x039dc79e64f4bb3289240f88e0bae7d21735bef0d1a51b2bf3c4730cb16983e1";
        let selector = "0x02f15cff7b0eed8b9beb162696cf4e3e0e35fa7032af69cd1b7d2ac67a13f40f";
        let nonce = 783082_u128;
        let fee = 30000_u128;
        let calldata: Vec<Felt> =
            vec![felt_from_prefixed_hex(from_address).unwrap(), Felt::ONE, Felt::TWO];

        let transaction = L1HandlerTransaction {
            contract_address: ContractAddress::new(felt_from_prefixed_hex(to_address).unwrap())
                .unwrap(),
            entry_point_selector: felt_from_prefixed_hex(selector).unwrap(),
            calldata,
            nonce: nonce.into(),
            paid_fee_on_l1: fee,
            ..Default::default()
        };

        let l1_handler_transaction_hash = transaction.compute_hash(ChainId::Testnet.to_felt());

        let transaction_hash = felt_from_prefixed_hex(
            "0x1b24ea8dd9e0cb603043958b27a8569635ea13568883cc155130591b7ffe37a",
        )
        .unwrap();

        assert_eq!(transaction.version, Felt::ZERO);
        assert_eq!(l1_handler_transaction_hash, transaction_hash);
    }

    #[test]
    fn l1_handler_transaction_successful_execution() {
        let (mut starknet, _account_address, contract_address, deposit_selector, _) = setup();

        let transaction = get_l1_handler_tx(
            felt_from_prefixed_hex(WHITELISTED_L1_ADDRESS).unwrap(),
            contract_address,
            deposit_selector,
            vec![Felt::from(11), Felt::from(9999)],
        );

        let transaction_hash = starknet.add_l1_handler_transaction(transaction).unwrap();

        let state_transaction = starknet.transactions.get_by_hash_mut(&transaction_hash).unwrap();

        assert_eq!(state_transaction.finality_status, TransactionFinalityStatus::AcceptedOnL2);
        assert_eq!(
            state_transaction.execution_result.status(),
            TransactionExecutionStatus::Succeeded
        );
    }

    #[test]
    fn l1_handler_transaction_not_l1_handler_entrypoint() {
        let (mut starknet, _account_address, contract_address, _, withdraw_selector) = setup();

        let transaction = get_l1_handler_tx(
            felt_from_prefixed_hex(WHITELISTED_L1_ADDRESS).unwrap(),
            contract_address,
            withdraw_selector,
            vec![Felt::from(11), Felt::from(9999)],
        );

<<<<<<< HEAD
        let result = starknet.add_l1_handler_transaction(transaction);

        match result {
            Err(crate::error::Error::BlockifierTransactionError(ExecutionError {
                error: EntryPointExecutionError::ExecutionFailed { error_trace },
                ..
            })) => {
                let error_stack = error_trace.stack;
                assert_eq!(error_stack.len(), 1);
                let error_frame = error_stack.first().unwrap();
                assert_eq!(error_frame.selector.0, withdraw_selector);
                assert_eq!(error_trace.last_retdata.0, vec![ENTRYPOINT_NOT_FOUND_ERROR_ENCODED]);
=======
        match starknet.add_l1_handler_transaction(transaction) {
            Err(crate::error::Error::ContractExecutionError(error_stack)) => {
                assert_eq!(error_stack.stack.len(), 2);
                match &error_stack.stack[0] {
                    Frame::EntryPoint(entry_point_frame) => {
                        assert_eq!(
                            entry_point_frame.selector,
                            Some(starknet_api::core::EntryPointSelector(withdraw_selector))
                        )
                    }
                    other => panic!("Unexpected error frame: {other:?}"),
                }
>>>>>>> 3a171646
            }
            other => panic!("Wrong result: {other:?}"),
        }
    }

    /// Builds a `L1HandlerTransaction` from the given parameters. The nonce, fee and chain_id are
    /// fixed: nonce: 783082
    /// fee: 30000
    /// chain_id: ChainId::Testnet
    fn get_l1_handler_tx(
        from_address: Felt,
        contract_address: ContractAddress,
        entry_point_selector: Felt,
        payload: Vec<Felt>,
    ) -> L1HandlerTransaction {
        let nonce = 783082_u128;
        let fee = 30000_u128;

        let mut calldata = payload;
        calldata.insert(0, from_address);

        L1HandlerTransaction {
            contract_address,
            entry_point_selector,
            calldata,
            nonce: nonce.into(),
            paid_fee_on_l1: fee,
            ..Default::default()
        }
    }

    /// Initializes a starknet object with: l1l2 dummy contract that has two functions for
    /// messaging: `deposit` - the `#l1_handler` to receive message from L1, which accept 3 args
    /// `from_address`, `user`, `amount`. `withdraw` - the function to send message to L1 with 3
    /// args `MESSAGE_WITHDRAW=0`, user, `amount`.
    fn setup() -> (Starknet, ContractAddress, ContractAddress, Felt, Felt) {
        let mut starknet = Starknet::default();

        // deploy erc20 contract
        let eth_erc_20_contract =
            predeployed::tests::create_erc20_at_address(ETH_ERC20_CONTRACT_ADDRESS).unwrap();
        eth_erc_20_contract.deploy(&mut starknet.pending_state).unwrap();

        let strk_erc_20_contract =
            predeployed::tests::create_erc20_at_address(STRK_ERC20_CONTRACT_ADDRESS).unwrap();
        strk_erc_20_contract.deploy(&mut starknet.pending_state).unwrap();

        // deploy account contract
        let account_without_validations_contract_class = cairo_0_account_without_validations();
        let account_without_validations_class_hash =
            account_without_validations_contract_class.generate_hash().unwrap();

        let account = Account::new(
            Balance::from(10000_u32),
            dummy_felt(),
            dummy_felt(),
            account_without_validations_class_hash,
            ContractClass::Cairo0(account_without_validations_contract_class),
            eth_erc_20_contract.get_address(),
            strk_erc_20_contract.get_address(),
        )
        .unwrap();

        account.deploy(&mut starknet.pending_state).unwrap();

        // dummy contract
        let dummy_contract = dummy_cairo_l1l2_contract();
        let sn_api_class: starknet_api::deprecated_contract_class::ContractClass =
            dummy_contract.clone().try_into().unwrap();

        let withdraw_selector = get_selector_from_name("withdraw").unwrap();
        let deposit_selector = get_selector_from_name("deposit").unwrap();

        // check if withdraw function is present in the contract class
        sn_api_class
            .entry_points_by_type
            .get(&starknet_api::contract_class::EntryPointType::External)
            .unwrap()
            .iter()
            .find(|el| el.selector.0 == withdraw_selector)
            .unwrap();

        // check if deposit function is present in the contract class
        sn_api_class
            .entry_points_by_type
            .get(&starknet_api::contract_class::EntryPointType::L1Handler)
            .unwrap()
            .iter()
            .find(|el| el.selector.0 == deposit_selector)
            .unwrap();

        let dummy_contract_address = ContractAddress::new(Felt::from(5)).unwrap();
        let dummy_contract_class_hash = dummy_contract.generate_hash().unwrap();

        // declare dummy contract
        starknet
            .pending_state
            .declare_contract_class(dummy_contract_class_hash, None, dummy_contract.into())
            .unwrap();

        // deploy dummy contract
        starknet
            .pending_state
            .predeploy_contract(dummy_contract_address, dummy_contract_class_hash)
            .unwrap();
        starknet.block_context = Starknet::init_block_context(
            nonzero!(1u128),
            nonzero!(1u128),
            nonzero!(1u128),
            nonzero!(1u128),
            constants::ETH_ERC20_CONTRACT_ADDRESS,
            constants::STRK_ERC20_CONTRACT_ADDRESS,
            DEVNET_DEFAULT_CHAIN_ID,
            DEVNET_DEFAULT_STARTING_BLOCK_NUMBER,
        );

        starknet.restart_pending_block().unwrap();

        (
            starknet,
            account.get_address(),
            dummy_contract_address,
            deposit_selector,
            withdraw_selector,
        )
    }
}<|MERGE_RESOLUTION|>--- conflicted
+++ resolved
@@ -45,11 +45,6 @@
     // Constants taken from test_estimate_message_fee.rs.
     const WHITELISTED_L1_ADDRESS: &str = "0x8359E4B0152ed5A731162D3c7B0D8D56edB165A0";
 
-<<<<<<< HEAD
-    use blockifier::execution::errors::EntryPointExecutionError;
-    use blockifier::transaction::errors::TransactionExecutionError::ExecutionError;
-=======
->>>>>>> 3a171646
     use nonzero_ext::nonzero;
     use starknet_rs_core::types::{Felt, TransactionExecutionStatus, TransactionFinalityStatus};
     use starknet_rs_core::utils::get_selector_from_name;
@@ -64,10 +59,9 @@
     use crate::account::Account;
     use crate::constants::{
         self, DEVNET_DEFAULT_CHAIN_ID, DEVNET_DEFAULT_STARTING_BLOCK_NUMBER,
-        ENTRYPOINT_NOT_FOUND_ERROR_ENCODED, ETH_ERC20_CONTRACT_ADDRESS,
-        STRK_ERC20_CONTRACT_ADDRESS,
+        ETH_ERC20_CONTRACT_ADDRESS, STRK_ERC20_CONTRACT_ADDRESS,
     };
-    use crate::stack_trace::Frame;
+    use crate::stack_trace::{ErrorStack, Frame};
     use crate::starknet::{predeployed, Starknet};
     use crate::state::CustomState;
     use crate::traits::{Deployed, HashIdentifiedMut};
@@ -138,33 +132,21 @@
             vec![Felt::from(11), Felt::from(9999)],
         );
 
-<<<<<<< HEAD
-        let result = starknet.add_l1_handler_transaction(transaction);
-
-        match result {
-            Err(crate::error::Error::BlockifierTransactionError(ExecutionError {
-                error: EntryPointExecutionError::ExecutionFailed { error_trace },
-                ..
-            })) => {
-                let error_stack = error_trace.stack;
-                assert_eq!(error_stack.len(), 1);
-                let error_frame = error_stack.first().unwrap();
-                assert_eq!(error_frame.selector.0, withdraw_selector);
-                assert_eq!(error_trace.last_retdata.0, vec![ENTRYPOINT_NOT_FOUND_ERROR_ENCODED]);
-=======
         match starknet.add_l1_handler_transaction(transaction) {
-            Err(crate::error::Error::ContractExecutionError(error_stack)) => {
-                assert_eq!(error_stack.stack.len(), 2);
-                match &error_stack.stack[0] {
-                    Frame::EntryPoint(entry_point_frame) => {
+            Err(crate::error::Error::ContractExecutionError(ErrorStack { stack })) => {
+                assert_eq!(stack.len(), 1);
+                let error_frame = stack.first().unwrap();
+                match error_frame {
+                    Frame::EntryPoint(entry_point_error_frame) => {
                         assert_eq!(
-                            entry_point_frame.selector,
-                            Some(starknet_api::core::EntryPointSelector(withdraw_selector))
-                        )
+                            entry_point_error_frame.selector.unwrap(),
+                            starknet_api::core::EntryPointSelector(withdraw_selector)
+                        );
+
+                        todo!("assert entrypoint not found");
                     }
-                    other => panic!("Unexpected error frame: {other:?}"),
+                    _ => panic!("Invalid error frame: {error_frame:?}"),
                 }
->>>>>>> 3a171646
             }
             other => panic!("Wrong result: {other:?}"),
         }
