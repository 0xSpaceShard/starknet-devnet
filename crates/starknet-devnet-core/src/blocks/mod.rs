--- conflicted
+++ resolved
@@ -96,17 +96,10 @@
         match block_id {
             BlockId::Hash(hash) => self.get_by_hash(Felt::from(hash)),
             BlockId::Number(block_number) => self.get_by_num(&BlockNumber(*block_number)),
-<<<<<<< HEAD
             BlockId::Tag(BlockTag::Pending) => Some(&self.pending_block),
             BlockId::Tag(BlockTag::Latest) => {
                 if let Some(hash) = self.last_block_hash {
                     self.get_by_hash(hash)
-=======
-            BlockId::Tag(BlockTag::Pending) => {
-                if !self.blocks_on_demand {
-                    // in normal mode, querying pending block should default to the latest
-                    self.get_by_latest_hash()
->>>>>>> e04b7cd0
                 } else {
                     Some(&self.pending_block)
                 }
