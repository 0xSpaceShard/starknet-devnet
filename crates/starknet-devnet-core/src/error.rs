--- conflicted
+++ resolved
@@ -18,19 +18,10 @@
     StateError(#[from] StateError),
     #[error(transparent)]
     BlockifierStateError(#[from] blockifier::state::errors::StateError),
-<<<<<<< HEAD
     #[error("{0:?}")]
     ContractExecutionError(ErrorStack),
     #[error("Execution error in simulating transaction no. {failure_index}: {error_stack:?}")]
     ContractExecutionErrorInSimulation { failure_index: u64, error_stack: ErrorStack },
-=======
-    #[error(transparent)]
-    BlockifierTransactionError(TransactionExecutionError),
-    #[error(transparent)]
-    BlockifierExecutionError(#[from] blockifier::execution::errors::EntryPointExecutionError),
-    #[error("{execution_error}")]
-    ExecutionError { execution_error: String, index: usize },
->>>>>>> 79e288c2
     #[error("Types error: {0}")]
     TypesError(#[from] starknet_types::error::Error),
     #[error("I/O error: {0}")]
