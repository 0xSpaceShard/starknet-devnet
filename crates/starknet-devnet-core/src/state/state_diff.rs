--- conflicted
+++ resolved
@@ -202,13 +202,8 @@
     use crate::state::{CustomState, StarknetState};
     use crate::traits::Deployed;
     use crate::utils::test_utils::{
-<<<<<<< HEAD
-        cairo_0_account_without_validations, dummy_cairo_1_contract_class, dummy_contract_address,
-        dummy_felt, dummy_key_pair, DUMMY_CAIRO_1_COMPILED_CLASS_HASH,
-=======
         DUMMY_CAIRO_1_COMPILED_CLASS_HASH, cairo_0_account_without_validations,
-        dummy_cairo_1_contract_class, dummy_contract_address, dummy_felt,
->>>>>>> 0e49d71e
+        dummy_cairo_1_contract_class, dummy_contract_address, dummy_felt, dummy_key_pair,
     };
 
     #[test]
