use std::collections::HashMap;
use std::sync::{Arc, RwLock};

use blockifier::state::cached_state::{
    CachedState, GlobalContractCache, GLOBAL_CONTRACT_CACHE_SIZE_FOR_TEST,
};
use blockifier::state::state_api::{State, StateReader};
use starknet_api::core::CompiledClassHash;
use starknet_api::hash::StarkFelt;
use starknet_rs_core::types::{BlockId, BlockTag};
use starknet_types::contract_address::ContractAddress;
use starknet_types::contract_class::ContractClass;
use starknet_types::felt::{ClassHash, Felt};

use self::state_diff::StateDiff;
use self::state_readers::DictState;
use crate::error::{DevnetResult, Error};
use crate::starknet::defaulter::StarknetDefaulter;
use crate::utils::casm_hash;

pub(crate) mod state_diff;
pub(crate) mod state_readers;
pub mod state_update;

pub trait CustomStateReader {
    fn is_contract_deployed(&mut self, contract_address: ContractAddress) -> DevnetResult<bool>;
    /// using is_contract_deployed with forked state returns that the contract is deployed on the
    /// forked side and a validation cannot be skipped when creating a transaction with
    /// impersonated account
    fn is_contract_deployed_locally(
        &mut self,
        contract_address: ContractAddress,
    ) -> DevnetResult<bool>;
    fn is_contract_declared(&mut self, class_hash: ClassHash) -> bool;
    /// sierra for cairo1; the only artifact for cairo0
    fn get_rpc_contract_class(
        &self,
        class_hash: &ClassHash,
        block_id: &BlockId,
    ) -> Option<ContractClass>;
}

pub trait CustomState {
    fn predeclare_contract_class(
        &mut self,
        class_hash: ClassHash,
        contract_class: ContractClass,
    ) -> DevnetResult<()>;
    fn declare_contract_class(
        &mut self,
        class_hash: ClassHash,
        contract_class: ContractClass,
    ) -> DevnetResult<()>;

    /// Link contract address to class hash
    fn predeploy_contract(
        &mut self,
        contract_address: ContractAddress,
        class_hash: ClassHash,
    ) -> DevnetResult<()>;
}

#[derive(Default, Clone)]
/// Utility structure that makes it easier to calculate state diff later on
pub struct CommittedClassStorage {
    staging: HashMap<ClassHash, ContractClass>,
    committed: HashMap<ClassHash, (ContractClass, u64)>,
    current_block_number: u64,
}

impl CommittedClassStorage {
    pub fn new(starting_block_number: u64) -> Self {
        Self {
            staging: Default::default(),
            committed: Default::default(),
            current_block_number: starting_block_number,
        }
    }
    pub fn insert(&mut self, class_hash: ClassHash, contract_class: ContractClass) {
        self.staging.insert(class_hash, contract_class);
    }

    pub fn commit(&mut self) -> HashMap<ClassHash, ContractClass> {
        let diff = self.staging.clone();
        let numbered = self
            .staging
            .drain()
            .map(|(class_hash, class)| (class_hash, (class, self.current_block_number)));
        self.committed.extend(numbered);
        self.current_block_number += 1;
        diff
    }
}

pub struct StarknetState {
    pub(crate) state: CachedState<DictState>,
    rpc_contract_classes: Arc<RwLock<CommittedClassStorage>>,
    /// - initially `None`
    /// - indicates the state hasn't yet been cloned for old-state preservation purpose
    historic_state: Option<DictState>,
}

fn default_global_contract_cache() -> GlobalContractCache {
    GlobalContractCache::new(GLOBAL_CONTRACT_CACHE_SIZE_FOR_TEST)
}

impl Default for StarknetState {
    fn default() -> Self {
        Self {
            state: CachedState::new(Default::default(), default_global_contract_cache()),
            rpc_contract_classes: Default::default(),
            historic_state: Default::default(),
        }
    }
}

impl StarknetState {
    pub fn new(defaulter: StarknetDefaulter, starting_block_number: u64) -> Self {
        Self {
            state: CachedState::new(DictState::new(defaulter), default_global_contract_cache()),
            rpc_contract_classes: Arc::new(RwLock::new(CommittedClassStorage::new(
                starting_block_number,
            ))),
            historic_state: Default::default(),
        }
    }

    pub fn clone_rpc_contract_classes(&self) -> CommittedClassStorage {
        self.rpc_contract_classes.read().unwrap().clone()
    }

<<<<<<< HEAD
    pub fn commit_with_diff(&mut self) -> DevnetResult<StateDiff> {
        let diff = StateDiff::generate(&mut self.state, self.rpc_contract_classes.clone())?;
=======
    /// Commits and returns the state difference accumulated since the previous (historic) state.
    pub(crate) fn commit_with_diff(&mut self) -> DevnetResult<StateDiff> {
        let diff = StateDiff::generate(&mut self.state, &mut self.rpc_contract_classes)?;
>>>>>>> 867f447c
        let new_historic = self.expand_historic(diff.clone())?;
        self.state = CachedState::new(new_historic.clone(), default_global_contract_cache());
        Ok(diff)
    }

    pub fn assert_contract_deployed(
        &mut self,
        contract_address: ContractAddress,
    ) -> DevnetResult<()> {
        if !self.is_contract_deployed(contract_address)? {
            return Err(Error::ContractNotFound);
        }
        Ok(())
    }

    /// Expands the internal historic state copy and returns a reference to it
    fn expand_historic(&mut self, state_diff: StateDiff) -> DevnetResult<&DictState> {
        let mut historic_state = self.state.state.clone();

        for (address, class_hash) in state_diff.address_to_class_hash {
            historic_state.set_class_hash_at(address.try_into()?, class_hash.into())?;
        }
        for (class_hash, casm_hash) in state_diff.class_hash_to_compiled_class_hash {
            historic_state.set_compiled_class_hash(class_hash.into(), casm_hash.into())?;
        }
        for (address, _nonce) in state_diff.address_to_nonce {
            // assuming that historic_state.get_nonce(address) == _nonce - 1
            historic_state.increment_nonce(address.try_into()?)?;
        }
        for (address, storage_updates) in state_diff.storage_updates {
            let core_address = address.try_into()?;
            for (key, value) in storage_updates {
                historic_state.set_storage_at(core_address, key.try_into()?, value.into())?;
            }
        }
        for class_hash in state_diff.cairo_0_declared_contracts {
            let compiled_class = self.get_compiled_contract_class(class_hash.into())?;
            historic_state.set_contract_class(class_hash.into(), compiled_class)?;
        }
        for class_hash in state_diff.declared_contracts {
            let compiled_class = self.get_compiled_contract_class(class_hash.into())?;
            historic_state.set_contract_class(class_hash.into(), compiled_class)?;
        }
        self.historic_state = Some(historic_state);
        Ok(self.historic_state.as_ref().unwrap())
    }

    pub fn clone_historic(&self) -> Self {
        let historic_state = self.historic_state.as_ref().unwrap().clone();
        Self {
            state: CachedState::new(historic_state, default_global_contract_cache()),
            rpc_contract_classes: self.rpc_contract_classes.clone(),
            historic_state: Some(self.historic_state.as_ref().unwrap().clone()),
        }
    }
}

impl State for StarknetState {
    fn set_storage_at(
        &mut self,
        contract_address: starknet_api::core::ContractAddress,
        key: starknet_api::state::StorageKey,
        value: starknet_api::hash::StarkFelt,
    ) -> std::result::Result<(), blockifier::state::errors::StateError> {
        self.state.set_storage_at(contract_address, key, value)
    }

    fn increment_nonce(
        &mut self,
        contract_address: starknet_api::core::ContractAddress,
    ) -> blockifier::state::state_api::StateResult<()> {
        self.state.increment_nonce(contract_address)
    }

    fn set_class_hash_at(
        &mut self,
        contract_address: starknet_api::core::ContractAddress,
        class_hash: starknet_api::core::ClassHash,
    ) -> blockifier::state::state_api::StateResult<()> {
        self.state.set_class_hash_at(contract_address, class_hash)
    }

    fn set_contract_class(
        &mut self,
        class_hash: starknet_api::core::ClassHash,
        contract_class: blockifier::execution::contract_class::ContractClass,
    ) -> blockifier::state::state_api::StateResult<()> {
        self.state.set_contract_class(class_hash, contract_class)
    }

    fn set_compiled_class_hash(
        &mut self,
        class_hash: starknet_api::core::ClassHash,
        compiled_class_hash: starknet_api::core::CompiledClassHash,
    ) -> blockifier::state::state_api::StateResult<()> {
        self.state.set_compiled_class_hash(class_hash, compiled_class_hash)
    }

    fn to_state_diff(&mut self) -> blockifier::state::cached_state::CommitmentStateDiff {
        self.state.to_state_diff()
    }

    fn add_visited_pcs(
        &mut self,
        class_hash: starknet_api::core::ClassHash,
        pcs: &std::collections::HashSet<usize>,
    ) {
        self.state.add_visited_pcs(class_hash, pcs)
    }
}

impl blockifier::state::state_api::StateReader for StarknetState {
    fn get_storage_at(
        &mut self,
        contract_address: starknet_api::core::ContractAddress,
        key: starknet_api::state::StorageKey,
    ) -> blockifier::state::state_api::StateResult<starknet_api::hash::StarkFelt> {
        self.state.get_storage_at(contract_address, key)
    }

    fn get_nonce_at(
        &mut self,
        contract_address: starknet_api::core::ContractAddress,
    ) -> blockifier::state::state_api::StateResult<starknet_api::core::Nonce> {
        self.state.get_nonce_at(contract_address)
    }

    fn get_class_hash_at(
        &mut self,
        contract_address: starknet_api::core::ContractAddress,
    ) -> blockifier::state::state_api::StateResult<starknet_api::core::ClassHash> {
        self.state.get_class_hash_at(contract_address)
    }

    fn get_compiled_contract_class(
        &mut self,
        class_hash: starknet_api::core::ClassHash,
    ) -> blockifier::state::state_api::StateResult<
        blockifier::execution::contract_class::ContractClass,
    > {
        self.state.get_compiled_contract_class(class_hash)
    }

    fn get_compiled_class_hash(
        &mut self,
        class_hash: starknet_api::core::ClassHash,
    ) -> blockifier::state::state_api::StateResult<starknet_api::core::CompiledClassHash> {
        self.state.get_compiled_class_hash(class_hash)
    }
}

impl CustomStateReader for StarknetState {
    fn is_contract_deployed(&mut self, contract_address: ContractAddress) -> DevnetResult<bool> {
        let api_address = contract_address.try_into()?;
        let starknet_api::core::ClassHash(class_hash) = self.get_class_hash_at(api_address)?;
        Ok(class_hash != StarkFelt::ZERO)
    }

    fn is_contract_declared(&mut self, class_hash: ClassHash) -> bool {
        // get_compiled_contract_class is important if forking; checking hash is impossible via
        // JSON-RPC
        self.get_compiled_class_hash(class_hash.into())
            .is_ok_and(|CompiledClassHash(class_hash)| class_hash != StarkFelt::ZERO)
            || self.get_compiled_contract_class(class_hash.into()).is_ok()
    }

    fn get_rpc_contract_class(
        &self,
        class_hash: &ClassHash,
        block_id: &BlockId,
    ) -> Option<ContractClass> {
        let class_storage = self.rpc_contract_classes.read().unwrap();
        if let Some((class, storage_block_number)) = class_storage.committed.get(class_hash) {
            match block_id {
                BlockId::Hash(_) => {
                    None // this case should have been handled earlier
                }
                BlockId::Number(query_block_number) => {
                    if storage_block_number <= query_block_number {
                        Some(class.clone())
                    } else {
                        None
                    }
                }
                BlockId::Tag(_) => {
                    // Class requested at block_id = (pending || latest); since it's present among
                    // the committed classes, it's in the latest block or older and should be
                    // returned.
                    Some(class.clone())
                }
            }
        } else if let BlockId::Tag(BlockTag::Pending) = block_id {
            class_storage.staging.get(class_hash).cloned()
        } else {
            None
        }
    }

    fn is_contract_deployed_locally(
        &mut self,
        contract_address: ContractAddress,
    ) -> DevnetResult<bool> {
        let api_address = contract_address.try_into()?;
        Ok(self.state.state.address_to_class_hash.contains_key(&api_address))
    }
}

impl CustomState for StarknetState {
    /// writes directly to the most underlying state, skipping cache
    fn predeclare_contract_class(
        &mut self,
        class_hash: ClassHash,
        contract_class: ContractClass,
    ) -> DevnetResult<()> {
        let compiled_class = contract_class.clone().try_into()?;

        if let ContractClass::Cairo1(cairo_lang_contract_class) = &contract_class {
            let casm_json = usc::compile_contract(
                serde_json::to_value(cairo_lang_contract_class)
                    .map_err(|err| Error::SerializationError { origin: err.to_string() })?,
            )
            .map_err(|err| {
                Error::TypesError(starknet_types::error::Error::SierraCompilationError {
                    reason: err.to_string(),
                })
            })?;

            let casm_hash = Felt::from(casm_hash(casm_json)?);

            self.state.state.set_compiled_class_hash(class_hash.into(), casm_hash.into())?;
        };

        self.state.state.set_contract_class(class_hash.into(), compiled_class)?;
<<<<<<< HEAD
        let mut class_storage = self.rpc_contract_classes.write().unwrap();
        class_storage.insert_and_commit(class_hash, contract_class);
=======
        self.rpc_contract_classes.insert(class_hash, contract_class);
>>>>>>> 867f447c
        Ok(())
    }

    fn declare_contract_class(
        &mut self,
        class_hash: ClassHash,
        contract_class: ContractClass,
    ) -> DevnetResult<()> {
        let compiled_class = contract_class.clone().try_into()?;

        if let ContractClass::Cairo1(cairo_lang_contract_class) = &contract_class {
            let casm_json = usc::compile_contract(
                serde_json::to_value(cairo_lang_contract_class)
                    .map_err(|err| Error::SerializationError { origin: err.to_string() })?,
            )
            .map_err(|err| {
                Error::TypesError(starknet_types::error::Error::SierraCompilationError {
                    reason: err.to_string(),
                })
            })?;

            let casm_hash = Felt::from(casm_hash(casm_json)?);
            self.set_compiled_class_hash(class_hash.into(), casm_hash.into())?;
        };

        self.set_contract_class(class_hash.into(), compiled_class)?;
        let mut class_storage = self.rpc_contract_classes.write().unwrap();
        class_storage.insert(class_hash, contract_class);
        Ok(())
    }

    fn predeploy_contract(
        &mut self,
        contract_address: ContractAddress,
        class_hash: ClassHash,
    ) -> DevnetResult<()> {
        self.state
            .state
            .set_class_hash_at(contract_address.try_into()?, class_hash.into())
            .map_err(|e| e.into())
    }
}

#[cfg(test)]
mod tests {
    use blockifier::state::errors::StateError;
    use blockifier::state::state_api::{State, StateReader};
    use starknet_api::core::Nonce;
    use starknet_api::hash::StarkFelt;
    use starknet_api::state::StorageKey;
    use starknet_rs_core::types::{BlockId, BlockTag};
    use starknet_types::contract_address::ContractAddress;
    use starknet_types::contract_class::{Cairo0ContractClass, ContractClass};
    use starknet_types::felt::Felt;

    use super::StarknetState;
    use crate::state::{CustomState, CustomStateReader};
    use crate::utils::exported_test_utils::dummy_cairo_0_contract_class;
    use crate::utils::test_utils::{dummy_contract_address, dummy_felt};

    pub(crate) fn dummy_contract_storage_key() -> (starknet_api::core::ContractAddress, StorageKey)
    {
        (0xfe_u128.into(), 0xdd10_u128.into())
    }

    #[test]
    fn test_class_present_after_declaration() {
        let mut state = StarknetState::default();

        let class_hash = dummy_felt();
        let contract_class = ContractClass::Cairo0(dummy_cairo_0_contract_class().into());

        state.declare_contract_class(class_hash, contract_class).unwrap();
        assert!(state.is_contract_declared(dummy_felt()));
    }

    #[test]
    fn apply_state_updates_for_storage_successfully() {
        let mut state = StarknetState::default();
        let (contract_address, storage_key) = dummy_contract_storage_key();

        let storage_before = state.get_storage_at(contract_address, storage_key).unwrap();
        assert_eq!(storage_before, StarkFelt::ZERO);

        state
            .state
            .set_class_hash_at(contract_address, starknet_api::core::ClassHash(dummy_felt().into()))
            .unwrap();

        state.state.set_storage_at(contract_address, storage_key, dummy_felt().into()).unwrap();
        state.commit_with_diff().unwrap();

        let storage_after = state.get_storage_at(contract_address, storage_key).unwrap();
        assert_eq!(storage_after, dummy_felt().into());
    }

    #[test]
    fn apply_state_updates_for_address_nonce_successfully() {
        let mut state = StarknetState::default();

        state.predeploy_contract(dummy_contract_address(), dummy_felt()).unwrap();
        let contract_address = dummy_contract_address().try_into().unwrap();

        // should be zero before update
        assert_eq!(state.get_nonce_at(contract_address).unwrap(), Nonce(StarkFelt::ZERO));

        state.state.increment_nonce(contract_address).unwrap();
        state.commit_with_diff().unwrap();

        // check if nonce update was correct
        assert_eq!(state.get_nonce_at(contract_address).unwrap(), Nonce(StarkFelt::ONE));
    }

    #[test]
    fn declare_cairo_0_contract_class_successfully() {
        let mut state = StarknetState::default();
        let class_hash = Felt::from_prefixed_hex_str("0xFE").unwrap();

        match state.get_compiled_contract_class(class_hash.into()) {
            Err(StateError::UndeclaredClassHash(reported_hash)) => {
                assert_eq!(reported_hash, class_hash.into())
            }
            other => panic!("Invalid result: {other:?}"),
        }

        let contract_class: Cairo0ContractClass = dummy_cairo_0_contract_class().into();
        state
            .declare_contract_class(class_hash, contract_class.clone().try_into().unwrap())
            .unwrap();

        state.commit_with_diff().unwrap();

        match state.get_compiled_contract_class(class_hash.into()) {
            Ok(blockifier::execution::contract_class::ContractClass::V0(retrieved_class)) => {
                assert_eq!(retrieved_class, contract_class.clone().try_into().unwrap());
            }
            other => panic!("Invalid result: {other:?}"),
        }

        let retrieved_rpc_class =
            state.get_rpc_contract_class(&class_hash, &BlockId::Tag(BlockTag::Latest)).unwrap();
        assert_eq!(retrieved_rpc_class, contract_class.into());
    }

    #[test]
    fn deploy_cairo_0_contract_class_successfully() {
        let (mut state, address) = setup();
        let felt = dummy_felt();

        state.predeploy_contract(address, felt).unwrap();
        let core_address = address.try_into().unwrap();
        assert_eq!(state.get_nonce_at(core_address).unwrap(), Nonce(StarkFelt::ZERO));
    }

    #[test]
    fn change_storage_successfully() {
        let mut state = StarknetState::default();
        let (contract_address, storage_key) = dummy_contract_storage_key();
        let storage_value = dummy_felt();

        state.set_storage_at(contract_address, storage_key, storage_value.into()).unwrap();
        assert_eq!(
            state.get_storage_at(contract_address, storage_key).unwrap(),
            storage_value.into()
        );
    }

    #[test]
    fn increment_nonce_successful() {
        let (mut state, address) = setup();

        let core_address = address.try_into().unwrap();
        state.increment_nonce(core_address).unwrap();

        let nonce = *state.get_nonce_at(core_address).unwrap();
        assert_eq!(nonce, StarkFelt::ONE)
    }

    #[test]
    fn read_from_storage_returns_correct_result() {
        let (mut state, _) = setup();
        let expected_result = StarkFelt::from(33_u32);
        let (contract_address, storage_key) = dummy_contract_storage_key();
        let class_hash = dummy_felt();

        state.predeploy_contract(contract_address.into(), class_hash).unwrap();

        state.set_storage_at(contract_address, storage_key, expected_result).unwrap();
        let generated_result = state.get_storage_at(contract_address, storage_key).unwrap();
        assert_eq!(expected_result, generated_result);
    }

    #[test]
    fn get_nonce_should_return_zero_when_contract_not_deployed() {
        let (mut state, _) = setup();

        let dummy_address = starknet_api::core::ContractAddress::from(1_u32);
        match state.get_nonce_at(dummy_address) {
            Ok(Nonce(StarkFelt::ZERO)) => {}
            other => panic!("Invalid nonce: {other:?}"),
        }
    }

    #[test]
    fn get_nonce_should_return_zero_for_freshly_deployed_contract() {
        let (mut state, address) = setup();
        let core_address = address.try_into().unwrap();
        assert_eq!(state.get_nonce_at(core_address).unwrap(), Nonce(StarkFelt::ZERO));
    }

    fn setup() -> (StarknetState, ContractAddress) {
        let mut state = StarknetState::default();
        let address = dummy_contract_address();
        let contract_class = dummy_cairo_0_contract_class();
        let class_hash = dummy_felt();

        state.declare_contract_class(class_hash, contract_class.into()).unwrap();
        state.predeploy_contract(address, class_hash).unwrap();

        (state, address)
    }
}<|MERGE_RESOLUTION|>--- conflicted
+++ resolved
@@ -129,14 +129,9 @@
         self.rpc_contract_classes.read().unwrap().clone()
     }
 
-<<<<<<< HEAD
-    pub fn commit_with_diff(&mut self) -> DevnetResult<StateDiff> {
-        let diff = StateDiff::generate(&mut self.state, self.rpc_contract_classes.clone())?;
-=======
     /// Commits and returns the state difference accumulated since the previous (historic) state.
     pub(crate) fn commit_with_diff(&mut self) -> DevnetResult<StateDiff> {
-        let diff = StateDiff::generate(&mut self.state, &mut self.rpc_contract_classes)?;
->>>>>>> 867f447c
+        let diff = StateDiff::generate(&mut self.state, self.rpc_contract_classes.clone())?;
         let new_historic = self.expand_historic(diff.clone())?;
         self.state = CachedState::new(new_historic.clone(), default_global_contract_cache());
         Ok(diff)
@@ -370,12 +365,8 @@
         };
 
         self.state.state.set_contract_class(class_hash.into(), compiled_class)?;
-<<<<<<< HEAD
         let mut class_storage = self.rpc_contract_classes.write().unwrap();
-        class_storage.insert_and_commit(class_hash, contract_class);
-=======
-        self.rpc_contract_classes.insert(class_hash, contract_class);
->>>>>>> 867f447c
+        class_storage.insert(class_hash, contract_class);
         Ok(())
     }
 
