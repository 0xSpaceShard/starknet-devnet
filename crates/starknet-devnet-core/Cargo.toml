--- conflicted
+++ resolved
@@ -26,12 +26,9 @@
 rand_mt = { workspace = true }
 tracing = { workspace = true }
 indexmap = { workspace = true }
-<<<<<<< HEAD
 url = { workspace = true }
 tokio = { workspace = true }
-=======
 nonzero_ext = { workspace = true }
->>>>>>> 8d7398c0
 
 [dev-dependencies]
 hex = "0.4.3"
