use core::fmt::Debug;
use std::collections::HashMap;
use std::str::FromStr;
use std::sync::Arc;

<<<<<<< HEAD
use blockifier::execution::contract_class::{
    deserialize_program, CompiledClassV0, CompiledClassV0Inner, RunnableCompiledClass,
};
use cairo_lang_starknet_classes::casm_contract_class::CasmContractClass;
=======
use blockifier::execution::contract_class::ClassInfo;
>>>>>>> 3a171646
use cairo_lang_starknet_classes::contract_class::ContractClass as SierraContractClass;
use cairo_vm::types::errors::program_errors::ProgramError;
use deprecated::json_contract_class::Cairo0Json;
use serde::de::IntoDeserializer;
use serde::{Serialize, Serializer};
use starknet_api::contract_class::{ClassInfo, EntryPointType, SierraVersion};
use starknet_api::deprecated_contract_class::{EntryPointOffset, EntryPointV0};
use starknet_rs_core::types::contract::{SierraClass, SierraClassDebugInfo};
use starknet_rs_core::types::{
    ContractClass as CodegenContractClass, FlattenedSierraClass as CodegenSierraContractClass,
    LegacyContractEntryPoint,
};
use starknet_types_core::felt::Felt;

use crate::compile_sierra_contract_json;
use crate::error::{ConversionError, DevnetResult, Error, JsonError};
use crate::serde_helpers::rpc_sierra_contract_class_to_sierra_contract_class::deserialize_to_sierra_contract_class;
use crate::traits::HashProducer;
use crate::utils::compile_sierra_contract;

pub mod deprecated;
pub use deprecated::Cairo0ContractClass;

#[derive(Debug, Clone)]
#[cfg_attr(feature = "testing", derive(Eq, PartialEq))]
#[allow(clippy::large_enum_variant)]
pub enum ContractClass {
    Cairo0(Cairo0ContractClass),
    Cairo1(SierraContractClass),
}

impl Serialize for ContractClass {
    fn serialize<S>(&self, serializer: S) -> Result<S::Ok, S::Error>
    where
        S: Serializer,
    {
        match self {
            ContractClass::Cairo0(cairo0) => cairo0.serialize(serializer),
            ContractClass::Cairo1(contract) => contract.serialize(serializer),
        }
    }
}

impl ContractClass {
    pub fn cairo_1_from_sierra_json_str(json_str: &str) -> DevnetResult<SierraContractClass> {
        let sierra_contract_class: SierraContractClass =
            serde_json::from_str(json_str).map_err(JsonError::SerdeJsonError)?;

        Ok(sierra_contract_class)
    }
}

impl From<Cairo0ContractClass> for ContractClass {
    fn from(value: Cairo0ContractClass) -> Self {
        ContractClass::Cairo0(value)
    }
}

impl From<SierraContractClass> for ContractClass {
    fn from(value: SierraContractClass) -> Self {
        ContractClass::Cairo1(value)
    }
}

impl From<Cairo0Json> for ContractClass {
    fn from(value: Cairo0Json) -> Self {
        ContractClass::Cairo0(value.into())
    }
}

impl TryFrom<ContractClass> for SierraContractClass {
    type Error = Error;
    fn try_from(value: ContractClass) -> Result<Self, Self::Error> {
        match value {
            ContractClass::Cairo1(sierra) => Ok(sierra),
            _ => Err(Error::ConversionError(crate::error::ConversionError::InvalidFormat)),
        }
    }
}

impl TryFrom<ContractClass> for Cairo0ContractClass {
    type Error = Error;
    fn try_from(value: ContractClass) -> Result<Self, Self::Error> {
        match value {
            ContractClass::Cairo0(cairo_0) => Ok(cairo_0),
            _ => Err(Error::ConversionError(crate::error::ConversionError::InvalidFormat)),
        }
    }
}

impl TryFrom<ContractClass> for starknet_api::contract_class::ContractClass {
    type Error = Error;

    fn try_from(value: ContractClass) -> Result<Self, Self::Error> {
        match value {
            ContractClass::Cairo0(deprecated_contract_class) => {
                Ok(starknet_api::contract_class::ContractClass::V0(
                    deprecated_contract_class.try_into()?,
                ))
            }
<<<<<<< HEAD
            ContractClass::Cairo1(ref sierra_contract_class) => {
                // TODO any difference: USC vs CasmContractClass::from_contract_class ?
                let casm_json =
                    usc::compile_contract(serde_json::to_value(sierra_contract_class).map_err(
                        |err| Error::JsonError(JsonError::Custom { msg: err.to_string() }),
                    )?)
                    .map_err(|err| Error::SierraCompilationError { reason: err.to_string() })?;

                let casm = serde_json::from_value::<CasmContractClass>(casm_json)
                    .map_err(|err| Error::JsonError(JsonError::Custom { msg: err.to_string() }))?;
=======
            ContractClass::Cairo1(sierra_contract_class) => {
                let casm = compile_sierra_contract(&sierra_contract_class)?;
>>>>>>> 3a171646

                Ok(starknet_api::contract_class::ContractClass::V1((
                    casm,
                    SierraVersion::from_str(&sierra_contract_class.contract_class_version)?,
                )))
            }
        }
    }
}

impl TryFrom<ContractClass> for ClassInfo {
    type Error = Error;

    fn try_from(value: ContractClass) -> Result<Self, Self::Error> {
        match value {
            ContractClass::Cairo0(deprecated_contract_class) => {
                // Set abi_length to 0 as per this conversation
                // https://spaceshard.slack.com/archives/C03HL8DH52N/p1708512271256699?thread_ts=1707845482.455099&cid=C03HL8DH52N
                let abi_length = 0;
                ClassInfo::new(
                    &starknet_api::contract_class::ContractClass::V0(
                        deprecated_contract_class.try_into()?,
                    ),
                    0,
                    abi_length,
                    SierraVersion::DEPRECATED,
                )
                .map_err(|e| {
                    Error::ConversionError(ConversionError::InvalidInternalStructure(e.to_string()))
                })
            }
            ContractClass::Cairo1(sierra_contract_class) => {
                let sierra_program_length = sierra_contract_class.sierra_program.len();
                // Calculated as the length of the stringified abi
                // https://spaceshard.slack.com/archives/C03HL8DH52N/p1708512271256699?thread_ts=1707845482.455099&cid=C03HL8DH52N
                let abi_length = if let Some(abi) = sierra_contract_class.abi.as_ref() {
                    serde_json::to_string(abi)
                        .map(|json_str| json_str.len())
                        .map_err(|err| Error::JsonError(JsonError::SerdeJsonError(err)))?
                } else {
                    0
                };

                let sierra_version =
                    SierraVersion::from_str(&sierra_contract_class.contract_class_version)?;
                ClassInfo::new(
                    &ContractClass::Cairo1(sierra_contract_class).try_into()?,
                    sierra_program_length,
                    abi_length,
                    sierra_version,
                )
                .map_err(|e| {
                    Error::ConversionError(ConversionError::InvalidInternalStructure(e.to_string()))
                })
            }
        }
    }
}

impl HashProducer for ContractClass {
    type Error = Error;
    fn generate_hash(&self) -> DevnetResult<Felt> {
        match self {
            ContractClass::Cairo0(contract) => Ok(contract.generate_hash()?),
            ContractClass::Cairo1(sierra) => {
                let sierra_felt252_hash = compute_sierra_class_hash(sierra)?;
                Ok(sierra_felt252_hash)
            }
        }
    }
}

impl TryInto<CodegenContractClass> for ContractClass {
    type Error = Error;
    fn try_into(self) -> Result<CodegenContractClass, Self::Error> {
        match self {
            ContractClass::Cairo0(contract_class) => {
                Ok(CodegenContractClass::Legacy(contract_class.try_into()?))
            }
            ContractClass::Cairo1(contract_class) => {
                Ok(CodegenContractClass::Sierra(convert_sierra_to_codegen(&contract_class)?))
            }
        }
    }
}

impl TryInto<ContractClass> for CodegenContractClass {
    type Error = Error;
    fn try_into(self) -> Result<ContractClass, Self::Error> {
        let jsonified = serde_json::to_value(self.clone()).map_err(JsonError::SerdeJsonError)?;
        Ok(match self {
            CodegenContractClass::Sierra(_) => {
                let devnet_class =
                    deserialize_to_sierra_contract_class(jsonified.into_deserializer())
                        .map_err(JsonError::SerdeJsonError)?;
                ContractClass::Cairo1(devnet_class)
            }
            CodegenContractClass::Legacy(_) => ContractClass::Cairo0(
                serde_json::from_value(jsonified).map_err(JsonError::SerdeJsonError)?,
            ),
        })
    }
}

impl TryFrom<ContractClass> for RunnableCompiledClass {
    type Error = Error;

    fn try_from(value: ContractClass) -> Result<Self, Self::Error> {
        Ok(match value {
            ContractClass::Cairo0(class) => class.try_into()?,
            ContractClass::Cairo1(class) => {
                let json_value = serde_json::to_value(&class).map_err(JsonError::SerdeJsonError)?;
                jsonified_sierra_to_runnable_casm(json_value, &class.contract_class_version)?
            }
        })
    }
}

impl TryFrom<Cairo0ContractClass> for RunnableCompiledClass {
    type Error = Error;

    fn try_from(class: Cairo0ContractClass) -> Result<Self, Self::Error> {
        Ok(RunnableCompiledClass::V0(match class {
            Cairo0ContractClass::RawJson(cairo0_json) => serde_json::from_value(cairo0_json.inner)
                .map_err(|e| {
                    Error::ConversionError(ConversionError::InvalidInternalStructure(e.to_string()))
                })?,
            Cairo0ContractClass::Rpc(deprecated_contract_class) => {
                let deserializer = deprecated_contract_class.program.into_deserializer();
                let program = deserialize_program(deserializer).map_err(|e| {
                    Error::ConversionError(ConversionError::InvalidInternalStructure(e.to_string()))
                })?;

                fn convert_to_entrypoints_v0<'a, I>(entry_points: I) -> Vec<EntryPointV0>
                where
                    I: Iterator<Item = &'a LegacyContractEntryPoint>,
                {
                    entry_points
                        .map(|entry_point| EntryPointV0 {
                            selector: starknet_api::core::EntryPointSelector(entry_point.selector),
                            offset: EntryPointOffset(entry_point.offset as usize),
                        })
                        .collect()
                }

                let mut entry_points_by_type = HashMap::new();
                entry_points_by_type.insert(
                    EntryPointType::Constructor,
                    convert_to_entrypoints_v0(
                        deprecated_contract_class.entry_points_by_type.constructor.iter(),
                    ),
                );

                entry_points_by_type.insert(
                    EntryPointType::External,
                    convert_to_entrypoints_v0(
                        deprecated_contract_class.entry_points_by_type.external.iter(),
                    ),
                );

                entry_points_by_type.insert(
                    EntryPointType::L1Handler,
                    convert_to_entrypoints_v0(
                        deprecated_contract_class.entry_points_by_type.l1_handler.iter(),
                    ),
                );

                CompiledClassV0(Arc::new(CompiledClassV0Inner { program, entry_points_by_type }))
            }
        }))
    }
}

fn convert_sierra_to_codegen(
    contract_class: &SierraContractClass,
) -> DevnetResult<CodegenSierraContractClass> {
    let abi = serde_json::to_string(&contract_class.abi).map_err(JsonError::SerdeJsonError)?;
    let sierra_program = contract_class
        .sierra_program
        .iter()
        .map(|bigint| Felt::from(bigint.value.clone()))
        .collect::<Vec<_>>();

    let entry_points_by_type_value =
        serde_json::to_value(contract_class.entry_points_by_type.clone())
            .map_err(JsonError::SerdeJsonError)?;
    let entry_points_by_type =
        serde_json::from_value(entry_points_by_type_value).map_err(JsonError::SerdeJsonError)?;

    Ok(CodegenSierraContractClass {
        sierra_program,
        contract_class_version: contract_class.contract_class_version.clone(),
        entry_points_by_type,
        abi,
    })
}

<<<<<<< HEAD
fn jsonified_sierra_to_runnable_casm(
    jsonified_sierra: serde_json::Value,
    sierra_version: &str,
) -> Result<RunnableCompiledClass, Error> {
    let casm_json = usc::compile_contract(jsonified_sierra)
        .map_err(|err| Error::SierraCompilationError { reason: err.to_string() })?;

    let casm = serde_json::from_value::<CasmContractClass>(casm_json)
        .map_err(|err| Error::JsonError(JsonError::Custom { msg: err.to_string() }))?;

    let versioned_casm = (casm, SierraVersion::from_str(sierra_version)?);
    let compiled = versioned_casm.try_into().map_err(|e: ProgramError| {
        Error::ConversionError(ConversionError::InvalidInternalStructure(e.to_string()))
    })?;
=======
pub fn convert_codegen_to_blockifier_compiled_class(
    class: CodegenContractClass,
) -> Result<blockifier::execution::contract_class::ContractClass, Error> {
    Ok(match class {
        CodegenContractClass::Sierra(sierra) => {
            let json_value = serde_json::to_value(sierra).map_err(JsonError::SerdeJsonError)?;

            let casm = compile_sierra_contract_json(json_value)?;
>>>>>>> 3a171646

    Ok(RunnableCompiledClass::V1(compiled))
}

pub fn convert_codegen_to_blockifier_compiled_class(
    class: CodegenContractClass,
) -> Result<RunnableCompiledClass, Error> {
    Ok(match &class {
        CodegenContractClass::Sierra(sierra) => {
            let json_value = serde_json::to_value(&class).map_err(JsonError::SerdeJsonError)?;
            jsonified_sierra_to_runnable_casm(json_value, &sierra.contract_class_version)?
        }
        CodegenContractClass::Legacy(_) => {
            let class_jsonified =
                serde_json::to_string(&class).map_err(JsonError::SerdeJsonError)?;
            let class: starknet_api::deprecated_contract_class::ContractClass =
                serde_json::from_str(&class_jsonified)
                    .map_err(|e| Error::JsonError(JsonError::SerdeJsonError(e)))?;
            let compiled = class.try_into().map_err(|e: ProgramError| {
                Error::ConversionError(ConversionError::InvalidInternalStructure(e.to_string()))
            })?;
            RunnableCompiledClass::V0(compiled)
        }
    })
}

pub fn compute_sierra_class_hash(contract_class: &SierraContractClass) -> DevnetResult<Felt> {
    let mut contract_class_json_value =
        serde_json::to_value(contract_class).map_err(JsonError::SerdeJsonError)?;

    // to match SierraClass struct, the field sierra_program_debug_info dont have to be
    // Option::None, because during serialization it gets converted to null
    // and the next deserialization to SierraClass will fail, because it expects this key to have
    // some value
    if contract_class.sierra_program_debug_info.is_none() {
        contract_class_json_value["sierra_program_debug_info"] =
            serde_json::to_value(SierraClassDebugInfo {
                type_names: Default::default(),
                libfunc_names: Default::default(),
                user_func_names: Default::default(),
            })
            .map_err(JsonError::SerdeJsonError)?;
    }

    let sierra_class: SierraClass =
        serde_json::from_value(contract_class_json_value).map_err(JsonError::SerdeJsonError)?;

    sierra_class.class_hash().map_err(|_| Error::ConversionError(ConversionError::InvalidFormat))
}

#[cfg(test)]
mod tests {
    use cairo_lang_starknet_classes::contract_class::ContractClass as SierraContractClass;
    use serde::Deserialize;
    use serde_json::Deserializer;
    use starknet_rs_core::types::LegacyEntryPointsByType;

    use crate::contract_class::deprecated::json_contract_class::Cairo0Json;
    use crate::contract_class::deprecated::rpc_contract_class::{
        ContractClassAbiEntryWithType, DeprecatedContractClass,
    };
    use crate::contract_class::{convert_sierra_to_codegen, ContractClass};
    use crate::felt::felt_from_prefixed_hex;
    use crate::serde_helpers::rpc_sierra_contract_class_to_sierra_contract_class::deserialize_to_sierra_contract_class;
    use crate::traits::HashProducer;
    use crate::utils::test_utils::{
        CAIRO_0_ACCOUNT_CONTRACT_HASH, CAIRO_0_ACCOUNT_CONTRACT_PATH, CAIRO_1_CONTRACT_SIERRA_HASH,
        CAIRO_1_EVENTS_CONTRACT_PATH,
    };

    #[test]
    fn cairo_1_contract_class_hash_generated_successfully() {
        let cairo_1_contract_sierra = ContractClass::Cairo1(
            ContractClass::cairo_1_from_sierra_json_str(
                &std::fs::read_to_string(CAIRO_1_EVENTS_CONTRACT_PATH).unwrap(),
            )
            .unwrap(),
        );
        assert_eq!(
            felt_from_prefixed_hex(CAIRO_1_CONTRACT_SIERRA_HASH).unwrap(),
            cairo_1_contract_sierra.generate_hash().unwrap()
        );
    }

    #[test]
    fn cairo_1_to_codegen() {
        let path = concat!(
            env!("CARGO_MANIFEST_DIR"),
            "/test_data/sierra_contract_class_with_abi_as_string.json"
        );
        let contract_str = std::fs::read_to_string(path).unwrap();
        let mut deserializer = Deserializer::from_str(&contract_str);
        let contract_class: SierraContractClass =
            deserialize_to_sierra_contract_class(&mut deserializer).unwrap();

        convert_sierra_to_codegen(&contract_class).unwrap();
    }

    #[test]
    fn cairo_0_contract_class_hash_generated_successfully() {
        let json_str = std::fs::read_to_string(CAIRO_0_ACCOUNT_CONTRACT_PATH).unwrap();
        let contract_class = Cairo0Json::raw_json_from_json_str(&json_str).unwrap();
        let class_hash = contract_class.generate_hash().unwrap();
        let expected_class_hash = felt_from_prefixed_hex(CAIRO_0_ACCOUNT_CONTRACT_HASH).unwrap();
        assert_eq!(class_hash, expected_class_hash);
    }

    #[test]
    fn contract_class_cairo_0_from_json_str_doesnt_accept_string_different_from_json() {
        assert!(Cairo0Json::raw_json_from_json_str(" not JSON string").is_err());
    }

    /// The test takes a .casm artifact as raw json and generates its class hash.
    /// Then it takes the same artifact as a `DeprecatedContractClass` and generates its class hash.
    /// The test checks if both hashes are the same.
    #[test]
    fn cairo_0_contract_class_hash_generated_successfully_and_its_the_same_as_raw_json_contract_class_hash()
     {
        let contract_class = Cairo0Json::raw_json_from_path(
            "../../contracts/test_artifacts/cairo0/ERC20_starknet_js.json",
        )
        .unwrap();
        let class_hash = contract_class.generate_hash().unwrap();

        // data taken from https://github.com/0xs34n/starknet.js/blob/ce57fdcaba61a8ef2382acc9233a9aac2ac8589a/__tests__/fixtures.ts#L126
        let expected_class_hash = felt_from_prefixed_hex(
            "0x54328a1075b8820eb43caf0caa233923148c983742402dcfc38541dd843d01a",
        )
        .unwrap();

        assert_eq!(class_hash, expected_class_hash);

        // this struct is for deserializing part of the raw json artifact
        // because DeprecatedContractClass expects the program property to be gzipped then base64
        // encoded we only take those params that dont have any special encoding
        // Then to construct the `DeprecatedContractClass` we will assign the program property,
        // instead of going through the process of gzipping and base64 encoding
        #[derive(Deserialize)]
        struct PartialDeprecatedContractClass {
            pub abi: Vec<ContractClassAbiEntryWithType>,
            /// The selector of each entry point is a unique identifier in the program.
            pub entry_points_by_type: LegacyEntryPointsByType,
        }

        // first check if generated class hash is the same when constructing
        // `DeprecatedContractClass` via assigning properties
        let PartialDeprecatedContractClass { abi, entry_points_by_type } =
            serde_json::from_value::<PartialDeprecatedContractClass>(contract_class.inner.clone())
                .unwrap();
        let program = contract_class.inner.get("program").unwrap();
        let deprecated_contract_class =
            DeprecatedContractClass { program: program.clone(), abi, entry_points_by_type };

        assert_eq!(deprecated_contract_class.generate_hash().unwrap(), expected_class_hash);

        // check if generated class hash is the same when deserializing to `DeprecatedContractClass`
        let serialized_deprecated_contract_class =
            serde_json::to_string(&deprecated_contract_class).unwrap();
        assert_eq!(
            DeprecatedContractClass::rpc_from_json_str(&serialized_deprecated_contract_class)
                .unwrap()
                .generate_hash()
                .unwrap(),
            expected_class_hash
        );
    }
}<|MERGE_RESOLUTION|>--- conflicted
+++ resolved
@@ -3,14 +3,10 @@
 use std::str::FromStr;
 use std::sync::Arc;
 
-<<<<<<< HEAD
 use blockifier::execution::contract_class::{
     deserialize_program, CompiledClassV0, CompiledClassV0Inner, RunnableCompiledClass,
 };
 use cairo_lang_starknet_classes::casm_contract_class::CasmContractClass;
-=======
-use blockifier::execution::contract_class::ClassInfo;
->>>>>>> 3a171646
 use cairo_lang_starknet_classes::contract_class::ContractClass as SierraContractClass;
 use cairo_vm::types::errors::program_errors::ProgramError;
 use deprecated::json_contract_class::Cairo0Json;
@@ -25,7 +21,6 @@
 };
 use starknet_types_core::felt::Felt;
 
-use crate::compile_sierra_contract_json;
 use crate::error::{ConversionError, DevnetResult, Error, JsonError};
 use crate::serde_helpers::rpc_sierra_contract_class_to_sierra_contract_class::deserialize_to_sierra_contract_class;
 use crate::traits::HashProducer;
@@ -111,21 +106,8 @@
                     deprecated_contract_class.try_into()?,
                 ))
             }
-<<<<<<< HEAD
-            ContractClass::Cairo1(ref sierra_contract_class) => {
-                // TODO any difference: USC vs CasmContractClass::from_contract_class ?
-                let casm_json =
-                    usc::compile_contract(serde_json::to_value(sierra_contract_class).map_err(
-                        |err| Error::JsonError(JsonError::Custom { msg: err.to_string() }),
-                    )?)
-                    .map_err(|err| Error::SierraCompilationError { reason: err.to_string() })?;
-
-                let casm = serde_json::from_value::<CasmContractClass>(casm_json)
-                    .map_err(|err| Error::JsonError(JsonError::Custom { msg: err.to_string() }))?;
-=======
             ContractClass::Cairo1(sierra_contract_class) => {
                 let casm = compile_sierra_contract(&sierra_contract_class)?;
->>>>>>> 3a171646
 
                 Ok(starknet_api::contract_class::ContractClass::V1((
                     casm,
@@ -323,7 +305,6 @@
     })
 }
 
-<<<<<<< HEAD
 fn jsonified_sierra_to_runnable_casm(
     jsonified_sierra: serde_json::Value,
     sierra_version: &str,
@@ -338,16 +319,6 @@
     let compiled = versioned_casm.try_into().map_err(|e: ProgramError| {
         Error::ConversionError(ConversionError::InvalidInternalStructure(e.to_string()))
     })?;
-=======
-pub fn convert_codegen_to_blockifier_compiled_class(
-    class: CodegenContractClass,
-) -> Result<blockifier::execution::contract_class::ContractClass, Error> {
-    Ok(match class {
-        CodegenContractClass::Sierra(sierra) => {
-            let json_value = serde_json::to_value(sierra).map_err(JsonError::SerdeJsonError)?;
-
-            let casm = compile_sierra_contract_json(json_value)?;
->>>>>>> 3a171646
 
     Ok(RunnableCompiledClass::V1(compiled))
 }
