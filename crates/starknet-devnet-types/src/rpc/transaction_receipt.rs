<<<<<<< HEAD
use blockifier::transaction::objects::ExecutionResourcesTraits;
use cairo_vm::types::builtin_name::BuiltinName;
use serde::{Deserialize, Serialize};
=======
use serde::{Deserialize, Deserializer, Serialize};
>>>>>>> 3a171646
use starknet_api::block::BlockNumber;
use starknet_api::transaction::fields::Fee;
use starknet_rs_core::types::{ExecutionResult, Hash256, TransactionFinalityStatus};

use crate::contract_address::ContractAddress;
use crate::emitted_event::Event;
use crate::felt::{BlockHash, TransactionHash};
use crate::rpc::messaging::MessageToL1;
use crate::rpc::transactions::TransactionType;

#[derive(Debug, Clone, Serialize)]
#[serde(untagged)]
#[cfg_attr(feature = "testing", derive(serde::Deserialize))]
pub enum TransactionReceipt {
    Deploy(DeployTransactionReceipt),
    L1Handler(L1HandlerTransactionReceipt),
    Common(CommonTransactionReceipt),
}

impl TransactionReceipt {
    pub fn get_block_number(&self) -> Option<u64> {
        match self {
            TransactionReceipt::Deploy(receipt) => &receipt.common,
            TransactionReceipt::L1Handler(receipt) => &receipt.common,
            TransactionReceipt::Common(receipt) => receipt,
        }
        .maybe_pending_properties
        .block_number
        .map(|BlockNumber(n)| n)
    }
}

#[derive(Debug, Clone, Serialize)] // TODO PartialEq, Eq?
#[cfg_attr(feature = "testing", derive(serde::Deserialize))]
pub struct DeployTransactionReceipt {
    #[serde(flatten)]
    pub common: CommonTransactionReceipt,
    pub contract_address: ContractAddress,
}

#[derive(Debug, Clone, Serialize)]
#[cfg_attr(feature = "testing", derive(serde::Deserialize))]
pub struct L1HandlerTransactionReceipt {
    #[serde(flatten)]
    pub common: CommonTransactionReceipt,
    pub message_hash: Hash256,
}

#[derive(Debug, Clone, Serialize)]
#[cfg_attr(feature = "testing", derive(serde::Deserialize))]
pub struct MaybePendingProperties {
    #[serde(skip_serializing_if = "Option::is_none")]
    pub block_hash: Option<BlockHash>,
    #[serde(skip_serializing_if = "Option::is_none")]
    pub block_number: Option<BlockNumber>,
}

#[derive(Debug, Clone, Serialize)]
#[cfg_attr(feature = "testing", derive(serde::Deserialize), serde(deny_unknown_fields))]
pub struct CommonTransactionReceipt {
    pub r#type: TransactionType,
    pub transaction_hash: TransactionHash,
    pub actual_fee: FeeInUnits,
    pub messages_sent: Vec<MessageToL1>,
    pub events: Vec<Event>,
    #[serde(flatten)]
    pub execution_status: ExecutionResult,
    pub finality_status: TransactionFinalityStatus,
    #[serde(flatten)]
    pub maybe_pending_properties: MaybePendingProperties,
    pub execution_resources: ExecutionResources,
}

#[derive(Debug, Clone, Serialize)]
pub struct ExecutionResources {
<<<<<<< HEAD
    #[serde(flatten)]
    pub computation_resources: ComputationResources,
    pub data_availability: DataAvailability,
}

#[derive(Debug, Clone, Serialize, Deserialize)]
#[serde(deny_unknown_fields)]
pub struct DataAvailability {
    pub l1_gas: u64,
    pub l1_data_gas: u64,
=======
    pub l1_gas: u128,
    pub l1_data_gas: u128,
    pub l2_gas: u128,
}

/// custom implementation, because serde_json doesn't support deserializing to u128
/// if the struct is being used as a field in another struct that have #[serde(flatten)] or
/// #[serde(untagged)]
impl<'de> Deserialize<'de> for ExecutionResources {
    fn deserialize<D>(deserializer: D) -> Result<Self, D::Error>
    where
        D: Deserializer<'de>,
    {
        let json_obj =
            serde_json::Value::deserialize(deserializer).map_err(serde::de::Error::custom)?;

        #[derive(Deserialize)]
        #[serde(deny_unknown_fields)]
        struct InnerExecutionResources {
            l1_gas: u128,
            l1_data_gas: u128,
            l2_gas: u128,
        }

        let execution_resources: InnerExecutionResources =
            serde_json::from_value(json_obj).map_err(serde::de::Error::custom)?;

        Ok(ExecutionResources {
            l1_gas: execution_resources.l1_gas,
            l1_data_gas: execution_resources.l1_data_gas,
            l2_gas: execution_resources.l2_gas,
        })
    }
>>>>>>> 3a171646
}

impl From<&blockifier::transaction::objects::TransactionExecutionInfo> for ExecutionResources {
<<<<<<< HEAD
    fn from(execution_info: &blockifier::transaction::objects::TransactionExecutionInfo) -> Self {
        let memory_holes = execution_info.receipt.resources.computation.vm_resources.n_memory_holes;

        let computation_resources = ComputationResources {
            steps: execution_info.receipt.resources.computation.vm_resources.total_n_steps(),
            memory_holes: if memory_holes == 0 { None } else { Some(memory_holes) },
            range_check_builtin_applications:
                ComputationResources::get_resource_from_execution_info(
                    execution_info,
                    &BuiltinName::range_check,
                ),
            pedersen_builtin_applications: ComputationResources::get_resource_from_execution_info(
                execution_info,
                &BuiltinName::pedersen,
            ),
            poseidon_builtin_applications: ComputationResources::get_resource_from_execution_info(
                execution_info,
                &BuiltinName::poseidon,
            ),
            ec_op_builtin_applications: ComputationResources::get_resource_from_execution_info(
                execution_info,
                &BuiltinName::ec_op,
            ),
            ecdsa_builtin_applications: ComputationResources::get_resource_from_execution_info(
                execution_info,
                &BuiltinName::ecdsa,
            ),
            bitwise_builtin_applications: ComputationResources::get_resource_from_execution_info(
                execution_info,
                &BuiltinName::bitwise,
            ),
            keccak_builtin_applications: ComputationResources::get_resource_from_execution_info(
                execution_info,
                &BuiltinName::keccak,
            ),
            segment_arena_builtin: ComputationResources::get_resource_from_execution_info(
                execution_info,
                &BuiltinName::segment_arena,
            ),
        };

        Self {
            computation_resources,
            data_availability: DataAvailability {
                l1_gas: execution_info.receipt.da_gas.l1_gas.0,
                l1_data_gas: execution_info.receipt.da_gas.l1_data_gas.0,
            },
        }
    }
}

impl ComputationResources {
    fn get_resource_from_execution_info(
        execution_info: &blockifier::transaction::objects::TransactionExecutionInfo,
        resource_name: &BuiltinName,
    ) -> Option<usize> {
        execution_info
            .receipt
            .resources
            .computation
            .vm_resources
            .builtin_instance_counter
            .get(resource_name)
            .cloned()
    }

    fn get_resource_from_call_info(
        call_info: &blockifier::execution::call_info::CallInfo,
        resource_name: &BuiltinName,
    ) -> Option<usize> {
        call_info.resources.builtin_instance_counter.get(resource_name).cloned()
    }
}

=======
    fn from(value: &blockifier::transaction::objects::TransactionExecutionInfo) -> Self {
        ExecutionResources {
            l1_gas: value.transaction_receipt.gas.l1_gas,
            l1_data_gas: value.transaction_receipt.da_gas.l1_data_gas,
            l2_gas: 0,
        }
    }
}

>>>>>>> 3a171646
#[derive(Debug, Clone, Serialize)]
#[cfg_attr(feature = "testing", derive(Deserialize), serde(deny_unknown_fields))]
pub struct FeeAmount {
    pub amount: Fee,
}

#[derive(Debug, Clone, Serialize)]
#[cfg_attr(feature = "testing", derive(Deserialize))]
#[serde(tag = "unit")]
pub enum FeeInUnits {
    WEI(FeeAmount),
    FRI(FeeAmount),
}

#[derive(Debug, Clone, Copy, Serialize, Deserialize)]
pub enum FeeUnit {
    WEI,
    FRI,
}

impl std::fmt::Display for FeeUnit {
    fn fmt(&self, f: &mut std::fmt::Formatter<'_>) -> std::fmt::Result {
        f.write_str(match self {
            FeeUnit::WEI => "WEI",
            FeeUnit::FRI => "FRI",
        })
    }
}<|MERGE_RESOLUTION|>--- conflicted
+++ resolved
@@ -1,10 +1,4 @@
-<<<<<<< HEAD
-use blockifier::transaction::objects::ExecutionResourcesTraits;
-use cairo_vm::types::builtin_name::BuiltinName;
 use serde::{Deserialize, Serialize};
-=======
-use serde::{Deserialize, Deserializer, Serialize};
->>>>>>> 3a171646
 use starknet_api::block::BlockNumber;
 use starknet_api::transaction::fields::Fee;
 use starknet_rs_core::types::{ExecutionResult, Hash256, TransactionFinalityStatus};
@@ -79,142 +73,23 @@
 }
 
 #[derive(Debug, Clone, Serialize)]
+#[cfg_attr(feature = "testing", derive(serde::Deserialize), serde(deny_unknown_fields))]
 pub struct ExecutionResources {
-<<<<<<< HEAD
-    #[serde(flatten)]
-    pub computation_resources: ComputationResources,
-    pub data_availability: DataAvailability,
-}
-
-#[derive(Debug, Clone, Serialize, Deserialize)]
-#[serde(deny_unknown_fields)]
-pub struct DataAvailability {
     pub l1_gas: u64,
     pub l1_data_gas: u64,
-=======
-    pub l1_gas: u128,
-    pub l1_data_gas: u128,
-    pub l2_gas: u128,
-}
-
-/// custom implementation, because serde_json doesn't support deserializing to u128
-/// if the struct is being used as a field in another struct that have #[serde(flatten)] or
-/// #[serde(untagged)]
-impl<'de> Deserialize<'de> for ExecutionResources {
-    fn deserialize<D>(deserializer: D) -> Result<Self, D::Error>
-    where
-        D: Deserializer<'de>,
-    {
-        let json_obj =
-            serde_json::Value::deserialize(deserializer).map_err(serde::de::Error::custom)?;
-
-        #[derive(Deserialize)]
-        #[serde(deny_unknown_fields)]
-        struct InnerExecutionResources {
-            l1_gas: u128,
-            l1_data_gas: u128,
-            l2_gas: u128,
-        }
-
-        let execution_resources: InnerExecutionResources =
-            serde_json::from_value(json_obj).map_err(serde::de::Error::custom)?;
-
-        Ok(ExecutionResources {
-            l1_gas: execution_resources.l1_gas,
-            l1_data_gas: execution_resources.l1_data_gas,
-            l2_gas: execution_resources.l2_gas,
-        })
-    }
->>>>>>> 3a171646
+    pub l2_gas: u64,
 }
 
 impl From<&blockifier::transaction::objects::TransactionExecutionInfo> for ExecutionResources {
-<<<<<<< HEAD
-    fn from(execution_info: &blockifier::transaction::objects::TransactionExecutionInfo) -> Self {
-        let memory_holes = execution_info.receipt.resources.computation.vm_resources.n_memory_holes;
-
-        let computation_resources = ComputationResources {
-            steps: execution_info.receipt.resources.computation.vm_resources.total_n_steps(),
-            memory_holes: if memory_holes == 0 { None } else { Some(memory_holes) },
-            range_check_builtin_applications:
-                ComputationResources::get_resource_from_execution_info(
-                    execution_info,
-                    &BuiltinName::range_check,
-                ),
-            pedersen_builtin_applications: ComputationResources::get_resource_from_execution_info(
-                execution_info,
-                &BuiltinName::pedersen,
-            ),
-            poseidon_builtin_applications: ComputationResources::get_resource_from_execution_info(
-                execution_info,
-                &BuiltinName::poseidon,
-            ),
-            ec_op_builtin_applications: ComputationResources::get_resource_from_execution_info(
-                execution_info,
-                &BuiltinName::ec_op,
-            ),
-            ecdsa_builtin_applications: ComputationResources::get_resource_from_execution_info(
-                execution_info,
-                &BuiltinName::ecdsa,
-            ),
-            bitwise_builtin_applications: ComputationResources::get_resource_from_execution_info(
-                execution_info,
-                &BuiltinName::bitwise,
-            ),
-            keccak_builtin_applications: ComputationResources::get_resource_from_execution_info(
-                execution_info,
-                &BuiltinName::keccak,
-            ),
-            segment_arena_builtin: ComputationResources::get_resource_from_execution_info(
-                execution_info,
-                &BuiltinName::segment_arena,
-            ),
-        };
-
-        Self {
-            computation_resources,
-            data_availability: DataAvailability {
-                l1_gas: execution_info.receipt.da_gas.l1_gas.0,
-                l1_data_gas: execution_info.receipt.da_gas.l1_data_gas.0,
-            },
+    fn from(value: &blockifier::transaction::objects::TransactionExecutionInfo) -> Self {
+        ExecutionResources {
+            l1_gas: value.receipt.gas.l1_gas.0,
+            l1_data_gas: value.receipt.da_gas.l1_data_gas.0,
+            l2_gas: value.receipt.gas.l2_gas.0,
         }
     }
 }
 
-impl ComputationResources {
-    fn get_resource_from_execution_info(
-        execution_info: &blockifier::transaction::objects::TransactionExecutionInfo,
-        resource_name: &BuiltinName,
-    ) -> Option<usize> {
-        execution_info
-            .receipt
-            .resources
-            .computation
-            .vm_resources
-            .builtin_instance_counter
-            .get(resource_name)
-            .cloned()
-    }
-
-    fn get_resource_from_call_info(
-        call_info: &blockifier::execution::call_info::CallInfo,
-        resource_name: &BuiltinName,
-    ) -> Option<usize> {
-        call_info.resources.builtin_instance_counter.get(resource_name).cloned()
-    }
-}
-
-=======
-    fn from(value: &blockifier::transaction::objects::TransactionExecutionInfo) -> Self {
-        ExecutionResources {
-            l1_gas: value.transaction_receipt.gas.l1_gas,
-            l1_data_gas: value.transaction_receipt.da_gas.l1_data_gas,
-            l2_gas: 0,
-        }
-    }
-}
-
->>>>>>> 3a171646
 #[derive(Debug, Clone, Serialize)]
 #[cfg_attr(feature = "testing", derive(Deserialize), serde(deny_unknown_fields))]
 pub struct FeeAmount {
