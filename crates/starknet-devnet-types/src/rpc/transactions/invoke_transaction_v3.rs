--- conflicted
+++ resolved
@@ -24,13 +24,8 @@
     nonce_data_availability_mode: DataAvailabilityMode,
     fee_data_availability_mode: DataAvailabilityMode,
     account_deployment_data: Vec<Felt>,
-<<<<<<< HEAD
     pub sender_address: ContractAddress,
     pub calldata: Calldata,
-=======
-    pub(crate) sender_address: ContractAddress,
-    calldata: Calldata,
->>>>>>> 180dc4d5
 }
 
 impl InvokeTransactionV3 {
