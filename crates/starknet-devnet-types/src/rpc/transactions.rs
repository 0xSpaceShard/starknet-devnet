use std::sync::Arc;

use blockifier::state::state_api::StateReader;
use blockifier::transaction::account_transaction::ExecutionFlags;
use blockifier::transaction::objects::TransactionExecutionInfo;
use blockifier::versioned_constants::VersionedConstants;
use broadcasted_declare_transaction_v1::BroadcastedDeclareTransactionV1;
use broadcasted_declare_transaction_v2::BroadcastedDeclareTransactionV2;
use declare_transaction_v0v1::DeclareTransactionV0V1;
use declare_transaction_v2::DeclareTransactionV2;
use deploy_transaction::DeployTransaction;
use invoke_transaction_v1::InvokeTransactionV1;
use serde::{Deserialize, Deserializer, Serialize, Serializer};
use starknet_api::block::{BlockNumber, GasPrice};
use starknet_api::contract_class::{ClassInfo, EntryPointType};
use starknet_api::core::calculate_contract_address;
use starknet_api::data_availability::DataAvailabilityMode;
use starknet_api::transaction::fields::{AllResourceBounds, Fee, GasVectorComputationMode, Tip};
use starknet_api::transaction::{signed_tx_version, TransactionHasher, TransactionOptions};
use starknet_rs_core::types::{
    BlockId, ExecutionResult, Felt, ResourceBounds, TransactionExecutionStatus,
    TransactionFinalityStatus,
};
use starknet_rs_core::utils::parse_cairo_short_string;

use self::broadcasted_declare_transaction_v3::BroadcastedDeclareTransactionV3;
use self::broadcasted_deploy_account_transaction_v1::BroadcastedDeployAccountTransactionV1;
use self::broadcasted_deploy_account_transaction_v3::BroadcastedDeployAccountTransactionV3;
use self::broadcasted_invoke_transaction_v1::BroadcastedInvokeTransactionV1;
use self::broadcasted_invoke_transaction_v3::BroadcastedInvokeTransactionV3;
use self::declare_transaction_v3::DeclareTransactionV3;
use self::deploy_account_transaction_v1::DeployAccountTransactionV1;
use self::deploy_account_transaction_v3::DeployAccountTransactionV3;
use self::invoke_transaction_v3::InvokeTransactionV3;
use self::l1_handler_transaction::L1HandlerTransaction;
use super::estimate_message_fee::FeeEstimateWrapper;
use super::messaging::{MessageToL1, OrderedMessageToL1};
use super::state::ThinStateDiff;
use super::transaction_receipt::{ExecutionResources, FeeInUnits, TransactionReceipt};
use crate::constants::QUERY_VERSION_OFFSET;
use crate::contract_address::ContractAddress;
use crate::contract_class::{compute_sierra_class_hash, ContractClass};
use crate::emitted_event::{Event, OrderedEvent};
use crate::error::{ConversionError, DevnetResult};
use crate::felt::{
    BlockHash, Calldata, EntryPointSelector, Nonce, TransactionHash, TransactionSignature,
    TransactionVersion,
};
use crate::rpc::transaction_receipt::{CommonTransactionReceipt, MaybePendingProperties};
use crate::{impl_wrapper_deserialize, impl_wrapper_serialize};

pub mod broadcasted_declare_transaction_v1;
pub mod broadcasted_declare_transaction_v2;
pub mod broadcasted_declare_transaction_v3;
pub mod broadcasted_deploy_account_transaction_v1;
pub mod broadcasted_deploy_account_transaction_v3;
pub mod broadcasted_invoke_transaction_v1;
pub mod broadcasted_invoke_transaction_v3;

pub mod declare_transaction_v0v1;
pub mod declare_transaction_v2;
pub mod declare_transaction_v3;
pub mod deploy_account_transaction_v1;
pub mod deploy_account_transaction_v3;
pub mod deploy_transaction;
pub mod invoke_transaction_v1;
pub mod invoke_transaction_v3;

pub mod l1_handler_transaction;

#[derive(Debug, Clone, Serialize)]
#[cfg_attr(feature = "testing", derive(Deserialize))]
#[serde(untagged)]
pub enum Transactions {
    Hashes(Vec<TransactionHash>),
    Full(Vec<TransactionWithHash>),
    FullWithReceipts(Vec<TransactionWithReceipt>),
}

#[derive(Debug, Copy, Clone, Serialize, Default)]
#[cfg_attr(feature = "testing", derive(Deserialize))]
pub enum TransactionType {
    #[serde(rename(deserialize = "DECLARE", serialize = "DECLARE"))]
    Declare,
    #[serde(rename(deserialize = "DEPLOY", serialize = "DEPLOY"))]
    Deploy,
    #[serde(rename(deserialize = "DEPLOY_ACCOUNT", serialize = "DEPLOY_ACCOUNT"))]
    DeployAccount,
    #[serde(rename(deserialize = "INVOKE", serialize = "INVOKE"))]
    #[default]
    Invoke,
    #[serde(rename(deserialize = "L1_HANDLER", serialize = "L1_HANDLER"))]
    L1Handler,
}

#[derive(Debug, Clone, Serialize)]
#[serde(tag = "type", rename_all = "SCREAMING_SNAKE_CASE")]
#[cfg_attr(feature = "testing", derive(Deserialize, PartialEq, Eq), serde(deny_unknown_fields))]
pub enum Transaction {
    Declare(DeclareTransaction),
    DeployAccount(DeployAccountTransaction),
    Deploy(DeployTransaction),
    Invoke(InvokeTransaction),
    L1Handler(L1HandlerTransaction),
}

#[derive(Debug, Clone, Serialize)]
#[cfg_attr(feature = "testing", derive(Deserialize, PartialEq, Eq))]
pub struct TransactionWithHash {
    transaction_hash: TransactionHash,
    #[serde(flatten)]
    pub transaction: Transaction,
}

impl TransactionWithHash {
    pub fn new(transaction_hash: TransactionHash, transaction: Transaction) -> Self {
        Self { transaction_hash, transaction }
    }

    pub fn get_transaction_hash(&self) -> &TransactionHash {
        &self.transaction_hash
    }

    pub fn get_type(&self) -> TransactionType {
        match self.transaction {
            Transaction::Declare(_) => TransactionType::Declare,
            Transaction::DeployAccount(_) => TransactionType::DeployAccount,
            Transaction::Deploy(_) => TransactionType::Deploy,
            Transaction::Invoke(_) => TransactionType::Invoke,
            Transaction::L1Handler(_) => TransactionType::L1Handler,
        }
    }

    #[allow(clippy::too_many_arguments)]
    pub fn create_common_receipt(
        &self,
        transaction_events: &[Event],
        transaction_messages_sent: &[MessageToL1],
        block_hash: Option<&BlockHash>,
        block_number: Option<BlockNumber>,
        execution_result: &ExecutionResult,
        finality_status: TransactionFinalityStatus,
        actual_fee: FeeInUnits,
        execution_info: &TransactionExecutionInfo,
    ) -> CommonTransactionReceipt {
        let r#type = self.get_type();
        let execution_resources = ExecutionResources::from(execution_info);
        let maybe_pending_properties =
            MaybePendingProperties { block_number, block_hash: block_hash.cloned() };

        CommonTransactionReceipt {
            r#type,
            transaction_hash: *self.get_transaction_hash(),
            actual_fee,
            messages_sent: transaction_messages_sent.to_vec(),
            events: transaction_events.to_vec(),
            execution_status: execution_result.clone(),
            finality_status,
            maybe_pending_properties,
            execution_resources,
        }
    }

    pub fn get_sender_address(&self) -> Option<ContractAddress> {
        match &self.transaction {
            Transaction::Declare(tx) => Some(tx.get_sender_address()),
            Transaction::DeployAccount(tx) => Some(*tx.get_contract_address()),
            Transaction::Deploy(_) => None,
            Transaction::Invoke(tx) => Some(tx.get_sender_address()),
            Transaction::L1Handler(tx) => Some(tx.contract_address),
        }
    }
}

#[derive(Debug, Clone, Serialize)]
#[cfg_attr(feature = "testing", derive(Deserialize), serde(deny_unknown_fields))]
pub struct TransactionWithReceipt {
    pub receipt: TransactionReceipt,
    pub transaction: Transaction,
}

#[derive(Debug, Clone, Serialize)]
#[cfg_attr(feature = "testing", derive(Deserialize, PartialEq, Eq))]
#[serde(deny_unknown_fields)]
pub struct TransactionStatus {
    pub finality_status: TransactionFinalityStatus,
    pub failure_reason: Option<String>,
    pub execution_status: TransactionExecutionStatus,
}

#[derive(Debug, Clone, Serialize)]
#[cfg_attr(feature = "testing", derive(Deserialize, PartialEq, Eq))]
#[serde(untagged)]
pub enum DeclareTransaction {
    V1(DeclareTransactionV0V1),
    V2(DeclareTransactionV2),
    V3(DeclareTransactionV3),
}

impl DeclareTransaction {
    pub fn get_sender_address(&self) -> ContractAddress {
        match self {
            DeclareTransaction::V1(tx) => tx.sender_address,
            DeclareTransaction::V2(tx) => tx.sender_address,
            DeclareTransaction::V3(tx) => tx.sender_address,
        }
    }
}

#[derive(Debug, Clone, Serialize)]
#[cfg_attr(feature = "testing", derive(Deserialize, PartialEq, Eq))]
#[serde(untagged)]
pub enum InvokeTransaction {
    V1(InvokeTransactionV1),
    V3(InvokeTransactionV3),
}

impl InvokeTransaction {
    pub fn get_sender_address(&self) -> ContractAddress {
        match self {
            InvokeTransaction::V1(tx) => tx.sender_address,
            InvokeTransaction::V3(tx) => tx.sender_address,
        }
    }
}

#[derive(Debug, Clone, Serialize)]
#[cfg_attr(feature = "testing", derive(Deserialize, PartialEq, Eq))]
#[serde(untagged)]
pub enum DeployAccountTransaction {
    V1(Box<DeployAccountTransactionV1>),
    V3(Box<DeployAccountTransactionV3>),
}

impl DeployAccountTransaction {
    pub fn get_contract_address(&self) -> &ContractAddress {
        match self {
            DeployAccountTransaction::V1(tx) => tx.get_contract_address(),
            DeployAccountTransaction::V3(tx) => tx.get_contract_address(),
        }
    }
}

pub fn deserialize_paid_fee_on_l1<'de, D>(deserializer: D) -> Result<u128, D::Error>
where
    D: Deserializer<'de>,
{
    let buf = String::deserialize(deserializer)?;
    let err_msg = format!("paid_fee_on_l1: expected 0x-prefixed hex string, got: {buf}");
    if !buf.starts_with("0x") {
        return Err(serde::de::Error::custom(err_msg));
    }
    u128::from_str_radix(&buf[2..], 16).map_err(|_| serde::de::Error::custom(err_msg))
}

fn serialize_paid_fee_on_l1<S>(paid_fee_on_l1: &u128, s: S) -> Result<S::Ok, S::Error>
where
    S: Serializer,
{
    s.serialize_str(&format!("{paid_fee_on_l1:#x}"))
}

#[derive(Debug, Clone, Deserialize, Serialize)]
pub struct EventFilter {
    pub from_block: Option<BlockId>,
    pub to_block: Option<BlockId>,
    pub address: Option<ContractAddress>,
    pub keys: Option<Vec<Vec<Felt>>>,
    pub continuation_token: Option<String>,
    pub chunk_size: usize,
}

#[derive(Debug, Clone, Serialize)]
#[cfg_attr(feature = "testing", derive(serde::Deserialize))]
pub struct EventsChunk {
    pub events: Vec<crate::emitted_event::EmittedEvent>,
    #[serde(skip_serializing_if = "Option::is_none")]
    pub continuation_token: Option<String>,
}

#[derive(Debug, Clone, Serialize, Deserialize)]
#[cfg_attr(feature = "testing", derive(PartialEq, Eq), serde(deny_unknown_fields))]
pub struct FunctionCall {
    pub contract_address: ContractAddress,
    pub entry_point_selector: EntryPointSelector,
    pub calldata: Calldata,
}

#[derive(Debug, Clone, Deserialize, Serialize)]
pub struct BroadcastedTransactionCommon {
    pub max_fee: Fee,
    pub version: TransactionVersion,
    pub signature: TransactionSignature,
    pub nonce: Nonce,
}

fn is_only_query_common(version: &Felt) -> bool {
    version >= &QUERY_VERSION_OFFSET
}

impl BroadcastedTransactionCommon {
    pub fn is_max_fee_zero_value(&self) -> bool {
        self.max_fee.0 == 0
    }

    pub fn is_only_query(&self) -> bool {
        is_only_query_common(&self.version)
    }
}

fn felt_to_sn_api_chain_id(f: &Felt) -> DevnetResult<starknet_api::core::ChainId> {
    Ok(starknet_api::core::ChainId::Other(
        parse_cairo_short_string(f).map_err(|e| ConversionError::OutOfRangeError(e.to_string()))?,
    ))
}

/// Common fields for all transaction type of version 3
#[derive(Debug, Clone, Deserialize, Serialize)]
pub struct BroadcastedTransactionCommonV3 {
    pub version: TransactionVersion,
    pub signature: TransactionSignature,
    pub nonce: Nonce,
    pub resource_bounds: ResourceBoundsWrapper,
    pub tip: Tip,
    pub paymaster_data: Vec<Felt>,
    pub nonce_data_availability_mode: DataAvailabilityMode,
    pub fee_data_availability_mode: DataAvailabilityMode,
}

#[derive(Debug, Clone)]
#[cfg_attr(feature = "testing", derive(PartialEq, Eq))]
pub struct ResourceBoundsWrapper {
    inner: ResourceBoundsMapping,
}

// TODO: when starknet-rs upgrades to 0.8.0 remove this struct
#[derive(Debug, Clone, Eq, PartialEq, Serialize, Deserialize)]
#[serde(deny_unknown_fields)]
pub struct ResourceBoundsMapping {
    /// The max amount and max price per unit of L1 gas used in this tx
    pub l1_gas: ResourceBounds,
    /// The max amount and max price per unit of L2 gas used in this tx
    pub l2_gas: ResourceBounds,
    /// The max amount and max price per unit of L1 data gas used in this tx
    pub l1_data_gas: Option<ResourceBounds>,
}

impl_wrapper_serialize!(ResourceBoundsWrapper);
impl_wrapper_deserialize!(ResourceBoundsWrapper, ResourceBoundsMapping);

impl ResourceBoundsWrapper {
    pub fn new(
        l1_gas_max_amount: u64,
        l1_gas_max_price_per_unit: u128,
        l1_data_gas_max_amount: u64,
        l1_data_gas_max_price_per_unit: u128,
        l2_gas_max_amount: u64,
        l2_gas_max_price_per_unit: u128,
    ) -> Self {
        ResourceBoundsWrapper {
            inner: ResourceBoundsMapping {
                l1_gas: ResourceBounds {
                    max_amount: l1_gas_max_amount,
                    max_price_per_unit: l1_gas_max_price_per_unit,
                },
                l1_data_gas: Some(ResourceBounds {
                    max_amount: l1_data_gas_max_amount,
                    max_price_per_unit: l1_data_gas_max_price_per_unit,
                }),
                l2_gas: ResourceBounds {
                    max_amount: l2_gas_max_amount,
                    max_price_per_unit: l2_gas_max_price_per_unit,
                },
            },
        }
    }
}

fn convert_resource_bounds_from_starknet_rs_to_starknet_api(
    bounds: ResourceBounds,
) -> starknet_api::transaction::fields::ResourceBounds {
    starknet_api::transaction::fields::ResourceBounds {
        max_amount: starknet_api::execution_resources::GasAmount(bounds.max_amount),
        max_price_per_unit: GasPrice(bounds.max_price_per_unit),
    }
}

impl From<&ResourceBoundsWrapper> for starknet_api::transaction::fields::ValidResourceBounds {
    fn from(value: &ResourceBoundsWrapper) -> Self {
        match &value.inner.l1_data_gas {
            Some(l1_data_gas) => {
                starknet_api::transaction::fields::ValidResourceBounds::AllResources(
                    AllResourceBounds {
                        l1_gas: convert_resource_bounds_from_starknet_rs_to_starknet_api(
                            value.inner.l1_gas.clone(),
                        ),
                        l2_gas: convert_resource_bounds_from_starknet_rs_to_starknet_api(
                            value.inner.l2_gas.clone(),
                        ),
                        l1_data_gas: convert_resource_bounds_from_starknet_rs_to_starknet_api(
                            l1_data_gas.clone(),
                        ),
                    },
                )
            }
            None => starknet_api::transaction::fields::ValidResourceBounds::L1Gas(
                convert_resource_bounds_from_starknet_rs_to_starknet_api(
                    value.inner.l1_gas.clone(),
                ),
            ),
        }
    }
}

impl BroadcastedTransactionCommonV3 {
    /// Checks if total accumulated fee of resource_bounds for l1 is equal to 0 or for l2 is not
    /// zero
    pub fn is_l1_gas_zero_or_l2_gas_not_zero(&self) -> bool {
        let l2_is_not_zero = (self.resource_bounds.inner.l2_gas.max_amount as u128)
            * self.resource_bounds.inner.l2_gas.max_price_per_unit
            > 0;
        let l1_is_zero = (self.resource_bounds.inner.l1_gas.max_amount as u128)
            * self.resource_bounds.inner.l1_gas.max_price_per_unit
            == 0;

        l1_is_zero || l2_is_not_zero
    }

    pub fn is_only_query(&self) -> bool {
        is_only_query_common(&self.version)
    }
}

#[derive(Debug, Clone, Deserialize)]
#[serde(tag = "type", rename_all = "SCREAMING_SNAKE_CASE")]
pub enum BroadcastedTransaction {
    Invoke(BroadcastedInvokeTransaction),
    Declare(BroadcastedDeclareTransaction),
    DeployAccount(BroadcastedDeployAccountTransaction),
}

impl BroadcastedTransaction {
    pub fn to_blockifier_account_transaction(
        &self,
        chain_id: &Felt,
        execution_flags: ExecutionFlags,
    ) -> DevnetResult<blockifier::transaction::account_transaction::AccountTransaction> {
        let sn_api_tx = self.to_sn_api_account_transaction(chain_id)?;
        Ok(blockifier::transaction::account_transaction::AccountTransaction {
            tx: sn_api_tx,
            execution_flags,
        })
    }

    pub fn to_sn_api_account_transaction(
        &self,
        chain_id: &Felt,
    ) -> DevnetResult<starknet_api::executable_transaction::AccountTransaction> {
        let sn_api_tx = match self {
            BroadcastedTransaction::Invoke(invoke_txn) => {
                starknet_api::executable_transaction::AccountTransaction::Invoke(
                    invoke_txn.create_sn_api_invoke(chain_id)?,
                )
            }
            BroadcastedTransaction::Declare(declare_txn) => {
                starknet_api::executable_transaction::AccountTransaction::Declare(
                    declare_txn.create_sn_api_declare(chain_id)?,
                )
            }
            BroadcastedTransaction::DeployAccount(deploy_account_txn) => {
                starknet_api::executable_transaction::AccountTransaction::DeployAccount(
                    deploy_account_txn.create_sn_api_deploy_account(chain_id)?,
                )
            }
        };

        Ok(sn_api_tx)
    }

    pub fn get_type(&self) -> TransactionType {
        match self {
            BroadcastedTransaction::Invoke(_) => TransactionType::Invoke,
            BroadcastedTransaction::Declare(_) => TransactionType::Declare,
            BroadcastedTransaction::DeployAccount(_) => TransactionType::DeployAccount,
        }
    }

    pub fn is_max_fee_zero_value(&self) -> bool {
        match self {
            BroadcastedTransaction::Invoke(broadcasted_invoke_transaction) => {
                broadcasted_invoke_transaction.is_max_fee_zero_value()
            }
            BroadcastedTransaction::Declare(broadcasted_declare_transaction) => {
                broadcasted_declare_transaction.is_max_fee_zero_value()
            }
            BroadcastedTransaction::DeployAccount(broadcasted_deploy_account_transaction) => {
                broadcasted_deploy_account_transaction.is_max_fee_zero_value()
            }
        }
    }
}

#[derive(Debug, Clone)]
pub enum BroadcastedDeclareTransaction {
    V1(Box<BroadcastedDeclareTransactionV1>),
    V2(Box<BroadcastedDeclareTransactionV2>),
    V3(Box<BroadcastedDeclareTransactionV3>),
}

impl BroadcastedDeclareTransaction {
    pub fn is_max_fee_zero_value(&self) -> bool {
        match self {
            BroadcastedDeclareTransaction::V1(v1) => v1.common.is_max_fee_zero_value(),
            BroadcastedDeclareTransaction::V2(v2) => v2.common.is_max_fee_zero_value(),
            BroadcastedDeclareTransaction::V3(v3) => v3.common.is_l1_gas_zero_or_l2_gas_not_zero(),
        }
    }

    pub fn is_only_query(&self) -> bool {
        match self {
            BroadcastedDeclareTransaction::V1(tx) => tx.common.is_only_query(),
            BroadcastedDeclareTransaction::V2(tx) => tx.common.is_only_query(),
            BroadcastedDeclareTransaction::V3(tx) => tx.common.is_only_query(),
        }
    }

    /// Creates a blockifier declare transaction from the current transaction.
    /// The transaction hash is computed using the given chain id.
    ///
    /// # Arguments
    /// `chain_id` - the chain id to use for the transaction hash computation
    pub fn create_sn_api_declare(
        &self,
        chain_id: &Felt,
    ) -> DevnetResult<starknet_api::executable_transaction::DeclareTransaction> {
        let sn_api_chain_id = felt_to_sn_api_chain_id(chain_id)?;

        let (sn_api_transaction, tx_hash, class_info) = match self {
            BroadcastedDeclareTransaction::V1(v1) => {
                let class_hash = v1.generate_class_hash()?;

                let sn_api_declare = starknet_api::transaction::DeclareTransaction::V1(
                    starknet_api::transaction::DeclareTransactionV0V1 {
                        class_hash: starknet_api::core::ClassHash(class_hash),
                        sender_address: v1.sender_address.try_into()?,
                        nonce: starknet_api::core::Nonce(v1.common.nonce),
                        max_fee: v1.common.max_fee,
                        signature: starknet_api::transaction::fields::TransactionSignature(
                            v1.common.signature.clone(),
                        ),
                    },
                );

                let class_info: ClassInfo =
                    ContractClass::Cairo0(v1.contract_class.clone()).try_into()?;

                let tx_hash = v1.calculate_transaction_hash(chain_id, &class_hash)?;
                let sn_api_tx_hash = starknet_api::transaction::TransactionHash(tx_hash);

                (sn_api_declare, sn_api_tx_hash, class_info)
            }
            BroadcastedDeclareTransaction::V2(v2) => {
                let sierra_class_hash: Felt = compute_sierra_class_hash(&v2.contract_class)?;

                let sn_api_declare = starknet_api::transaction::DeclareTransaction::V2(
                    starknet_api::transaction::DeclareTransactionV2 {
                        max_fee: v2.common.max_fee,
                        signature: starknet_api::transaction::fields::TransactionSignature(
                            v2.common.signature.clone(),
                        ),
                        nonce: starknet_api::core::Nonce(v2.common.nonce),
                        class_hash: starknet_api::core::ClassHash(sierra_class_hash),
                        compiled_class_hash: starknet_api::core::CompiledClassHash(
                            v2.compiled_class_hash,
                        ),
                        sender_address: v2.sender_address.try_into()?,
                    },
                );

                let class_info: ClassInfo =
                    ContractClass::Cairo1(v2.contract_class.clone()).try_into()?;

                let tx_version: starknet_api::transaction::TransactionVersion = signed_tx_version(
                    &sn_api_declare.version(),
                    &TransactionOptions { only_query: self.is_only_query() },
                );

                let tx_hash =
                    sn_api_declare.calculate_transaction_hash(&sn_api_chain_id, &tx_version)?;

                (sn_api_declare, tx_hash, class_info)
            }
            BroadcastedDeclareTransaction::V3(v3) => {
                let sierra_class_hash = compute_sierra_class_hash(&v3.contract_class)?;

                let sn_api_declare = starknet_api::transaction::DeclareTransaction::V3(
                    starknet_api::transaction::DeclareTransactionV3 {
                        resource_bounds: (&v3.common.resource_bounds).into(),
                        tip: v3.common.tip,
                        signature: starknet_api::transaction::fields::TransactionSignature(
                            v3.common.signature.clone(),
                        ),
                        nonce: starknet_api::core::Nonce(v3.common.nonce),
                        class_hash: starknet_api::core::ClassHash(sierra_class_hash),
                        compiled_class_hash: starknet_api::core::CompiledClassHash(
                            v3.compiled_class_hash,
                        ),
                        sender_address: v3.sender_address.try_into()?,
                        nonce_data_availability_mode: v3.common.nonce_data_availability_mode,
                        fee_data_availability_mode: v3.common.fee_data_availability_mode,
                        paymaster_data: starknet_api::transaction::fields::PaymasterData(
                            v3.common.paymaster_data.clone(),
                        ),
                        account_deployment_data:
                            starknet_api::transaction::fields::AccountDeploymentData(
                                v3.account_deployment_data.clone(),
                            ),
                    },
                );

                let class_info: ClassInfo =
                    ContractClass::Cairo1(v3.contract_class.clone()).try_into()?;

                let tx_version: starknet_api::transaction::TransactionVersion = signed_tx_version(
                    &sn_api_declare.version(),
                    &TransactionOptions { only_query: self.is_only_query() },
                );

                let tx_hash =
                    sn_api_declare.calculate_transaction_hash(&sn_api_chain_id, &tx_version)?;

                (sn_api_declare, tx_hash, class_info)
            }
        };

        Ok(starknet_api::executable_transaction::DeclareTransaction {
            tx: sn_api_transaction,
            tx_hash,
            class_info,
        })
    }
}

#[derive(Debug, Clone)]
pub enum BroadcastedDeployAccountTransaction {
    V1(BroadcastedDeployAccountTransactionV1),
    V3(BroadcastedDeployAccountTransactionV3),
}

impl BroadcastedDeployAccountTransaction {
    pub fn is_max_fee_zero_value(&self) -> bool {
        match self {
            BroadcastedDeployAccountTransaction::V1(v1) => v1.common.is_max_fee_zero_value(),
            BroadcastedDeployAccountTransaction::V3(v3) => {
                v3.common.is_l1_gas_zero_or_l2_gas_not_zero()
            }
        }
    }

    pub fn is_only_query(&self) -> bool {
        match self {
            BroadcastedDeployAccountTransaction::V1(tx) => tx.common.is_only_query(),
            BroadcastedDeployAccountTransaction::V3(tx) => tx.common.is_only_query(),
        }
    }

    /// Creates a blockifier deploy account transaction from the current transaction.
    /// The transaction hash is computed using the given chain id.
    ///
    /// # Arguments
    /// `chain_id` - the chain id to use for the transaction hash computation
    pub fn create_sn_api_deploy_account(
        &self,
        chain_id: &Felt,
    ) -> DevnetResult<starknet_api::executable_transaction::DeployAccountTransaction> {
        let sn_api_transaction = match self {
            BroadcastedDeployAccountTransaction::V1(v1) => {
                let sn_api_transaction = starknet_api::transaction::DeployAccountTransactionV1 {
                    max_fee: v1.common.max_fee,
                    signature: starknet_api::transaction::fields::TransactionSignature(
                        v1.common.signature.clone(),
                    ),
                    nonce: starknet_api::core::Nonce(v1.common.nonce),
                    class_hash: starknet_api::core::ClassHash(v1.class_hash),
                    contract_address_salt: starknet_api::transaction::fields::ContractAddressSalt(
                        v1.contract_address_salt,
                    ),
                    constructor_calldata: starknet_api::transaction::fields::Calldata(Arc::new(
                        v1.constructor_calldata.clone(),
                    )),
                };

                starknet_api::transaction::DeployAccountTransaction::V1(sn_api_transaction)
            }
            BroadcastedDeployAccountTransaction::V3(v3) => {
                let sn_api_transaction = starknet_api::transaction::DeployAccountTransactionV3 {
                    resource_bounds: (&v3.common.resource_bounds).into(),
                    tip: v3.common.tip,
                    signature: starknet_api::transaction::fields::TransactionSignature(
                        v3.common.signature.clone(),
                    ),
                    nonce: starknet_api::core::Nonce(v3.common.nonce),
                    class_hash: starknet_api::core::ClassHash(v3.class_hash),
                    nonce_data_availability_mode: v3.common.nonce_data_availability_mode,
                    fee_data_availability_mode: v3.common.fee_data_availability_mode,
                    paymaster_data: starknet_api::transaction::fields::PaymasterData(
                        v3.common.paymaster_data.clone(),
                    ),
                    contract_address_salt: starknet_api::transaction::fields::ContractAddressSalt(
                        v3.contract_address_salt,
                    ),
                    constructor_calldata: starknet_api::transaction::fields::Calldata(Arc::new(
                        v3.constructor_calldata.clone(),
                    )),
                };

                starknet_api::transaction::DeployAccountTransaction::V3(sn_api_transaction)
            }
        };

        let chain_id = felt_to_sn_api_chain_id(chain_id)?;
        let tx_version: starknet_api::transaction::TransactionVersion = signed_tx_version(
            &sn_api_transaction.version(),
            &TransactionOptions { only_query: self.is_only_query() },
        );
        let tx_hash = sn_api_transaction.calculate_transaction_hash(&chain_id, &tx_version)?;

        // copied from starknet_api::executable_transaction::DeployAccountTransaction::create(
        let contract_address = calculate_contract_address(
            sn_api_transaction.contract_address_salt(),
            sn_api_transaction.class_hash(),
            &sn_api_transaction.constructor_calldata(),
            starknet_api::core::ContractAddress::default(),
        )?;

        Ok(starknet_api::executable_transaction::DeployAccountTransaction {
            tx: sn_api_transaction,
            tx_hash,
            contract_address,
        })
    }
}

#[derive(Debug, Clone)]
pub enum BroadcastedInvokeTransaction {
    V1(BroadcastedInvokeTransactionV1),
    V3(BroadcastedInvokeTransactionV3),
}

impl BroadcastedInvokeTransaction {
    pub fn is_max_fee_zero_value(&self) -> bool {
        match self {
            BroadcastedInvokeTransaction::V1(v1) => v1.common.is_max_fee_zero_value(),
            BroadcastedInvokeTransaction::V3(v3) => v3.common.is_l1_gas_zero_or_l2_gas_not_zero(),
        }
    }

    pub fn is_only_query(&self) -> bool {
        match self {
            BroadcastedInvokeTransaction::V1(tx) => tx.common.is_only_query(),
            BroadcastedInvokeTransaction::V3(tx) => tx.common.is_only_query(),
        }
    }

    /// Creates a blockifier invoke transaction from the current transaction.
    /// The transaction hash is computed using the given chain id.
    ///
    /// # Arguments
    /// `chain_id` - the chain id to use for the transaction hash computation
    pub fn create_sn_api_invoke(
        &self,
        chain_id: &Felt,
    ) -> DevnetResult<starknet_api::executable_transaction::InvokeTransaction> {
        let sn_api_transaction = match self {
            BroadcastedInvokeTransaction::V1(v1) => {
                let sn_api_transaction = starknet_api::transaction::InvokeTransactionV1 {
                    max_fee: v1.common.max_fee,
                    signature: starknet_api::transaction::fields::TransactionSignature(
                        v1.common.signature.clone(),
                    ),
                    nonce: starknet_api::core::Nonce(v1.common.nonce),
                    sender_address: v1.sender_address.try_into()?,
                    calldata: starknet_api::transaction::fields::Calldata(Arc::new(
                        v1.calldata.clone(),
                    )),
                };

                starknet_api::transaction::InvokeTransaction::V1(sn_api_transaction)
            }
            BroadcastedInvokeTransaction::V3(v3) => {
                let sn_api_transaction = starknet_api::transaction::InvokeTransactionV3 {
                    resource_bounds: (&v3.common.resource_bounds).into(),
                    tip: v3.common.tip,
                    signature: starknet_api::transaction::fields::TransactionSignature(
                        v3.common.signature.clone(),
                    ),
                    nonce: starknet_api::core::Nonce(v3.common.nonce),
                    sender_address: v3.sender_address.try_into()?,
                    calldata: starknet_api::transaction::fields::Calldata(Arc::new(
                        v3.calldata.clone(),
                    )),
                    nonce_data_availability_mode: v3.common.nonce_data_availability_mode,
                    fee_data_availability_mode: v3.common.fee_data_availability_mode,
                    paymaster_data: starknet_api::transaction::fields::PaymasterData(
                        v3.common.paymaster_data.clone(),
                    ),
                    account_deployment_data:
                        starknet_api::transaction::fields::AccountDeploymentData(
                            v3.account_deployment_data.clone(),
                        ),
                };

                starknet_api::transaction::InvokeTransaction::V3(sn_api_transaction)
            }
        };

        let chain_id = felt_to_sn_api_chain_id(chain_id)?;
        let tx_version: starknet_api::transaction::TransactionVersion = signed_tx_version(
            &sn_api_transaction.version(),
            &TransactionOptions { only_query: self.is_only_query() },
        );
        let tx_hash = sn_api_transaction.calculate_transaction_hash(&chain_id, &tx_version)?;

        Ok(starknet_api::executable_transaction::InvokeTransaction {
            tx: sn_api_transaction,
            tx_hash,
        })
    }
}

impl<'de> Deserialize<'de> for BroadcastedDeclareTransaction {
    fn deserialize<D>(deserializer: D) -> Result<Self, D::Error>
    where
        D: Deserializer<'de>,
    {
        let value = serde_json::Value::deserialize(deserializer)?;
        let version_raw = value.get("version").ok_or(serde::de::Error::missing_field("version"))?;
        match version_raw.as_str() {
            Some(v) if ["0x1", "0x100000000000000000000000000000001"].contains(&v) => {
                let unpacked = serde_json::from_value(value).map_err(|e| {
                    serde::de::Error::custom(format!("Invalid declare transaction v1: {e}"))
                })?;
                Ok(BroadcastedDeclareTransaction::V1(Box::new(unpacked)))
            }
            Some(v) if ["0x2", "0x100000000000000000000000000000002"].contains(&v) => {
                let unpacked = serde_json::from_value(value).map_err(|e| {
                    serde::de::Error::custom(format!("Invalid declare transaction v2: {e}"))
                })?;
                Ok(BroadcastedDeclareTransaction::V2(Box::new(unpacked)))
            }
            Some(v) if ["0x3", "0x100000000000000000000000000000003"].contains(&v) => {
                let unpacked = serde_json::from_value(value).map_err(|e| {
                    serde::de::Error::custom(format!("Invalid declare transaction v3: {e}"))
                })?;
                Ok(BroadcastedDeclareTransaction::V3(Box::new(unpacked)))
            }
            _ => Err(serde::de::Error::custom(format!(
                "Invalid version of declare transaction: {version_raw}"
            ))),
        }
    }
}

impl<'de> Deserialize<'de> for BroadcastedDeployAccountTransaction {
    fn deserialize<D>(deserializer: D) -> Result<Self, D::Error>
    where
        D: Deserializer<'de>,
    {
        let value = serde_json::Value::deserialize(deserializer)?;
        let version_raw = value.get("version").ok_or(serde::de::Error::missing_field("version"))?;
        match version_raw.as_str() {
            Some(v) if ["0x1", "0x100000000000000000000000000000001"].contains(&v) => {
                let unpacked = serde_json::from_value(value).map_err(|e| {
                    serde::de::Error::custom(format!("Invalid deploy account transaction v1: {e}"))
                })?;
                Ok(BroadcastedDeployAccountTransaction::V1(unpacked))
            }
            Some(v) if ["0x3", "0x100000000000000000000000000000003"].contains(&v) => {
                let unpacked = serde_json::from_value(value).map_err(|e| {
                    serde::de::Error::custom(format!("Invalid deploy account transaction v3: {e}"))
                })?;
                Ok(BroadcastedDeployAccountTransaction::V3(unpacked))
            }
            _ => Err(serde::de::Error::custom(format!(
                "Invalid version of deploy account transaction: {version_raw}"
            ))),
        }
    }
}

impl<'de> Deserialize<'de> for BroadcastedInvokeTransaction {
    fn deserialize<D>(deserializer: D) -> Result<Self, D::Error>
    where
        D: Deserializer<'de>,
    {
        let value = serde_json::Value::deserialize(deserializer)?;
        let version_raw = value.get("version").ok_or(serde::de::Error::missing_field("version"))?;
        match version_raw.as_str() {
            Some(v) if ["0x1", "0x100000000000000000000000000000001"].contains(&v) => {
                let unpacked = serde_json::from_value(value).map_err(|e| {
                    serde::de::Error::custom(format!("Invalid invoke transaction v1: {e}"))
                })?;
                Ok(BroadcastedInvokeTransaction::V1(unpacked))
            }
            Some(v) if ["0x3", "0x100000000000000000000000000000003"].contains(&v) => {
                let unpacked = serde_json::from_value(value).map_err(|e| {
                    serde::de::Error::custom(format!("Invalid invoke transaction v3: {e}"))
                })?;
                Ok(BroadcastedInvokeTransaction::V3(unpacked))
            }
            _ => Err(serde::de::Error::custom(format!(
                "Invalid version of invoke transaction: {version_raw}"
            ))),
        }
    }
}

/// Flags that indicate how to simulate a given transaction.
/// By default, the sequencer behavior is replicated locally (enough funds are expected to be in the
/// account, and fee will be deducted from the balance before the simulation of the next
/// transaction). To skip the fee charge, use the SKIP_FEE_CHARGE flag.
#[derive(Debug, Clone, Eq, PartialEq, Deserialize)]
#[serde(rename_all = "SCREAMING_SNAKE_CASE")]
pub enum SimulationFlag {
    SkipValidate,
    SkipFeeCharge,
}

#[derive(Debug, Clone, Serialize)]
#[cfg_attr(feature = "testing", derive(Deserialize))]
#[serde(rename_all = "SCREAMING_SNAKE_CASE")]
pub enum CallType {
    LibraryCall,
    Call,
    Delegate,
}

#[derive(Debug, Clone, Serialize)]
#[cfg_attr(feature = "testing", derive(serde::Deserialize), serde(deny_unknown_fields))]
pub struct FunctionInvocation {
    contract_address: ContractAddress,
    entry_point_selector: EntryPointSelector,
    calldata: Calldata,
    caller_address: ContractAddress,
    class_hash: Felt,
    entry_point_type: EntryPointType,
    call_type: CallType,
    result: Vec<Felt>,
    calls: Vec<FunctionInvocation>,
    events: Vec<OrderedEvent>,
    messages: Vec<OrderedMessageToL1>,
    execution_resources: InnerExecutionResources,
    is_reverted: bool,
}

#[derive(Debug, Clone, Serialize)]
<<<<<<< HEAD
#[cfg_attr(feature = "testing", derive(serde::Deserialize), serde(deny_unknown_fields))]
pub struct InnerExecutionResources {
    pub l1_gas: u64,
    pub l2_gas: u64,
}

#[derive(Debug, Clone, Serialize)]
=======
>>>>>>> 78956d18
#[serde(tag = "type", rename_all = "SCREAMING_SNAKE_CASE")]
#[cfg_attr(feature = "testing", derive(serde::Deserialize))]

pub enum TransactionTrace {
    Invoke(InvokeTransactionTrace),
    Declare(DeclareTransactionTrace),
    DeployAccount(DeployAccountTransactionTrace),
    L1Handler(L1HandlerTransactionTrace),
}

#[derive(Debug, Clone, Serialize)]
#[cfg_attr(feature = "testing", derive(serde::Deserialize), serde(deny_unknown_fields))]
pub struct BlockTransactionTrace {
    pub transaction_hash: Felt,
    pub trace_root: TransactionTrace,
}

#[derive(Debug, Clone, Serialize)]
#[cfg_attr(feature = "testing", derive(serde::Deserialize), serde(deny_unknown_fields))]
pub struct Reversion {
    pub revert_reason: String, // TODO use blockifier's RevertError
}

#[derive(Debug, Clone, Serialize)]
#[cfg_attr(feature = "testing", derive(serde::Deserialize))]
#[serde(untagged)]
#[allow(clippy::large_enum_variant)]
pub enum ExecutionInvocation {
    Succeeded(FunctionInvocation),
    Reverted(Reversion),
}

#[derive(Debug, Clone, Serialize)]
#[cfg_attr(feature = "testing", derive(serde::Deserialize), serde(deny_unknown_fields))]
pub struct InvokeTransactionTrace {
    pub validate_invocation: Option<FunctionInvocation>,
    pub execute_invocation: ExecutionInvocation,
    pub fee_transfer_invocation: Option<FunctionInvocation>,
    pub state_diff: Option<ThinStateDiff>,
    pub execution_resources: ExecutionResources,
}

#[derive(Debug, Clone, Serialize)]
#[cfg_attr(feature = "testing", derive(serde::Deserialize), serde(deny_unknown_fields))]
pub struct DeclareTransactionTrace {
    pub validate_invocation: Option<FunctionInvocation>,
    pub fee_transfer_invocation: Option<FunctionInvocation>,
    pub state_diff: Option<ThinStateDiff>,
    pub execution_resources: ExecutionResources,
}

#[derive(Debug, Clone, Serialize)]
#[cfg_attr(feature = "testing", derive(serde::Deserialize), serde(deny_unknown_fields))]
pub struct DeployAccountTransactionTrace {
    pub validate_invocation: Option<FunctionInvocation>,
    pub constructor_invocation: Option<FunctionInvocation>,
    pub fee_transfer_invocation: Option<FunctionInvocation>,
    pub state_diff: Option<ThinStateDiff>,
    pub execution_resources: ExecutionResources,
}

#[derive(Debug, Clone, Serialize)]
#[cfg_attr(feature = "testing", derive(serde::Deserialize), serde(deny_unknown_fields))]
pub struct L1HandlerTransactionTrace {
    pub function_invocation: FunctionInvocation,
    pub state_diff: Option<ThinStateDiff>,
    pub execution_resources: ExecutionResources,
}

#[derive(Debug, Clone, Serialize)]
#[cfg_attr(feature = "testing", derive(serde::Deserialize), serde(deny_unknown_fields))]
pub struct SimulatedTransaction {
    pub transaction_trace: TransactionTrace,
    pub fee_estimation: FeeEstimateWrapper,
}

impl FunctionInvocation {
    pub fn try_from_call_info(
        call_info: &blockifier::execution::call_info::CallInfo,
        state_reader: &mut impl StateReader,
        versioned_constants: &VersionedConstants,
    ) -> DevnetResult<Self> {
        let mut internal_calls: Vec<FunctionInvocation> = vec![];
        for internal_call in &call_info.inner_calls {
            internal_calls.push(FunctionInvocation::try_from_call_info(
                internal_call,
                state_reader,
                versioned_constants,
            )?);
        }

        let mut messages: Vec<OrderedMessageToL1> = call_info
            .execution
            .l2_to_l1_messages
            .iter()
            .map(|msg| OrderedMessageToL1::new(msg, call_info.call.caller_address.into()))
            .collect();
        messages.sort_by_key(|msg| msg.order);

        let mut events: Vec<OrderedEvent> =
            call_info.execution.events.iter().map(OrderedEvent::from).collect();
        let contract_address = call_info.call.storage_address;
        events.sort_by_key(|event| event.order);

        // call_info.call.class_hash could be None, so we deduce it from
        // call_info.call.storage_address which is function_call.contract_address
        let class_hash = if let Some(class_hash) = call_info.call.class_hash {
            class_hash
        } else {
            state_reader.get_class_hash_at(contract_address).map_err(|_| {
                ConversionError::InvalidInternalStructure(
                    "class_hash is unexpectedly undefined".into(),
                )
            })?
        };

        // TODO gas: change mode
        let gas_vector = blockifier::fee::fee_utils::get_vm_resources_cost(
            versioned_constants,
            &call_info.resources,
            0,
            &GasVectorComputationMode::NoL2Gas,
        );

        Ok(FunctionInvocation {
            contract_address: contract_address.into(),
            entry_point_selector: call_info.call.entry_point_selector.0,
            calldata: call_info.call.calldata.0.to_vec(),
            caller_address: call_info.call.caller_address.into(),
            class_hash: class_hash.0,
            entry_point_type: call_info.call.entry_point_type,
            call_type: match call_info.call.call_type {
                blockifier::execution::entry_point::CallType::Call => CallType::Call,
                blockifier::execution::entry_point::CallType::Delegate => CallType::Delegate,
            },
            result: call_info.execution.retdata.0.clone(),
            calls: internal_calls,
            events,
            messages,
            execution_resources: InnerExecutionResources {
                l1_gas: gas_vector.l1_gas.0,
                l2_gas: gas_vector.l2_gas.0,
            },
            is_reverted: call_info.execution.failed,
        })
    }
}

#[derive(Debug, Clone, Serialize, Deserialize)]
#[serde(deny_unknown_fields)]
pub struct L1HandlerTransactionStatus {
    pub transaction_hash: TransactionHash,
    pub finality_status: TransactionFinalityStatus,
    pub failure_reason: Option<String>,
}<|MERGE_RESOLUTION|>--- conflicted
+++ resolved
@@ -16,7 +16,7 @@
 use starknet_api::core::calculate_contract_address;
 use starknet_api::data_availability::DataAvailabilityMode;
 use starknet_api::transaction::fields::{AllResourceBounds, Fee, GasVectorComputationMode, Tip};
-use starknet_api::transaction::{signed_tx_version, TransactionHasher, TransactionOptions};
+use starknet_api::transaction::{TransactionHasher, TransactionOptions, signed_tx_version};
 use starknet_rs_core::types::{
     BlockId, ExecutionResult, Felt, ResourceBounds, TransactionExecutionStatus,
     TransactionFinalityStatus,
@@ -39,7 +39,7 @@
 use super::transaction_receipt::{ExecutionResources, FeeInUnits, TransactionReceipt};
 use crate::constants::QUERY_VERSION_OFFSET;
 use crate::contract_address::ContractAddress;
-use crate::contract_class::{compute_sierra_class_hash, ContractClass};
+use crate::contract_class::{ContractClass, compute_sierra_class_hash};
 use crate::emitted_event::{Event, OrderedEvent};
 use crate::error::{ConversionError, DevnetResult};
 use crate::felt::{
@@ -580,10 +580,10 @@
                 let class_info: ClassInfo =
                     ContractClass::Cairo1(v2.contract_class.clone()).try_into()?;
 
-                let tx_version: starknet_api::transaction::TransactionVersion = signed_tx_version(
-                    &sn_api_declare.version(),
-                    &TransactionOptions { only_query: self.is_only_query() },
-                );
+                let tx_version: starknet_api::transaction::TransactionVersion =
+                    signed_tx_version(&sn_api_declare.version(), &TransactionOptions {
+                        only_query: self.is_only_query(),
+                    });
 
                 let tx_hash =
                     sn_api_declare.calculate_transaction_hash(&sn_api_chain_id, &tx_version)?;
@@ -621,10 +621,10 @@
                 let class_info: ClassInfo =
                     ContractClass::Cairo1(v3.contract_class.clone()).try_into()?;
 
-                let tx_version: starknet_api::transaction::TransactionVersion = signed_tx_version(
-                    &sn_api_declare.version(),
-                    &TransactionOptions { only_query: self.is_only_query() },
-                );
+                let tx_version: starknet_api::transaction::TransactionVersion =
+                    signed_tx_version(&sn_api_declare.version(), &TransactionOptions {
+                        only_query: self.is_only_query(),
+                    });
 
                 let tx_hash =
                     sn_api_declare.calculate_transaction_hash(&sn_api_chain_id, &tx_version)?;
@@ -719,10 +719,10 @@
         };
 
         let chain_id = felt_to_sn_api_chain_id(chain_id)?;
-        let tx_version: starknet_api::transaction::TransactionVersion = signed_tx_version(
-            &sn_api_transaction.version(),
-            &TransactionOptions { only_query: self.is_only_query() },
-        );
+        let tx_version: starknet_api::transaction::TransactionVersion =
+            signed_tx_version(&sn_api_transaction.version(), &TransactionOptions {
+                only_query: self.is_only_query(),
+            });
         let tx_hash = sn_api_transaction.calculate_transaction_hash(&chain_id, &tx_version)?;
 
         // copied from starknet_api::executable_transaction::DeployAccountTransaction::create(
@@ -815,10 +815,10 @@
         };
 
         let chain_id = felt_to_sn_api_chain_id(chain_id)?;
-        let tx_version: starknet_api::transaction::TransactionVersion = signed_tx_version(
-            &sn_api_transaction.version(),
-            &TransactionOptions { only_query: self.is_only_query() },
-        );
+        let tx_version: starknet_api::transaction::TransactionVersion =
+            signed_tx_version(&sn_api_transaction.version(), &TransactionOptions {
+                only_query: self.is_only_query(),
+            });
         let tx_hash = sn_api_transaction.calculate_transaction_hash(&chain_id, &tx_version)?;
 
         Ok(starknet_api::executable_transaction::InvokeTransaction {
@@ -954,7 +954,6 @@
 }
 
 #[derive(Debug, Clone, Serialize)]
-<<<<<<< HEAD
 #[cfg_attr(feature = "testing", derive(serde::Deserialize), serde(deny_unknown_fields))]
 pub struct InnerExecutionResources {
     pub l1_gas: u64,
@@ -962,8 +961,6 @@
 }
 
 #[derive(Debug, Clone, Serialize)]
-=======
->>>>>>> 78956d18
 #[serde(tag = "type", rename_all = "SCREAMING_SNAKE_CASE")]
 #[cfg_attr(feature = "testing", derive(serde::Deserialize))]
 
