use std::collections::BTreeMap;
use std::sync::Arc;

use blockifier::execution::contract_class::ClassInfo;
use blockifier::state::state_api::StateReader;
use blockifier::transaction::account_transaction::AccountTransaction;
use blockifier::transaction::objects::TransactionExecutionInfo;
use broadcasted_declare_transaction_v1::BroadcastedDeclareTransactionV1;
use broadcasted_declare_transaction_v2::BroadcastedDeclareTransactionV2;
use declare_transaction_v0v1::DeclareTransactionV0V1;
use declare_transaction_v2::DeclareTransactionV2;
use deploy_transaction::DeployTransaction;
use invoke_transaction_v1::InvokeTransactionV1;
use serde::{Deserialize, Deserializer, Serialize, Serializer};
use starknet_api::block::BlockNumber;
use starknet_api::core::calculate_contract_address;
use starknet_api::data_availability::DataAvailabilityMode;
use starknet_api::deprecated_contract_class::EntryPointType;
use starknet_api::transaction::{Fee, Resource, Tip};
use starknet_rs_core::crypto::compute_hash_on_elements;
use starknet_rs_core::types::{
    BlockId, ExecutionResult, Felt, ResourceBounds, ResourceBoundsMapping,
    TransactionExecutionStatus, TransactionFinalityStatus,
};
use starknet_rs_crypto::poseidon_hash_many;

use self::broadcasted_declare_transaction_v3::BroadcastedDeclareTransactionV3;
use self::broadcasted_deploy_account_transaction_v1::BroadcastedDeployAccountTransactionV1;
use self::broadcasted_deploy_account_transaction_v3::BroadcastedDeployAccountTransactionV3;
use self::broadcasted_invoke_transaction_v1::BroadcastedInvokeTransactionV1;
use self::broadcasted_invoke_transaction_v3::BroadcastedInvokeTransactionV3;
use self::declare_transaction_v3::DeclareTransactionV3;
use self::deploy_account_transaction_v1::DeployAccountTransactionV1;
use self::deploy_account_transaction_v3::DeployAccountTransactionV3;
use self::invoke_transaction_v3::InvokeTransactionV3;
use self::l1_handler_transaction::L1HandlerTransaction;
use super::estimate_message_fee::FeeEstimateWrapper;
use super::messaging::{MessageToL1, OrderedMessageToL1};
use super::state::ThinStateDiff;
use super::transaction_receipt::{
    ComputationResources, ExecutionResources, FeeInUnits, TransactionReceipt,
};
use crate::constants::{
    PREFIX_DECLARE, PREFIX_DEPLOY_ACCOUNT, PREFIX_INVOKE, QUERY_VERSION_OFFSET,
};
use crate::contract_address::ContractAddress;
use crate::contract_class::{compute_sierra_class_hash, ContractClass};
use crate::emitted_event::{Event, OrderedEvent};
use crate::error::{ConversionError, DevnetResult, Error, JsonError};
use crate::felt::{
    BlockHash, Calldata, EntryPointSelector, Nonce, TransactionHash, TransactionSignature,
    TransactionVersion,
};
use crate::rpc::transaction_receipt::{CommonTransactionReceipt, MaybePendingProperties};
use crate::{impl_wrapper_deserialize, impl_wrapper_serialize};

pub mod broadcasted_declare_transaction_v1;
pub mod broadcasted_declare_transaction_v2;
pub mod broadcasted_declare_transaction_v3;
pub mod broadcasted_deploy_account_transaction_v1;
pub mod broadcasted_deploy_account_transaction_v3;
pub mod broadcasted_invoke_transaction_v1;
pub mod broadcasted_invoke_transaction_v3;

pub mod declare_transaction_v0v1;
pub mod declare_transaction_v2;
pub mod declare_transaction_v3;
pub mod deploy_account_transaction_v1;
pub mod deploy_account_transaction_v3;
pub mod deploy_transaction;
pub mod invoke_transaction_v1;
pub mod invoke_transaction_v3;

/// number of bits to be shifted when encoding the data availability mode into `Felt` type
const DATA_AVAILABILITY_MODE_BITS: u8 = 32;

pub mod l1_handler_transaction;

#[derive(Debug, Clone, Serialize)]
#[cfg_attr(feature = "testing", derive(Deserialize))]
#[serde(untagged)]
pub enum Transactions {
    Hashes(Vec<TransactionHash>),
    Full(Vec<TransactionWithHash>),
    FullWithReceipts(Vec<TransactionWithReceipt>),
}

#[derive(Debug, Copy, Clone, Serialize, Default)]
#[cfg_attr(feature = "testing", derive(Deserialize))]
pub enum TransactionType {
    #[serde(rename(deserialize = "DECLARE", serialize = "DECLARE"))]
    Declare,
    #[serde(rename(deserialize = "DEPLOY", serialize = "DEPLOY"))]
    Deploy,
    #[serde(rename(deserialize = "DEPLOY_ACCOUNT", serialize = "DEPLOY_ACCOUNT"))]
    DeployAccount,
    #[serde(rename(deserialize = "INVOKE", serialize = "INVOKE"))]
    #[default]
    Invoke,
    #[serde(rename(deserialize = "L1_HANDLER", serialize = "L1_HANDLER"))]
    L1Handler,
}

#[derive(Debug, Clone, Serialize)]
#[serde(tag = "type", rename_all = "SCREAMING_SNAKE_CASE")]
#[cfg_attr(feature = "testing", derive(Deserialize, PartialEq, Eq), serde(deny_unknown_fields))]
pub enum Transaction {
    Declare(DeclareTransaction),
    DeployAccount(DeployAccountTransaction),
    Deploy(DeployTransaction),
    Invoke(InvokeTransaction),
    L1Handler(L1HandlerTransaction),
}

#[derive(Debug, Clone, Serialize)]
#[cfg_attr(feature = "testing", derive(Deserialize, PartialEq, Eq))]
pub struct TransactionWithHash {
    transaction_hash: TransactionHash,
    #[serde(flatten)]
    pub transaction: Transaction,
}

impl TransactionWithHash {
    pub fn new(transaction_hash: TransactionHash, transaction: Transaction) -> Self {
        Self { transaction_hash, transaction }
    }

    pub fn get_transaction_hash(&self) -> &TransactionHash {
        &self.transaction_hash
    }

    pub fn get_type(&self) -> TransactionType {
        match self.transaction {
            Transaction::Declare(_) => TransactionType::Declare,
            Transaction::DeployAccount(_) => TransactionType::DeployAccount,
            Transaction::Deploy(_) => TransactionType::Deploy,
            Transaction::Invoke(_) => TransactionType::Invoke,
            Transaction::L1Handler(_) => TransactionType::L1Handler,
        }
    }

    #[allow(clippy::too_many_arguments)]
    pub fn create_common_receipt(
        &self,
        transaction_events: &[Event],
        transaction_messages_sent: &[MessageToL1],
        block_hash: Option<&BlockHash>,
        block_number: Option<BlockNumber>,
        execution_result: &ExecutionResult,
        finality_status: TransactionFinalityStatus,
        actual_fee: FeeInUnits,
        execution_info: &TransactionExecutionInfo,
    ) -> CommonTransactionReceipt {
        let r#type = self.get_type();
        let execution_resources = ExecutionResources::from(execution_info);
        let maybe_pending_properties =
            MaybePendingProperties { block_number, block_hash: block_hash.cloned() };

        CommonTransactionReceipt {
            r#type,
            transaction_hash: *self.get_transaction_hash(),
            actual_fee,
            messages_sent: transaction_messages_sent.to_vec(),
            events: transaction_events.to_vec(),
            execution_status: execution_result.clone(),
            finality_status,
            maybe_pending_properties,
            execution_resources,
        }
    }

    pub fn get_sender_address(&self) -> Option<ContractAddress> {
        match &self.transaction {
            Transaction::Declare(tx) => Some(tx.get_sender_address()),
            Transaction::DeployAccount(tx) => Some(*tx.get_contract_address()),
            Transaction::Deploy(_) => None,
            Transaction::Invoke(tx) => Some(tx.get_sender_address()),
            Transaction::L1Handler(tx) => Some(tx.contract_address),
        }
    }
}

#[derive(Debug, Clone, Serialize)]
#[cfg_attr(feature = "testing", derive(Deserialize), serde(deny_unknown_fields))]
pub struct TransactionWithReceipt {
    pub receipt: TransactionReceipt,
    pub transaction: Transaction,
}

<<<<<<< HEAD
#[derive(Debug, Clone, Serialize, Deserialize)]
#[serde(deny_unknown_fields)]
pub struct TransactionStatus {
    pub finality_status: TransactionFinalityStatus,
    pub failure_reason: Option<String>,
    pub execution_status: TransactionExecutionStatus,
}

#[derive(Debug, Clone, Eq, PartialEq, Serialize, Deserialize)]
=======
#[derive(Debug, Clone, Serialize)]
#[cfg_attr(feature = "testing", derive(Deserialize, PartialEq, Eq))]
>>>>>>> 774c0c60
#[serde(untagged)]
pub enum DeclareTransaction {
    V1(DeclareTransactionV0V1),
    V2(DeclareTransactionV2),
    V3(DeclareTransactionV3),
}

<<<<<<< HEAD
impl DeclareTransaction {
    pub fn get_sender_address(&self) -> ContractAddress {
        match self {
            DeclareTransaction::V1(tx) => tx.sender_address,
            DeclareTransaction::V2(tx) => tx.sender_address,
            DeclareTransaction::V3(tx) => tx.sender_address,
        }
    }
}

#[derive(Debug, Clone, Eq, PartialEq, Deserialize, Serialize)]
=======
#[derive(Debug, Clone, Serialize)]
#[cfg_attr(feature = "testing", derive(Deserialize, PartialEq, Eq))]
>>>>>>> 774c0c60
#[serde(untagged)]
pub enum InvokeTransaction {
    V1(InvokeTransactionV1),
    V3(InvokeTransactionV3),
}

<<<<<<< HEAD
impl InvokeTransaction {
    pub fn get_sender_address(&self) -> ContractAddress {
        match self {
            InvokeTransaction::V1(tx) => tx.sender_address,
            InvokeTransaction::V3(tx) => tx.sender_address,
        }
    }
}

#[derive(Debug, Clone, Eq, PartialEq, Deserialize, Serialize)]
=======
#[derive(Debug, Clone, Serialize)]
#[cfg_attr(feature = "testing", derive(Deserialize, PartialEq, Eq))]
>>>>>>> 774c0c60
#[serde(untagged)]
pub enum DeployAccountTransaction {
    V1(Box<DeployAccountTransactionV1>),
    V3(Box<DeployAccountTransactionV3>),
}

impl DeployAccountTransaction {
    pub fn get_contract_address(&self) -> &ContractAddress {
        match self {
            DeployAccountTransaction::V1(tx) => tx.get_contract_address(),
            DeployAccountTransaction::V3(tx) => tx.get_contract_address(),
        }
    }
}

pub fn deserialize_paid_fee_on_l1<'de, D>(deserializer: D) -> Result<u128, D::Error>
where
    D: Deserializer<'de>,
{
    let buf = String::deserialize(deserializer)?;
    let err_msg = format!("paid_fee_on_l1: expected 0x-prefixed hex string, got: {buf}");
    if !buf.starts_with("0x") {
        return Err(serde::de::Error::custom(err_msg));
    }
    u128::from_str_radix(&buf[2..], 16).map_err(|_| serde::de::Error::custom(err_msg))
}

fn serialize_paid_fee_on_l1<S>(paid_fee_on_l1: &u128, s: S) -> Result<S::Ok, S::Error>
where
    S: Serializer,
{
    s.serialize_str(&format!("{paid_fee_on_l1:#x}"))
}

#[derive(Debug, Clone, Deserialize, Serialize)]
pub struct EventFilter {
    pub from_block: Option<BlockId>,
    pub to_block: Option<BlockId>,
    pub address: Option<ContractAddress>,
    pub keys: Option<Vec<Vec<Felt>>>,
    pub continuation_token: Option<String>,
    pub chunk_size: usize,
}

#[derive(Debug, Clone, Serialize)]
#[cfg_attr(feature = "testing", derive(serde::Deserialize))]
pub struct EventsChunk {
    pub events: Vec<crate::emitted_event::EmittedEvent>,
    #[serde(skip_serializing_if = "Option::is_none")]
    pub continuation_token: Option<String>,
}

#[derive(Debug, Clone, Serialize, Deserialize)]
#[cfg_attr(feature = "testing", derive(PartialEq, Eq), serde(deny_unknown_fields))]
pub struct FunctionCall {
    pub contract_address: ContractAddress,
    pub entry_point_selector: EntryPointSelector,
    pub calldata: Calldata,
}

#[derive(Debug, Clone, Deserialize, Serialize)]
pub struct BroadcastedTransactionCommon {
    pub max_fee: Fee,
    pub version: TransactionVersion,
    pub signature: TransactionSignature,
    pub nonce: Nonce,
}

fn is_only_query_common(version: &Felt) -> bool {
    version >= &QUERY_VERSION_OFFSET
}

impl BroadcastedTransactionCommon {
    pub fn is_max_fee_zero_value(&self) -> bool {
        self.max_fee.0 == 0
    }

    pub fn is_only_query(&self) -> bool {
        is_only_query_common(&self.version)
    }
}

/// Common fields for all transaction type of version 3
#[derive(Debug, Clone, Deserialize, Serialize)]
pub struct BroadcastedTransactionCommonV3 {
    pub version: TransactionVersion,
    pub signature: TransactionSignature,
    pub nonce: Nonce,
    pub resource_bounds: ResourceBoundsWrapper,
    pub tip: Tip,
    pub paymaster_data: Vec<Felt>,
    pub nonce_data_availability_mode: DataAvailabilityMode,
    pub fee_data_availability_mode: DataAvailabilityMode,
}

#[derive(Debug, Clone)]
#[cfg_attr(feature = "testing", derive(PartialEq, Eq))]
pub struct ResourceBoundsWrapper {
    inner: ResourceBoundsMapping,
}

impl_wrapper_serialize!(ResourceBoundsWrapper);
impl_wrapper_deserialize!(ResourceBoundsWrapper, ResourceBoundsMapping);

impl ResourceBoundsWrapper {
    pub fn new(
        l1_gas_max_amount: u64,
        l1_gas_max_price_per_unit: u128,
        l2_gas_max_amount: u64,
        l2_gas_max_price_per_unit: u128,
    ) -> Self {
        ResourceBoundsWrapper {
            inner: ResourceBoundsMapping {
                l1_gas: ResourceBounds {
                    max_amount: l1_gas_max_amount,
                    max_price_per_unit: l1_gas_max_price_per_unit,
                },
                l2_gas: ResourceBounds {
                    max_amount: l2_gas_max_amount,
                    max_price_per_unit: l2_gas_max_price_per_unit,
                },
            },
        }
    }
}

impl From<&ResourceBoundsWrapper> for starknet_api::transaction::ResourceBoundsMapping {
    fn from(value: &ResourceBoundsWrapper) -> Self {
        starknet_api::transaction::ResourceBoundsMapping(BTreeMap::from([
            (
                Resource::L1Gas,
                starknet_api::transaction::ResourceBounds {
                    max_amount: value.inner.l1_gas.max_amount,
                    max_price_per_unit: value.inner.l1_gas.max_price_per_unit,
                },
            ),
            (
                Resource::L2Gas,
                starknet_api::transaction::ResourceBounds {
                    max_amount: value.inner.l2_gas.max_amount,
                    max_price_per_unit: value.inner.l2_gas.max_price_per_unit,
                },
            ),
        ]))
    }
}

impl BroadcastedTransactionCommonV3 {
    /// Checks if total accumulated fee of resource_bounds for l1 is equal to 0 or for l2 is not
    /// zero
    pub fn is_l1_gas_zero_or_l2_gas_not_zero(&self) -> bool {
        let l2_is_not_zero = (self.resource_bounds.inner.l2_gas.max_amount as u128)
            * self.resource_bounds.inner.l2_gas.max_price_per_unit
            > 0;
        let l1_is_zero = (self.resource_bounds.inner.l1_gas.max_amount as u128)
            * self.resource_bounds.inner.l1_gas.max_price_per_unit
            == 0;

        l1_is_zero || l2_is_not_zero
    }

    pub fn is_only_query(&self) -> bool {
        is_only_query_common(&self.version)
    }

    /// Returns an array of Felts that reflects the `common_tx_fields` according to SNIP-8(https://github.com/starknet-io/SNIPs/blob/main/SNIPS/snip-8.md/#protocol-changes).
    ///
    /// # Arguments
    /// tx_prefix - the prefix of the transaction hash
    /// chain_id - the chain id of the network the transaction is broadcasted to
    /// address - the address of the sender
    pub(crate) fn common_fields_for_hash(
        &self,
        tx_prefix: Felt,
        chain_id: Felt,
        address: Felt,
    ) -> Result<Vec<Felt>, Error> {
        let array: Vec<Felt> = vec![
            tx_prefix,                                                        // TX_PREFIX
            self.version,                                                     // version
            address,                                                          // address
            poseidon_hash_many(self.get_resource_bounds_array()?.as_slice()), /* h(tip, resource_bounds_for_fee) */
            poseidon_hash_many(&self.paymaster_data),                         // h(paymaster_data)
            chain_id,                                                         // chain_id
            self.nonce,                                                       // nonce
            self.get_data_availability_modes_field_element(), /* nonce_data_availability ||
                                                               * fee_data_availability_mode */
        ];

        Ok(array)
    }

    /// Returns the array of Felts that reflects (tip, resource_bounds_for_fee) from SNIP-8
    pub(crate) fn get_resource_bounds_array(&self) -> Result<Vec<Felt>, Error> {
        let mut array = Vec::<Felt>::new();
        array.push(Felt::from(self.tip.0));

        fn field_element_from_resource_bounds(
            resource: Resource,
            resource_bounds: &ResourceBounds,
        ) -> Result<Felt, Error> {
            let resource_name_as_json_string =
                serde_json::to_value(resource).map_err(JsonError::SerdeJsonError)?;

            let resource_name_bytes = resource_name_as_json_string
                .as_str()
                .ok_or(Error::JsonError(JsonError::Custom {
                    msg: "resource name is not a string".into(),
                }))?
                .as_bytes();

            // (resource||max_amount||max_price_per_unit) from SNIP-8 https://github.com/starknet-io/SNIPs/blob/main/SNIPS/snip-8.md#protocol-changes
            let bytes: Vec<u8> = [
                resource_name_bytes,
                resource_bounds.max_amount.to_be_bytes().as_slice(),
                resource_bounds.max_price_per_unit.to_be_bytes().as_slice(),
            ]
            .into_iter()
            .flatten()
            .copied()
            .collect();

            Ok(Felt::from_bytes_be_slice(&bytes))
        }
        array.push(field_element_from_resource_bounds(
            Resource::L1Gas,
            &self.resource_bounds.inner.l1_gas,
        )?);
        array.push(field_element_from_resource_bounds(
            Resource::L2Gas,
            &self.resource_bounds.inner.l2_gas,
        )?);

        Ok(array)
    }

    /// Returns Felt that encodes the data availability modes of the transaction
    pub(crate) fn get_data_availability_modes_field_element(&self) -> Felt {
        fn get_data_availability_mode_value_as_u64(
            data_availability_mode: DataAvailabilityMode,
        ) -> u64 {
            match data_availability_mode {
                DataAvailabilityMode::L1 => 0,
                DataAvailabilityMode::L2 => 1,
            }
        }

        let da_mode = get_data_availability_mode_value_as_u64(self.nonce_data_availability_mode)
            << DATA_AVAILABILITY_MODE_BITS;
        let da_mode =
            da_mode + get_data_availability_mode_value_as_u64(self.fee_data_availability_mode);

        Felt::from(da_mode)
    }
}

#[derive(Debug, Clone, Deserialize)]
#[serde(tag = "type", rename_all = "SCREAMING_SNAKE_CASE")]
pub enum BroadcastedTransaction {
    Invoke(BroadcastedInvokeTransaction),
    Declare(BroadcastedDeclareTransaction),
    DeployAccount(BroadcastedDeployAccountTransaction),
}

impl BroadcastedTransaction {
    pub fn to_blockifier_account_transaction(
        &self,
        chain_id: &Felt,
        only_query: bool,
    ) -> DevnetResult<blockifier::transaction::account_transaction::AccountTransaction> {
        let blockifier_transaction = match self {
            BroadcastedTransaction::Invoke(invoke_txn) => AccountTransaction::Invoke(
                invoke_txn.create_blockifier_invoke_transaction(chain_id, only_query)?,
            ),
            BroadcastedTransaction::Declare(declare_txn) => AccountTransaction::Declare(
                declare_txn.create_blockifier_declare(chain_id, only_query)?,
            ),
            BroadcastedTransaction::DeployAccount(deploy_account_txn) => {
                AccountTransaction::DeployAccount(
                    deploy_account_txn.create_blockifier_deploy_account(chain_id, only_query)?,
                )
            }
        };

        Ok(blockifier_transaction)
    }

    pub fn get_type(&self) -> TransactionType {
        match self {
            BroadcastedTransaction::Invoke(_) => TransactionType::Invoke,
            BroadcastedTransaction::Declare(_) => TransactionType::Declare,
            BroadcastedTransaction::DeployAccount(_) => TransactionType::DeployAccount,
        }
    }

    pub fn is_max_fee_zero_value(&self) -> bool {
        match self {
            BroadcastedTransaction::Invoke(broadcasted_invoke_transaction) => {
                broadcasted_invoke_transaction.is_max_fee_zero_value()
            }
            BroadcastedTransaction::Declare(broadcasted_declare_transaction) => {
                broadcasted_declare_transaction.is_max_fee_zero_value()
            }
            BroadcastedTransaction::DeployAccount(broadcasted_deploy_account_transaction) => {
                broadcasted_deploy_account_transaction.is_max_fee_zero_value()
            }
        }
    }
}

#[derive(Debug, Clone)]
pub enum BroadcastedDeclareTransaction {
    V1(Box<BroadcastedDeclareTransactionV1>),
    V2(Box<BroadcastedDeclareTransactionV2>),
    V3(Box<BroadcastedDeclareTransactionV3>),
}

impl BroadcastedDeclareTransaction {
    pub fn is_max_fee_zero_value(&self) -> bool {
        match self {
            BroadcastedDeclareTransaction::V1(v1) => v1.common.is_max_fee_zero_value(),
            BroadcastedDeclareTransaction::V2(v2) => v2.common.is_max_fee_zero_value(),
            BroadcastedDeclareTransaction::V3(v3) => v3.common.is_l1_gas_zero_or_l2_gas_not_zero(),
        }
    }

    pub fn is_only_query(&self) -> bool {
        match self {
            BroadcastedDeclareTransaction::V1(tx) => tx.common.is_only_query(),
            BroadcastedDeclareTransaction::V2(tx) => tx.common.is_only_query(),
            BroadcastedDeclareTransaction::V3(tx) => tx.common.is_only_query(),
        }
    }

    /// Creates a blockifier declare transaction from the current transaction.
    /// The transaction hash is computed using the given chain id.
    ///
    /// # Arguments
    /// `chain_id` - the chain id to use for the transaction hash computation
    pub fn create_blockifier_declare(
        &self,
        chain_id: &Felt,
        only_query: bool,
    ) -> DevnetResult<blockifier::transaction::transactions::DeclareTransaction> {
        let (transaction_hash, sn_api_transaction, class_info) = match self {
            BroadcastedDeclareTransaction::V1(v1) => {
                let class_hash = v1.generate_class_hash()?;
                let transaction_hash = v1.calculate_transaction_hash(chain_id, &class_hash)?;

                let sn_api_declare = starknet_api::transaction::DeclareTransaction::V1(
                    starknet_api::transaction::DeclareTransactionV0V1 {
                        class_hash: starknet_api::core::ClassHash(class_hash),
                        sender_address: v1.sender_address.try_into()?,
                        nonce: starknet_api::core::Nonce(v1.common.nonce),
                        max_fee: v1.common.max_fee,
                        signature: starknet_api::transaction::TransactionSignature(
                            v1.common.signature.clone(),
                        ),
                    },
                );

                let class_info: ClassInfo =
                    ContractClass::Cairo0(v1.contract_class.clone()).try_into()?;

                (transaction_hash, sn_api_declare, class_info)
            }
            BroadcastedDeclareTransaction::V2(v2) => {
                let sierra_class_hash: Felt = compute_sierra_class_hash(&v2.contract_class)?;

                let sn_api_declare = starknet_api::transaction::DeclareTransaction::V2(
                    starknet_api::transaction::DeclareTransactionV2 {
                        max_fee: v2.common.max_fee,
                        signature: starknet_api::transaction::TransactionSignature(
                            v2.common.signature.clone(),
                        ),
                        nonce: starknet_api::core::Nonce(v2.common.nonce),
                        class_hash: starknet_api::core::ClassHash(sierra_class_hash),
                        compiled_class_hash: starknet_api::core::CompiledClassHash(
                            v2.compiled_class_hash,
                        ),
                        sender_address: v2.sender_address.try_into()?,
                    },
                );

                let txn_hash = compute_hash_on_elements(&[
                    PREFIX_DECLARE,
                    v2.common.version,
                    v2.sender_address.into(),
                    Felt::ZERO, // entry_point_selector
                    compute_hash_on_elements(&[sierra_class_hash]),
                    v2.common.max_fee.0.into(),
                    *chain_id,
                    v2.common.nonce,
                    v2.compiled_class_hash,
                ]);

                let class_info: ClassInfo =
                    ContractClass::Cairo1(v2.contract_class.clone()).try_into()?;

                (txn_hash, sn_api_declare, class_info)
            }
            BroadcastedDeclareTransaction::V3(v3) => {
                let sierra_class_hash = compute_sierra_class_hash(&v3.contract_class)?;
                let transaction_hash =
                    v3.calculate_transaction_hash(chain_id, sierra_class_hash)?;

                let sn_api_declare = starknet_api::transaction::DeclareTransaction::V3(
                    starknet_api::transaction::DeclareTransactionV3 {
                        resource_bounds: (&v3.common.resource_bounds).into(),
                        tip: v3.common.tip,
                        signature: starknet_api::transaction::TransactionSignature(
                            v3.common.signature.clone(),
                        ),
                        nonce: starknet_api::core::Nonce(v3.common.nonce),
                        class_hash: starknet_api::core::ClassHash(sierra_class_hash),
                        compiled_class_hash: starknet_api::core::CompiledClassHash(
                            v3.compiled_class_hash,
                        ),
                        sender_address: v3.sender_address.try_into()?,
                        nonce_data_availability_mode: v3.common.nonce_data_availability_mode,
                        fee_data_availability_mode: v3.common.fee_data_availability_mode,
                        paymaster_data: starknet_api::transaction::PaymasterData(
                            v3.common.paymaster_data.clone(),
                        ),
                        account_deployment_data: starknet_api::transaction::AccountDeploymentData(
                            v3.account_deployment_data.clone(),
                        ),
                    },
                );

                let class_info: ClassInfo =
                    ContractClass::Cairo1(v3.contract_class.clone()).try_into()?;

                (transaction_hash, sn_api_declare, class_info)
            }
        };

        if only_query {
            Ok(blockifier::transaction::transactions::DeclareTransaction::new_for_query(
                sn_api_transaction,
                starknet_api::transaction::TransactionHash(transaction_hash),
                class_info,
            )?)
        } else {
            Ok(blockifier::transaction::transactions::DeclareTransaction::new(
                sn_api_transaction,
                starknet_api::transaction::TransactionHash(transaction_hash),
                class_info,
            )?)
        }
    }
}

#[derive(Debug, Clone)]
pub enum BroadcastedDeployAccountTransaction {
    V1(BroadcastedDeployAccountTransactionV1),
    V3(BroadcastedDeployAccountTransactionV3),
}

impl BroadcastedDeployAccountTransaction {
    pub fn is_max_fee_zero_value(&self) -> bool {
        match self {
            BroadcastedDeployAccountTransaction::V1(v1) => v1.common.is_max_fee_zero_value(),
            BroadcastedDeployAccountTransaction::V3(v3) => {
                v3.common.is_l1_gas_zero_or_l2_gas_not_zero()
            }
        }
    }

    pub fn is_only_query(&self) -> bool {
        match self {
            BroadcastedDeployAccountTransaction::V1(tx) => tx.common.is_only_query(),
            BroadcastedDeployAccountTransaction::V3(tx) => tx.common.is_only_query(),
        }
    }

    /// Creates a blockifier deploy account transaction from the current transaction.
    /// The transaction hash is computed using the given chain id.
    ///
    /// # Arguments
    /// `chain_id` - the chain id to use for the transaction hash computation
    pub fn create_blockifier_deploy_account(
        &self,
        chain_id: &Felt,
        only_query: bool,
    ) -> DevnetResult<blockifier::transaction::transactions::DeployAccountTransaction> {
        let (transaction_hash, sn_api_transaction, contract_address) = match self {
            BroadcastedDeployAccountTransaction::V1(v1) => {
                let contract_address = calculate_contract_address(
                    starknet_api::transaction::ContractAddressSalt(v1.contract_address_salt),
                    starknet_api::core::ClassHash(v1.class_hash),
                    &starknet_api::transaction::Calldata(Arc::new(v1.constructor_calldata.clone())),
                    starknet_api::core::ContractAddress::from(0u8),
                )?;

                let mut calldata_to_hash = vec![v1.class_hash, v1.contract_address_salt];
                calldata_to_hash.extend(v1.constructor_calldata.iter());

                let transaction_hash = compute_hash_on_elements(&[
                    PREFIX_DEPLOY_ACCOUNT,
                    v1.common.version,
                    ContractAddress::from(contract_address).into(),
                    Felt::ZERO, // entry_point_selector
                    compute_hash_on_elements(&calldata_to_hash),
                    v1.common.max_fee.0.into(),
                    *chain_id,
                    v1.common.nonce,
                ]);

                let sn_api_transaction = starknet_api::transaction::DeployAccountTransactionV1 {
                    max_fee: v1.common.max_fee,
                    signature: starknet_api::transaction::TransactionSignature(
                        v1.common.signature.clone(),
                    ),
                    nonce: starknet_api::core::Nonce(v1.common.nonce),
                    class_hash: starknet_api::core::ClassHash(v1.class_hash),
                    contract_address_salt: starknet_api::transaction::ContractAddressSalt(
                        v1.contract_address_salt,
                    ),
                    constructor_calldata: starknet_api::transaction::Calldata(Arc::new(
                        v1.constructor_calldata.clone(),
                    )),
                };

                (
                    transaction_hash,
                    starknet_api::transaction::DeployAccountTransaction::V1(sn_api_transaction),
                    contract_address,
                )
            }
            BroadcastedDeployAccountTransaction::V3(v3) => {
                let contract_address =
                    BroadcastedDeployAccountTransactionV3::calculate_contract_address(
                        &v3.contract_address_salt,
                        &v3.class_hash,
                        &v3.constructor_calldata,
                    )?;

                let transaction_hash = v3.calculate_transaction_hash(chain_id, contract_address)?;

                let sn_api_transaction = starknet_api::transaction::DeployAccountTransactionV3 {
                    resource_bounds: (&v3.common.resource_bounds).into(),
                    tip: v3.common.tip,
                    signature: starknet_api::transaction::TransactionSignature(
                        v3.common.signature.clone(),
                    ),
                    nonce: starknet_api::core::Nonce(v3.common.nonce),
                    class_hash: starknet_api::core::ClassHash(v3.class_hash),
                    nonce_data_availability_mode: v3.common.nonce_data_availability_mode,
                    fee_data_availability_mode: v3.common.fee_data_availability_mode,
                    paymaster_data: starknet_api::transaction::PaymasterData(
                        v3.common.paymaster_data.clone(),
                    ),
                    contract_address_salt: starknet_api::transaction::ContractAddressSalt(
                        v3.contract_address_salt,
                    ),
                    constructor_calldata: starknet_api::transaction::Calldata(Arc::new(
                        v3.constructor_calldata.clone(),
                    )),
                };

                (
                    transaction_hash,
                    starknet_api::transaction::DeployAccountTransaction::V3(sn_api_transaction),
                    contract_address.try_into()?,
                )
            }
        };

        Ok(blockifier::transaction::transactions::DeployAccountTransaction {
            tx: sn_api_transaction,
            tx_hash: starknet_api::transaction::TransactionHash(transaction_hash),
            contract_address,
            only_query,
        })
    }
}

#[derive(Debug, Clone)]
pub enum BroadcastedInvokeTransaction {
    V1(BroadcastedInvokeTransactionV1),
    V3(BroadcastedInvokeTransactionV3),
}

impl BroadcastedInvokeTransaction {
    pub fn is_max_fee_zero_value(&self) -> bool {
        match self {
            BroadcastedInvokeTransaction::V1(v1) => v1.common.is_max_fee_zero_value(),
            BroadcastedInvokeTransaction::V3(v3) => v3.common.is_l1_gas_zero_or_l2_gas_not_zero(),
        }
    }

    pub fn is_only_query(&self) -> bool {
        match self {
            BroadcastedInvokeTransaction::V1(tx) => tx.common.is_only_query(),
            BroadcastedInvokeTransaction::V3(tx) => tx.common.is_only_query(),
        }
    }

    /// Creates a blockifier invoke transaction from the current transaction.
    /// The transaction hash is computed using the given chain id.
    ///
    /// # Arguments
    /// `chain_id` - the chain id to use for the transaction hash computation
    pub fn create_blockifier_invoke_transaction(
        &self,
        chain_id: &Felt,
        only_query: bool,
    ) -> DevnetResult<blockifier::transaction::transactions::InvokeTransaction> {
        let (transaction_hash, sn_api_transaction) = match self {
            BroadcastedInvokeTransaction::V1(v1) => {
                let txn_hash = compute_hash_on_elements(&[
                    PREFIX_INVOKE,
                    v1.common.version,
                    v1.sender_address.into(),
                    Felt::ZERO, // entry_point_selector
                    compute_hash_on_elements(&v1.calldata),
                    v1.common.max_fee.0.into(),
                    *chain_id,
                    v1.common.nonce,
                ]);

                let sn_api_transaction = starknet_api::transaction::InvokeTransactionV1 {
                    max_fee: v1.common.max_fee,
                    signature: starknet_api::transaction::TransactionSignature(
                        v1.common.signature.clone(),
                    ),
                    nonce: starknet_api::core::Nonce(v1.common.nonce),
                    sender_address: v1.sender_address.try_into()?,
                    calldata: starknet_api::transaction::Calldata(Arc::new(v1.calldata.clone())),
                };

                (txn_hash, starknet_api::transaction::InvokeTransaction::V1(sn_api_transaction))
            }
            BroadcastedInvokeTransaction::V3(v3) => {
                let txn_hash = v3.calculate_transaction_hash(chain_id)?;

                let sn_api_transaction = starknet_api::transaction::InvokeTransactionV3 {
                    resource_bounds: (&v3.common.resource_bounds).into(),
                    tip: v3.common.tip,
                    signature: starknet_api::transaction::TransactionSignature(
                        v3.common.signature.clone(),
                    ),
                    nonce: starknet_api::core::Nonce(v3.common.nonce),
                    sender_address: v3.sender_address.try_into()?,
                    calldata: starknet_api::transaction::Calldata(Arc::new(v3.calldata.clone())),
                    nonce_data_availability_mode: v3.common.nonce_data_availability_mode,
                    fee_data_availability_mode: v3.common.fee_data_availability_mode,
                    paymaster_data: starknet_api::transaction::PaymasterData(
                        v3.common.paymaster_data.clone(),
                    ),
                    account_deployment_data: starknet_api::transaction::AccountDeploymentData(
                        v3.account_deployment_data.clone(),
                    ),
                };

                (txn_hash, starknet_api::transaction::InvokeTransaction::V3(sn_api_transaction))
            }
        };

        Ok(blockifier::transaction::transactions::InvokeTransaction {
            tx: sn_api_transaction,
            tx_hash: starknet_api::transaction::TransactionHash(transaction_hash),
            only_query,
        })
    }
}

impl<'de> Deserialize<'de> for BroadcastedDeclareTransaction {
    fn deserialize<D>(deserializer: D) -> Result<Self, D::Error>
    where
        D: Deserializer<'de>,
    {
        let value = serde_json::Value::deserialize(deserializer)?;
        let version_raw = value.get("version").ok_or(serde::de::Error::missing_field("version"))?;
        match version_raw.as_str() {
            Some(v) if ["0x1", "0x100000000000000000000000000000001"].contains(&v) => {
                let unpacked = serde_json::from_value(value).map_err(|e| {
                    serde::de::Error::custom(format!("Invalid declare transaction v1: {e}"))
                })?;
                Ok(BroadcastedDeclareTransaction::V1(Box::new(unpacked)))
            }
            Some(v) if ["0x2", "0x100000000000000000000000000000002"].contains(&v) => {
                let unpacked = serde_json::from_value(value).map_err(|e| {
                    serde::de::Error::custom(format!("Invalid declare transaction v2: {e}"))
                })?;
                Ok(BroadcastedDeclareTransaction::V2(Box::new(unpacked)))
            }
            Some(v) if ["0x3", "0x100000000000000000000000000000003"].contains(&v) => {
                let unpacked = serde_json::from_value(value).map_err(|e| {
                    serde::de::Error::custom(format!("Invalid declare transaction v3: {e}"))
                })?;
                Ok(BroadcastedDeclareTransaction::V3(Box::new(unpacked)))
            }
            _ => Err(serde::de::Error::custom(format!(
                "Invalid version of declare transaction: {version_raw}"
            ))),
        }
    }
}

impl<'de> Deserialize<'de> for BroadcastedDeployAccountTransaction {
    fn deserialize<D>(deserializer: D) -> Result<Self, D::Error>
    where
        D: Deserializer<'de>,
    {
        let value = serde_json::Value::deserialize(deserializer)?;
        let version_raw = value.get("version").ok_or(serde::de::Error::missing_field("version"))?;
        match version_raw.as_str() {
            Some(v) if ["0x1", "0x100000000000000000000000000000001"].contains(&v) => {
                let unpacked = serde_json::from_value(value).map_err(|e| {
                    serde::de::Error::custom(format!("Invalid deploy account transaction v1: {e}"))
                })?;
                Ok(BroadcastedDeployAccountTransaction::V1(unpacked))
            }
            Some(v) if ["0x3", "0x100000000000000000000000000000003"].contains(&v) => {
                let unpacked = serde_json::from_value(value).map_err(|e| {
                    serde::de::Error::custom(format!("Invalid deploy account transaction v3: {e}"))
                })?;
                Ok(BroadcastedDeployAccountTransaction::V3(unpacked))
            }
            _ => Err(serde::de::Error::custom(format!(
                "Invalid version of deploy account transaction: {version_raw}"
            ))),
        }
    }
}

impl<'de> Deserialize<'de> for BroadcastedInvokeTransaction {
    fn deserialize<D>(deserializer: D) -> Result<Self, D::Error>
    where
        D: Deserializer<'de>,
    {
        let value = serde_json::Value::deserialize(deserializer)?;
        let version_raw = value.get("version").ok_or(serde::de::Error::missing_field("version"))?;
        match version_raw.as_str() {
            Some(v) if ["0x1", "0x100000000000000000000000000000001"].contains(&v) => {
                let unpacked = serde_json::from_value(value).map_err(|e| {
                    serde::de::Error::custom(format!("Invalid invoke transaction v1: {e}"))
                })?;
                Ok(BroadcastedInvokeTransaction::V1(unpacked))
            }
            Some(v) if ["0x3", "0x100000000000000000000000000000003"].contains(&v) => {
                let unpacked = serde_json::from_value(value).map_err(|e| {
                    serde::de::Error::custom(format!("Invalid invoke transaction v3: {e}"))
                })?;
                Ok(BroadcastedInvokeTransaction::V3(unpacked))
            }
            _ => Err(serde::de::Error::custom(format!(
                "Invalid version of invoke transaction: {version_raw}"
            ))),
        }
    }
}

/// Flags that indicate how to simulate a given transaction.
/// By default, the sequencer behavior is replicated locally (enough funds are expected to be in the
/// account, and fee will be deducted from the balance before the simulation of the next
/// transaction). To skip the fee charge, use the SKIP_FEE_CHARGE flag.
#[derive(Debug, Clone, Eq, PartialEq, Deserialize)]
#[serde(rename_all = "SCREAMING_SNAKE_CASE")]
pub enum SimulationFlag {
    SkipValidate,
    SkipFeeCharge,
}

#[derive(Debug, Clone, Serialize)]
#[cfg_attr(feature = "testing", derive(Deserialize))]
#[serde(rename_all = "SCREAMING_SNAKE_CASE")]
pub enum CallType {
    LibraryCall,
    Call,
    Delegate,
}

#[derive(Debug, Clone, Serialize)]
#[cfg_attr(feature = "testing", derive(serde::Deserialize), serde(deny_unknown_fields))]
pub struct FunctionInvocation {
    contract_address: ContractAddress,
    entry_point_selector: EntryPointSelector,
    calldata: Calldata,
    caller_address: ContractAddress,
    class_hash: Felt,
    entry_point_type: EntryPointType,
    call_type: CallType,
    result: Vec<Felt>,
    calls: Vec<FunctionInvocation>,
    events: Vec<OrderedEvent>,
    messages: Vec<OrderedMessageToL1>,
    execution_resources: ComputationResources,
}

#[derive(Debug, Clone, Serialize)]
#[serde(tag = "type", rename_all = "SCREAMING_SNAKE_CASE")]
#[cfg_attr(feature = "testing", derive(serde::Deserialize))]

pub enum TransactionTrace {
    Invoke(InvokeTransactionTrace),
    Declare(DeclareTransactionTrace),
    DeployAccount(DeployAccountTransactionTrace),
    L1Handler(L1HandlerTransactionTrace),
}

#[derive(Debug, Clone, Serialize)]
#[cfg_attr(feature = "testing", derive(serde::Deserialize), serde(deny_unknown_fields))]
pub struct BlockTransactionTrace {
    pub transaction_hash: Felt,
    pub trace_root: TransactionTrace,
}

#[derive(Debug, Clone, Serialize)]
#[cfg_attr(feature = "testing", derive(serde::Deserialize), serde(deny_unknown_fields))]
pub struct Reversion {
    pub revert_reason: String,
}

#[derive(Debug, Clone, Serialize)]
#[cfg_attr(feature = "testing", derive(serde::Deserialize))]
#[serde(untagged)]
pub enum ExecutionInvocation {
    Succeeded(FunctionInvocation),
    Reverted(Reversion),
}

#[derive(Debug, Clone, Serialize)]
#[cfg_attr(feature = "testing", derive(serde::Deserialize), serde(deny_unknown_fields))]
pub struct InvokeTransactionTrace {
    pub validate_invocation: Option<FunctionInvocation>,
    pub execute_invocation: ExecutionInvocation,
    pub fee_transfer_invocation: Option<FunctionInvocation>,
    pub state_diff: Option<ThinStateDiff>,
    pub execution_resources: ExecutionResources,
}

#[derive(Debug, Clone, Serialize)]
#[cfg_attr(feature = "testing", derive(serde::Deserialize), serde(deny_unknown_fields))]
pub struct DeclareTransactionTrace {
    pub validate_invocation: Option<FunctionInvocation>,
    pub fee_transfer_invocation: Option<FunctionInvocation>,
    pub state_diff: Option<ThinStateDiff>,
    pub execution_resources: ExecutionResources,
}

#[derive(Debug, Clone, Serialize)]
#[cfg_attr(feature = "testing", derive(serde::Deserialize), serde(deny_unknown_fields))]
pub struct DeployAccountTransactionTrace {
    pub validate_invocation: Option<FunctionInvocation>,
    pub constructor_invocation: Option<FunctionInvocation>,
    pub fee_transfer_invocation: Option<FunctionInvocation>,
    pub state_diff: Option<ThinStateDiff>,
    pub execution_resources: ExecutionResources,
}

#[derive(Debug, Clone, Serialize)]
#[cfg_attr(feature = "testing", derive(serde::Deserialize), serde(deny_unknown_fields))]
pub struct L1HandlerTransactionTrace {
    pub function_invocation: FunctionInvocation,
    pub state_diff: Option<ThinStateDiff>,
    pub execution_resources: ExecutionResources,
}

#[derive(Debug, Clone, Serialize)]
#[cfg_attr(feature = "testing", derive(serde::Deserialize), serde(deny_unknown_fields))]
pub struct SimulatedTransaction {
    pub transaction_trace: TransactionTrace,
    pub fee_estimation: FeeEstimateWrapper,
}

impl FunctionInvocation {
    pub fn try_from_call_info(
        call_info: &blockifier::execution::call_info::CallInfo,
        state_reader: &mut impl StateReader,
    ) -> DevnetResult<Self> {
        let mut internal_calls: Vec<FunctionInvocation> = vec![];
        let execution_resources = ComputationResources::from(call_info);
        for internal_call in &call_info.inner_calls {
            internal_calls
                .push(FunctionInvocation::try_from_call_info(internal_call, state_reader)?);
        }

        let mut messages: Vec<OrderedMessageToL1> = call_info
            .execution
            .l2_to_l1_messages
            .iter()
            .map(|msg| OrderedMessageToL1::new(msg, call_info.call.caller_address.into()))
            .collect();
        messages.sort_by_key(|msg| msg.order);

        let mut events: Vec<OrderedEvent> =
            call_info.execution.events.iter().map(OrderedEvent::from).collect();
        let contract_address = call_info.call.storage_address;
        events.sort_by_key(|event| event.order);

        // call_info.call.class_hash could be None, so we deduce it from
        // call_info.call.storage_address which is function_call.contract_address
        let class_hash = if let Some(class_hash) = call_info.call.class_hash {
            class_hash
        } else {
            state_reader.get_class_hash_at(contract_address).map_err(|_| {
                ConversionError::InvalidInternalStructure(
                    "class_hash is unxpectedly undefined".into(),
                )
            })?
        };

        Ok(FunctionInvocation {
            contract_address: contract_address.into(),
            entry_point_selector: call_info.call.entry_point_selector.0,
            calldata: call_info.call.calldata.0.to_vec(),
            caller_address: call_info.call.caller_address.into(),
            class_hash: class_hash.0,
            entry_point_type: call_info.call.entry_point_type,
            call_type: match call_info.call.call_type {
                blockifier::execution::entry_point::CallType::Call => CallType::Call,
                blockifier::execution::entry_point::CallType::Delegate => CallType::Delegate,
            },
            result: call_info.execution.retdata.0.clone(),
            calls: internal_calls,
            events,
            messages,
            execution_resources,
        })
    }
}

#[derive(Debug, Clone, Serialize, Deserialize)]
#[serde(deny_unknown_fields)]
pub struct L1HandlerTransactionStatus {
    pub transaction_hash: TransactionHash,
    pub finality_status: TransactionFinalityStatus,
    pub failure_reason: Option<String>,
}

#[cfg(test)]
mod tests {
    use starknet_rs_crypto::poseidon_hash_many;

    use super::BroadcastedTransactionCommonV3;
    use crate::felt::felt_from_prefixed_hex;

    #[test]
    fn test_dummy_transaction_hash_taken_from_papyrus() {
        let txn_json_str = r#"{
            "signature": ["0x3", "0x4"],
            "version": "0x3",
            "nonce": "0x9",
            "sender_address": "0x12fd538",
            "constructor_calldata": ["0x21b", "0x151"],
            "nonce_data_availability_mode": "L1",
            "fee_data_availability_mode": "L1",
            "resource_bounds": {
              "l2_gas": {
                "max_amount": "0x0",
                "max_price_per_unit": "0x0"
              },
              "l1_gas": {
                "max_amount": "0x7c9",
                "max_price_per_unit": "0x1"
              }
            },
            "tip": "0x0",
            "paymaster_data": [],
            "account_deployment_data": [],
            "calldata": [
              "0x11",
              "0x26"
            ]
          }"#;

        let common_fields =
            serde_json::from_str::<BroadcastedTransactionCommonV3>(txn_json_str).unwrap();
        let common_fields_hash =
            poseidon_hash_many(&common_fields.get_resource_bounds_array().unwrap());

        let expected_hash = felt_from_prefixed_hex(
            "0x07be65f04548dfe645c70f07d1f8ead572c09e0e6e125c47d4cc22b4de3597cc",
        )
        .unwrap();

        assert_eq!(common_fields_hash, expected_hash);
    }
}<|MERGE_RESOLUTION|>--- conflicted
+++ resolved
@@ -187,8 +187,8 @@
     pub transaction: Transaction,
 }
 
-<<<<<<< HEAD
-#[derive(Debug, Clone, Serialize, Deserialize)]
+#[derive(Debug, Clone, Serialize)]
+#[cfg_attr(feature = "testing", derive(Deserialize, PartialEq, Eq))]
 #[serde(deny_unknown_fields)]
 pub struct TransactionStatus {
     pub finality_status: TransactionFinalityStatus,
@@ -196,11 +196,8 @@
     pub execution_status: TransactionExecutionStatus,
 }
 
-#[derive(Debug, Clone, Eq, PartialEq, Serialize, Deserialize)]
-=======
 #[derive(Debug, Clone, Serialize)]
 #[cfg_attr(feature = "testing", derive(Deserialize, PartialEq, Eq))]
->>>>>>> 774c0c60
 #[serde(untagged)]
 pub enum DeclareTransaction {
     V1(DeclareTransactionV0V1),
@@ -208,7 +205,6 @@
     V3(DeclareTransactionV3),
 }
 
-<<<<<<< HEAD
 impl DeclareTransaction {
     pub fn get_sender_address(&self) -> ContractAddress {
         match self {
@@ -219,18 +215,14 @@
     }
 }
 
-#[derive(Debug, Clone, Eq, PartialEq, Deserialize, Serialize)]
-=======
 #[derive(Debug, Clone, Serialize)]
 #[cfg_attr(feature = "testing", derive(Deserialize, PartialEq, Eq))]
->>>>>>> 774c0c60
 #[serde(untagged)]
 pub enum InvokeTransaction {
     V1(InvokeTransactionV1),
     V3(InvokeTransactionV3),
 }
 
-<<<<<<< HEAD
 impl InvokeTransaction {
     pub fn get_sender_address(&self) -> ContractAddress {
         match self {
@@ -240,11 +232,8 @@
     }
 }
 
-#[derive(Debug, Clone, Eq, PartialEq, Deserialize, Serialize)]
-=======
 #[derive(Debug, Clone, Serialize)]
 #[cfg_attr(feature = "testing", derive(Deserialize, PartialEq, Eq))]
->>>>>>> 774c0c60
 #[serde(untagged)]
 pub enum DeployAccountTransaction {
     V1(Box<DeployAccountTransactionV1>),
