--- conflicted
+++ resolved
@@ -35,10 +35,6 @@
     pub state_diff: ThinStateDiff,
 }
 
-<<<<<<< HEAD
-#[derive(Debug, Clone, Serialize)]
-#[cfg_attr(feature = "testing", derive(serde::Deserialize), serde(deny_unknown_fields))]
-=======
 impl StateUpdate {
     /// New and old root are not computed - Devnet does not store block data in a tree.
     pub fn new(block_hash: Felt, state_diff: ThinStateDiff) -> Self {
@@ -46,9 +42,8 @@
     }
 }
 
-#[derive(Debug, Clone, Eq, PartialEq, Deserialize, Serialize)]
-#[serde(deny_unknown_fields)]
->>>>>>> 8f758f8e
+#[derive(Debug, Clone, Serialize)]
+#[cfg_attr(feature = "testing", derive(serde::Deserialize), serde(deny_unknown_fields))]
 pub struct PendingStateUpdate {
     pub old_root: BlockRoot,
     pub state_diff: ThinStateDiff,
@@ -90,14 +85,9 @@
     pub value: Felt,
 }
 
-<<<<<<< HEAD
 #[derive(Debug, Clone, Default, Serialize)]
 #[cfg_attr(feature = "testing", derive(PartialEq, Eq, Deserialize))]
-pub struct ClassHashes {
-=======
-#[derive(Debug, Clone, Default, Eq, PartialEq, Deserialize, Serialize)]
 pub struct ClassHashPair {
->>>>>>> 8f758f8e
     pub class_hash: ClassHash,
     pub compiled_class_hash: CompiledClassHashHex,
 }
