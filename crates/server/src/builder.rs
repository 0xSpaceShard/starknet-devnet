--- conflicted
+++ resolved
@@ -1,17 +1,3 @@
-<<<<<<< HEAD
-use std::{convert::Infallible, net::SocketAddr, time::Duration};
-
-use axum::{
-    response::Response,
-    routing::{post, IntoMakeService},
-    Extension, Router,
-};
-use hyper::{header, server::conn::AddrIncoming, Method, Request, Server};
-use tower::Service;
-use tower_http::{cors::CorsLayer, trace::TraceLayer};
-use tower_http::timeout::TimeoutLayer;
-use starknet_core::StarknetConfig;
-=======
 use std::convert::Infallible;
 use std::net::SocketAddr;
 
@@ -23,7 +9,6 @@
 use tower::Service;
 use tower_http::cors::CorsLayer;
 use tower_http::trace::TraceLayer;
->>>>>>> 753c929c
 
 use crate::rpc_handler::{self, RpcHandler};
 use crate::ServerConfig;
@@ -100,7 +85,7 @@
     /// [`ServerConfig`] and all handlers that have Some value. If TJsonRpcHandler and/or
     /// THttpApiHandler are set each methods that serves the route will be able to use it.
     /// https://docs.rs/axum/latest/axum/#using-request-extensions
-    pub fn build(self, starknet_config: &StarknetConfig) -> StarknetDevnetServer {
+    pub fn build(self) -> StarknetDevnetServer {
         let mut svc = self.routes;
 
         if self.json_rpc_handler.is_some() {
@@ -111,8 +96,7 @@
             svc = svc.layer(Extension(self.http_api_handler.unwrap()));
         }
 
-        svc = svc.layer(TraceLayer::new_for_http())      
-            .layer(TimeoutLayer::new(Duration::from_secs(starknet_config.timeout.into())));
+        svc = svc.layer(TraceLayer::new_for_http());
 
         if let Some(ServerConfig { allow_origin }) = self.config {
             svc = svc.layer(
