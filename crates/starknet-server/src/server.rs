use std::net::SocketAddr;

use axum::routing::{get, post};
use server::builder::StarknetDevnetServer;
use server::ServerConfig;
use starknet_core::StarknetConfig;

use crate::api;
use crate::api::http::{endpoints as http, HttpApiHandler};
use crate::api::json_rpc::JsonRpcHandler;
use crate::api::Api;

/// Configures an [axum::Server] that handles related JSON-RPC calls and WEB API calls via HTTP
pub fn serve_http_api_json_rpc(
    addr: SocketAddr,
    config: ServerConfig,
    api: Api,
    starknet_config: &StarknetConfig,
) -> StarknetDevnetServer {
    let http = HttpApiHandler { api: api.clone() };
    let json_rpc = JsonRpcHandler { api };

    server::builder::Builder::<JsonRpcHandler, HttpApiHandler>::new(addr, json_rpc, http)
        .set_config(config)
        .json_rpc_route("/rpc")
        .http_api_route("/is_alive", get(http::is_alive))
        .http_api_route("/dump", post(http::dump_load::dump))
        .http_api_route("/load", post(http::dump_load::load))
        .http_api_route("/postman/load_l1_messaging_contract", post(http::postman::postman_load))
        .http_api_route("/postman/flush", post(http::postman::postman_flush))
        .http_api_route(
            "/postman/send_message_to_l2",
            post(http::postman::postman_send_message_to_l2),
        )
        .http_api_route(
            "/postman/consume_message_from_l2",
            post(http::postman::postman_consume_message_from_l2),
        )
        .http_api_route("/create_block", post(http::blocks::create_block))
        .http_api_route("/abort_blocks", post(http::blocks::abort_blocks))
        .http_api_route("/restart", post(http::restart))
        .http_api_route("/set_time", post(http::time::set_time))
        .http_api_route("/increase_time", post(http::time::increase_time))
        .http_api_route("/predeployed_accounts", get(http::accounts::get_predeployed_accounts))
        .http_api_route("/account_balance", get(http::accounts::get_account_balance))
        .http_api_route("/fee_token", get(http::mint_token::get_fee_token))
        .http_api_route("/mint", post(http::mint_token::mint))
        .http_api_route("/fork_status", get(http::get_fork_status))
<<<<<<< HEAD
        .build()
=======
        .set_http_api_handler(http)
        .build(starknet_config)
>>>>>>> e94ecbb7
}<|MERGE_RESOLUTION|>--- conflicted
+++ resolved
@@ -46,10 +46,5 @@
         .http_api_route("/fee_token", get(http::mint_token::get_fee_token))
         .http_api_route("/mint", post(http::mint_token::mint))
         .http_api_route("/fork_status", get(http::get_fork_status))
-<<<<<<< HEAD
-        .build()
-=======
-        .set_http_api_handler(http)
         .build(starknet_config)
->>>>>>> e94ecbb7
 }