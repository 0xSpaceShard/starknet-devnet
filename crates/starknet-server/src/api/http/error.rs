--- conflicted
+++ resolved
@@ -24,15 +24,12 @@
     BlockSetTimeError { msg: String },
     #[error("The increase time operation failed: {msg}")]
     BlockIncreaseTimeError { msg: String },
-<<<<<<< HEAD
+    #[error("Could not restart: {msg}")]
+    RestartError { msg: String },
     #[error("Messaging error: {msg}")]
     MessagingError { msg: String },
     #[error("Invalid value: {msg}")]
     InvalidValueError { msg: String },
-=======
-    #[error("Could not restart: {msg}")]
-    RestartError { msg: String },
->>>>>>> 6548e0ab
 }
 
 impl IntoResponse for HttpApiError {
