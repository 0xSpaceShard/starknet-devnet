use axum::{Extension, Json};
use starknet_core::constants::ERC20_CONTRACT_ADDRESS;
use starknet_core::starknet::Starknet;
use starknet_rs_core::types::{BlockId, BlockTag};
use starknet_types::contract_address::ContractAddress;
use starknet_types::felt::Felt;
use starknet_types::num_bigint::BigUint;

use crate::api::http::error::HttpApiError;
use crate::api::http::models::{FeeToken, MintTokensRequest, MintTokensResponse};
use crate::api::http::{HttpApiHandler, HttpApiResult};

pub(crate) async fn get_fee_token() -> HttpApiResult<Json<FeeToken>> {
    Err(HttpApiError::GeneralError)
}

/// get the balance of the `address`
fn get_balance(
    starknet: &Starknet,
    address: ContractAddress,
) -> Result<BigUint, starknet_core::error::Error> {
    let erc20_address = Felt::from_prefixed_hex_str(ERC20_CONTRACT_ADDRESS).unwrap();
    let balance_selector =
        starknet_rs_core::utils::get_selector_from_name("balanceOf").unwrap().into();
    let new_balance_raw = starknet.call(
        BlockId::Tag(BlockTag::Pending),
        erc20_address,
        balance_selector,
        vec![Felt::from(address)], // calldata = the query balance
    )?;

    // format balance for output - initially it is a 2-member vector (low, high)
    assert_eq!(new_balance_raw.len(), 2);
    let new_balance_low: BigUint = (*new_balance_raw.get(0).unwrap()).into();
    let new_balance_high: BigUint = (*new_balance_raw.get(1).unwrap()).into();
    let new_balance: BigUint = (new_balance_high << 128) + new_balance_low;
    Ok(new_balance)
}

pub(crate) async fn mint(
    Json(request): Json<MintTokensRequest>,
    Extension(state): Extension<HttpApiHandler>,
) -> HttpApiResult<Json<MintTokensResponse>> {
    // increase balance
    let mut starknet = state.api.starknet.write().await;

    let tx_hash = starknet
        .mint(request.address, request.amount)
        .await
        .map_err(|err| HttpApiError::MintingError { msg: err.to_string() })?;

<<<<<<< HEAD
    let new_balance = get_balance(&starknet, request.address.0)
=======
    // get new balance
    let erc20_address = Felt::from_prefixed_hex_str(ERC20_CONTRACT_ADDRESS).unwrap();
    let balance_selector =
        starknet_rs_core::utils::get_selector_from_name("balanceOf").unwrap().into();
    let new_balance_raw = starknet
        .call(
            BlockId::Tag(BlockTag::Pending),
            erc20_address,
            balance_selector,
            vec![Felt::from(request.address)], // calldata = the incremented address
        )
>>>>>>> e2b1c10a
        .map_err(|err| HttpApiError::MintingError { msg: err.to_string() })?;

    Ok(Json(MintTokensResponse {
        new_balance: new_balance.to_str_radix(10),
        unit: "WEI".to_string(),
        tx_hash,
    }))
}<|MERGE_RESOLUTION|>--- conflicted
+++ resolved
@@ -26,7 +26,7 @@
         BlockId::Tag(BlockTag::Pending),
         erc20_address,
         balance_selector,
-        vec![Felt::from(address)], // calldata = the query balance
+        vec![Felt::from(address)], // calldata = the address being queried
     )?;
 
     // format balance for output - initially it is a 2-member vector (low, high)
@@ -49,21 +49,7 @@
         .await
         .map_err(|err| HttpApiError::MintingError { msg: err.to_string() })?;
 
-<<<<<<< HEAD
-    let new_balance = get_balance(&starknet, request.address.0)
-=======
-    // get new balance
-    let erc20_address = Felt::from_prefixed_hex_str(ERC20_CONTRACT_ADDRESS).unwrap();
-    let balance_selector =
-        starknet_rs_core::utils::get_selector_from_name("balanceOf").unwrap().into();
-    let new_balance_raw = starknet
-        .call(
-            BlockId::Tag(BlockTag::Pending),
-            erc20_address,
-            balance_selector,
-            vec![Felt::from(request.address)], // calldata = the incremented address
-        )
->>>>>>> e2b1c10a
+    let new_balance = get_balance(&starknet, request.address)
         .map_err(|err| HttpApiError::MintingError { msg: err.to_string() })?;
 
     Ok(Json(MintTokensResponse {
