use axum::{Extension, Json};
use starknet_core::constants::ERC20_CONTRACT_ADDRESS;
use starknet_core::starknet::Starknet;
use starknet_rs_core::types::{BlockId, BlockTag};
use starknet_types::contract_address::ContractAddress;
use starknet_types::felt::Felt;
use starknet_types::num_bigint::BigUint;

use crate::api::http::error::HttpApiError;
use crate::api::http::models::{FeeToken, MintTokensRequest, MintTokensResponse};
use crate::api::http::{HttpApiHandler, HttpApiResult};
use crate::api::json_rpc::error::ApiError;

pub(crate) async fn get_fee_token() -> HttpApiResult<Json<FeeToken>> {
    Err(HttpApiError::GeneralError)
}

/// get the balance of the `address`
fn get_balance(starknet: &Starknet, address: ContractAddress) -> Result<BigUint, ApiError> {
    let erc20_address = Felt::from_prefixed_hex_str(ERC20_CONTRACT_ADDRESS).unwrap();
    let balance_selector =
        starknet_rs_core::utils::get_selector_from_name("balanceOf").unwrap().into();
    let new_balance_raw = starknet.call(
        BlockId::Tag(BlockTag::Pending),
        erc20_address,
        balance_selector,
        vec![Felt::from(address)], // calldata = the address being queried
    )?;

    // format balance for output - initially it is a 2-member vector (low, high)
    if new_balance_raw.len() != 2 {
        let msg =
            format!("Fee token contract expected to return 2 values; got: {:?}", new_balance_raw);
        return Err(ApiError::ContractError { msg });
    }
    let new_balance_low: BigUint = (*new_balance_raw.get(0).unwrap()).into();
    let new_balance_high: BigUint = (*new_balance_raw.get(1).unwrap()).into();
    let new_balance: BigUint = (new_balance_high << 128) + new_balance_low;
    Ok(new_balance)
}

pub(crate) async fn mint(
    Json(request): Json<MintTokensRequest>,
    Extension(state): Extension<HttpApiHandler>,
) -> HttpApiResult<Json<MintTokensResponse>> {
    // increase balance
    let mut starknet = state.api.starknet.write().await;

    let tx_hash = starknet
        .mint(request.address, request.amount)
        .await
        .map_err(|err| HttpApiError::MintingError { msg: err.to_string() })?;

<<<<<<< HEAD
    // get new balance
    let erc20_address = Felt::from_prefixed_hex_str(ERC20_CONTRACT_ADDRESS).unwrap();
    let balance_selector =
        starknet_rs_core::utils::get_selector_from_name("balanceOf").unwrap().into();
    let new_balance_raw = starknet
        .call(
            BlockId::Tag(BlockTag::Pending),
            erc20_address,
            balance_selector,
            vec![Felt::from(request.address)], // calldata = the incremented address
        )
=======
    let new_balance = get_balance(&starknet, request.address)
>>>>>>> 3073f06f
        .map_err(|err| HttpApiError::MintingError { msg: err.to_string() })?;

    Ok(Json(MintTokensResponse {
        new_balance: new_balance.to_str_radix(10),
        unit: "WEI".to_string(),
        tx_hash,
    }))
}<|MERGE_RESOLUTION|>--- conflicted
+++ resolved
@@ -51,21 +51,7 @@
         .await
         .map_err(|err| HttpApiError::MintingError { msg: err.to_string() })?;
 
-<<<<<<< HEAD
-    // get new balance
-    let erc20_address = Felt::from_prefixed_hex_str(ERC20_CONTRACT_ADDRESS).unwrap();
-    let balance_selector =
-        starknet_rs_core::utils::get_selector_from_name("balanceOf").unwrap().into();
-    let new_balance_raw = starknet
-        .call(
-            BlockId::Tag(BlockTag::Pending),
-            erc20_address,
-            balance_selector,
-            vec![Felt::from(request.address)], // calldata = the incremented address
-        )
-=======
     let new_balance = get_balance(&starknet, request.address)
->>>>>>> 3073f06f
         .map_err(|err| HttpApiError::MintingError { msg: err.to_string() })?;
 
     Ok(Json(MintTokensResponse {
