<<<<<<< HEAD
use starknet_types::felt::ClassHash;
=======
use starknet_types::contract_address::ContractAddress;
>>>>>>> 6722ba9b
use starknet_types::starknet_api::transaction::Fee;

use super::json_rpc::error::ApiError;
use super::models::transaction::{
    DeclareTransaction, DeclareTransactionV0V1, DeclareTransactionV2, DeployAccountTransaction,
    InvokeTransactionV1, Transaction, TransactionType, TransactionWithType,
};

impl TryFrom<&starknet_core::transactions::Transaction> for TransactionWithType {
    type Error = ApiError;
    fn try_from(txn: &starknet_core::transactions::Transaction) -> Result<Self, Self::Error> {
        let transaction_with_type = match txn {
            starknet_core::transactions::Transaction::Declare(declare_v1) => {
                let declare_txn = DeclareTransactionV0V1 {
<<<<<<< HEAD
                    class_hash: declare_v1.class_hash().cloned().unwrap_or(ClassHash::default()),
                    sender_address: *declare_v1.sender_address(),
=======
                    class_hash: *declare_v1.class_hash(),
                    sender_address: declare_v1.sender_address().into(),
>>>>>>> 6722ba9b
                    nonce: *txn.nonce(),
                    max_fee: Fee(txn.max_fee()),
                    version: *txn.version(),
                    transaction_hash: txn.get_hash(),
                    signature: txn.signature().to_vec(),
                };
                TransactionWithType {
                    r#type: TransactionType::Declare,
                    transaction: Transaction::Declare(DeclareTransaction::Version1(declare_txn)),
                }
            }
            starknet_core::transactions::Transaction::DeclareV2(declare_v2) => {
                let declare_txn = DeclareTransactionV2 {
                    class_hash: *declare_v2.class_hash(),
                    compiled_class_hash: *declare_v2.compiled_class_hash(),
                    sender_address: *declare_v2.sender_address(),
                    nonce: *txn.nonce(),
                    max_fee: Fee(txn.max_fee()),
                    version: *txn.version(),
                    transaction_hash: txn.get_hash(),
                    signature: txn.signature().to_vec(),
                };

                TransactionWithType {
                    r#type: TransactionType::Declare,
                    transaction: Transaction::Declare(DeclareTransaction::Version2(declare_txn)),
                }
            }
            starknet_core::transactions::Transaction::DeployAccount(deploy_account) => {
                let deploy_account_txn = DeployAccountTransaction {
                    nonce: *txn.nonce(),
                    max_fee: Fee(txn.max_fee()),
                    version: *txn.version(),
                    transaction_hash: txn.get_hash(),
                    signature: txn.signature().to_vec(),
                    class_hash: deploy_account
                        .class_hash()
                        .map_err(ApiError::StarknetDevnetError)?,
                    contract_address_salt: deploy_account.contract_address_salt(),
                    constructor_calldata: deploy_account.constructor_calldata(),
                };

                TransactionWithType {
                    r#type: TransactionType::DeployAccount,
                    transaction: Transaction::DeployAccount(deploy_account_txn),
                }
            }
            starknet_core::transactions::Transaction::Invoke(invoke_v1) => {
                let invoke_txn = InvokeTransactionV1 {
                    sender_address: invoke_v1
                        .sender_address()
                        .map_err(ApiError::StarknetDevnetError)?,
                    nonce: *txn.nonce(),
                    max_fee: Fee(txn.max_fee()),
                    version: *txn.version(),
                    transaction_hash: txn.get_hash(),
                    signature: txn.signature().to_vec(),
                    calldata: invoke_v1.calldata().to_vec(),
                };

                TransactionWithType {
                    r#type: TransactionType::Invoke,
                    transaction: Transaction::Invoke(
                        crate::api::models::transaction::InvokeTransaction::Version1(invoke_txn),
                    ),
                }
            }
        };

        Ok(transaction_with_type)
    }
}<|MERGE_RESOLUTION|>--- conflicted
+++ resolved
@@ -1,8 +1,3 @@
-<<<<<<< HEAD
-use starknet_types::felt::ClassHash;
-=======
-use starknet_types::contract_address::ContractAddress;
->>>>>>> 6722ba9b
 use starknet_types::starknet_api::transaction::Fee;
 
 use super::json_rpc::error::ApiError;
@@ -17,13 +12,8 @@
         let transaction_with_type = match txn {
             starknet_core::transactions::Transaction::Declare(declare_v1) => {
                 let declare_txn = DeclareTransactionV0V1 {
-<<<<<<< HEAD
-                    class_hash: declare_v1.class_hash().cloned().unwrap_or(ClassHash::default()),
+                    class_hash: *declare_v1.class_hash(),
                     sender_address: *declare_v1.sender_address(),
-=======
-                    class_hash: *declare_v1.class_hash(),
-                    sender_address: declare_v1.sender_address().into(),
->>>>>>> 6722ba9b
                     nonce: *txn.nonce(),
                     max_fee: Fee(txn.max_fee()),
                     version: *txn.version(),
