use starknet_types::felt::ClassHash;
use starknet_types::starknet_api::transaction::Fee;

use super::json_rpc::error::ApiError;
use super::models::transaction::{
    DeclareTransaction, DeclareTransactionV0V1, DeclareTransactionV2, DeployAccountTransaction,
    InvokeTransactionV1, Transaction, TransactionType, TransactionWithType,
};

impl TryFrom<&starknet_core::transactions::Transaction> for TransactionWithType {
    type Error = ApiError;
    fn try_from(txn: &starknet_core::transactions::Transaction) -> Result<Self, Self::Error> {
        let transaction_with_type = match txn {
            starknet_core::transactions::Transaction::Declare(declare_v1) => {
                let declare_txn = DeclareTransactionV0V1 {
                    class_hash: declare_v1.class_hash().cloned().unwrap_or(ClassHash::default()),
<<<<<<< HEAD
                    sender_address: (*declare_v1.sender_address()),
=======
                    sender_address: *declare_v1.sender_address(),
>>>>>>> e8385fd0
                    nonce: *txn.nonce(),
                    max_fee: Fee(txn.max_fee()),
                    version: *txn.version(),
                    transaction_hash: txn.get_hash().unwrap_or_default(),
                    signature: txn.signature().to_vec(),
                };
                TransactionWithType {
                    r#type: TransactionType::Declare,
                    transaction: Transaction::Declare(DeclareTransaction::Version1(declare_txn)),
                }
            }
            starknet_core::transactions::Transaction::DeclareV2(declare_v2) => {
                let declare_txn = DeclareTransactionV2 {
                    class_hash: declare_v2.class_hash().cloned().unwrap_or(ClassHash::default()),
                    compiled_class_hash: *declare_v2.compiled_class_hash(),
<<<<<<< HEAD
                    sender_address: (*declare_v2.sender_address()),
=======
                    sender_address: *declare_v2.sender_address(),
>>>>>>> e8385fd0
                    nonce: *txn.nonce(),
                    max_fee: Fee(txn.max_fee()),
                    version: *txn.version(),
                    transaction_hash: txn.get_hash().unwrap_or_default(),
                    signature: txn.signature().to_vec(),
                };

                TransactionWithType {
                    r#type: TransactionType::Declare,
                    transaction: Transaction::Declare(DeclareTransaction::Version2(declare_txn)),
                }
            }
            starknet_core::transactions::Transaction::DeployAccount(deploy_account) => {
                let deploy_account_txn = DeployAccountTransaction {
                    nonce: *txn.nonce(),
                    max_fee: Fee(txn.max_fee()),
                    version: *txn.version(),
                    transaction_hash: txn.get_hash().unwrap_or_default(),
                    signature: txn.signature().to_vec(),
                    class_hash: deploy_account
                        .class_hash()
                        .map_err(ApiError::StarknetDevnetError)?,
                    contract_address_salt: deploy_account.contract_address_salt(),
                    constructor_calldata: deploy_account.constructor_calldata(),
                };

                TransactionWithType {
                    r#type: TransactionType::DeployAccount,
                    transaction: Transaction::DeployAccount(deploy_account_txn),
                }
            }
            starknet_core::transactions::Transaction::Invoke(invoke_v1) => {
                let invoke_txn = InvokeTransactionV1 {
                    sender_address: invoke_v1
                        .sender_address()
                        .map_err(ApiError::StarknetDevnetError)?,
                    nonce: *txn.nonce(),
                    max_fee: Fee(txn.max_fee()),
                    version: *txn.version(),
                    transaction_hash: txn.get_hash().unwrap_or_default(),
                    signature: txn.signature().to_vec(),
                    calldata: invoke_v1.calldata().to_vec(),
                };

                TransactionWithType {
                    r#type: TransactionType::Invoke,
                    transaction: Transaction::Invoke(
                        crate::api::models::transaction::InvokeTransaction::Version1(invoke_txn),
                    ),
                }
            }
        };

        Ok(transaction_with_type)
    }
}<|MERGE_RESOLUTION|>--- conflicted
+++ resolved
@@ -14,11 +14,7 @@
             starknet_core::transactions::Transaction::Declare(declare_v1) => {
                 let declare_txn = DeclareTransactionV0V1 {
                     class_hash: declare_v1.class_hash().cloned().unwrap_or(ClassHash::default()),
-<<<<<<< HEAD
-                    sender_address: (*declare_v1.sender_address()),
-=======
                     sender_address: *declare_v1.sender_address(),
->>>>>>> e8385fd0
                     nonce: *txn.nonce(),
                     max_fee: Fee(txn.max_fee()),
                     version: *txn.version(),
@@ -34,11 +30,7 @@
                 let declare_txn = DeclareTransactionV2 {
                     class_hash: declare_v2.class_hash().cloned().unwrap_or(ClassHash::default()),
                     compiled_class_hash: *declare_v2.compiled_class_hash(),
-<<<<<<< HEAD
-                    sender_address: (*declare_v2.sender_address()),
-=======
                     sender_address: *declare_v2.sender_address(),
->>>>>>> e8385fd0
                     nonce: *txn.nonce(),
                     max_fee: Fee(txn.max_fee()),
                     version: *txn.version(),
