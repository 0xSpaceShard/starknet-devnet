--- conflicted
+++ resolved
@@ -1,11 +1,8 @@
 use serde_json::json;
 use server::rpc_core::error::RpcError;
 use starknet_core::transactions::declare_transaction::DeclareTransactionV1;
-<<<<<<< HEAD
 use starknet_core::transactions::declare_transaction_v2::DeclareTransactionV2;
-=======
 use starknet_core::transactions::deploy_account_transaction::DeployAccountTransaction;
->>>>>>> 77094128
 use starknet_types::contract_class::ContractClass;
 use starknet_types::felt::Felt;
 
@@ -15,12 +12,8 @@
 use crate::api::json_rpc::JsonRpcHandler;
 use crate::api::models::contract_class::DeprecatedContractClass;
 use crate::api::models::transaction::{
-<<<<<<< HEAD
     BroadcastedDeclareTransaction, BroadcastedDeclareTransactionV1, BroadcastedDeclareTransactionV2,
-=======
-    BroadcastedDeclareTransaction, BroadcastedDeclareTransactionV1,
     BroadcastedDeployAccountTransaction,
->>>>>>> 77094128
 };
 use crate::api::models::{ContractAddressHex, FeltHex};
 
@@ -114,21 +107,6 @@
     ))
 }
 
-<<<<<<< HEAD
-fn convert_to_declare_transaction_v2(
-    value: BroadcastedDeclareTransactionV2,
-    chain_id: Felt,
-) -> DeclareTransactionV2 {
-    DeclareTransactionV2::new(
-        ContractClass::from(value.contract_class),
-        value.compiled_class_hash.0,
-        value.sender_address.0,
-        value.common.max_fee.0,
-        value.common.signature.iter().map(|x| x.0).collect(),
-        value.common.nonce.0,
-        chain_id,
-    )
-=======
 fn convert_to_deploy_account_transaction(
     broadcasted_txn: BroadcastedDeployAccountTransaction,
     chain_id: Felt,
@@ -149,9 +127,22 @@
             err
         )))
     })
->>>>>>> 77094128
-}
-
+}
+
+fn convert_to_declare_transaction_v2(
+    value: BroadcastedDeclareTransactionV2,
+    chain_id: Felt,
+) -> DeclareTransactionV2 {
+    DeclareTransactionV2::new(
+        ContractClass::from(value.contract_class),
+        value.compiled_class_hash.0,
+        value.sender_address.0,
+        value.common.max_fee.0,
+        value.common.signature.iter().map(|x| x.0).collect(),
+        value.common.nonce.0,
+        chain_id,
+    )
+}
 #[cfg(test)]
 mod tests {
     use starknet_core::constants::{
