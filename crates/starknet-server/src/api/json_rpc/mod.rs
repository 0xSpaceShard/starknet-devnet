mod endpoints;
pub mod error;
mod models;
mod write_endpoints;

use models::{
    BlockAndClassHashInput, BlockAndContractAddressInput, BlockAndIndexInput, CallInput,
    EstimateFeeInput, EventsInput, GetStorageInput, TransactionHashInput,
};
use serde::{Deserialize, Serialize};
use server::rpc_core::error::RpcError;
use server::rpc_core::response::ResponseResult;
use server::rpc_handler::RpcHandler;
use tracing::{error, info, trace};

use self::error::ApiError;
use self::models::{
    BlockIdInput, BroadcastedDeclareTransactionInput, BroadcastedDeployAccountTransactionInput,
    BroadcastedInvokeTransactionInput,
};
use super::Api;
use crate::api::serde_helpers::empty_params;

pub(crate) type RpcResult<T> = std::result::Result<T, ApiError>;

/// Helper trait to easily convert results to rpc results
pub(crate) trait ToRpcResponseResult {
    fn to_rpc_result(self) -> ResponseResult;
}

/// Used when there is no defined code to use
pub const WILDCARD_RPC_ERROR_CODE: i64 = -1;

/// Converts a serializable value into a `ResponseResult`
pub fn to_rpc_result<T: Serialize>(val: T) -> ResponseResult {
    match serde_json::to_value(val) {
        Ok(success) => ResponseResult::Success(success),
        Err(err) => {
            error!("Failed serialize rpc response: {:?}", err);
            ResponseResult::error(RpcError::internal_error())
        }
    }
}

impl<T: Serialize> ToRpcResponseResult for RpcResult<T> {
    fn to_rpc_result(self) -> ResponseResult {
        match self {
            Ok(data) => to_rpc_result(data),
            Err(err) => match err {
                ApiError::RpcError(rpc_error) => rpc_error,
                err @ ApiError::BlockNotFound => RpcError {
                    code: server::rpc_core::error::ErrorCode::ServerError(24),
                    message: err.to_string().into(),
                    data: None,
                },
                err @ ApiError::ContractNotFound => RpcError {
                    code: server::rpc_core::error::ErrorCode::ServerError(20),
                    message: err.to_string().into(),
                    data: None,
                },
                err @ ApiError::TransactionNotFound => RpcError {
                    code: server::rpc_core::error::ErrorCode::ServerError(25),
                    message: err.to_string().into(),
                    data: None,
                },
                err @ ApiError::InvalidTransactionIndexInBlock => RpcError {
                    code: server::rpc_core::error::ErrorCode::ServerError(27),
                    message: err.to_string().into(),
                    data: None,
                },
                err @ ApiError::ClassHashNotFound => RpcError {
                    code: server::rpc_core::error::ErrorCode::ServerError(28),
                    message: err.to_string().into(),
                    data: None,
                },
                err @ ApiError::ContractError => RpcError {
                    code: server::rpc_core::error::ErrorCode::ServerError(40),
                    message: err.to_string().into(),
                    data: None,
                },
                err @ ApiError::NoBlocks => RpcError {
                    code: server::rpc_core::error::ErrorCode::ServerError(32),
                    message: err.to_string().into(),
                    data: None,
                },
                err @ ApiError::RequestPageSizeTooBig => RpcError {
                    code: server::rpc_core::error::ErrorCode::ServerError(31),
                    message: err.to_string().into(),
                    data: None,
                },
                err @ ApiError::InvalidContinuationToken => RpcError {
                    code: server::rpc_core::error::ErrorCode::ServerError(33),
                    message: err.to_string().into(),
                    data: None,
                },
                err @ ApiError::TooManyKeysInFilter => RpcError {
                    code: server::rpc_core::error::ErrorCode::ServerError(34),
                    message: err.to_string().into(),
                    data: None,
                },
                err @ ApiError::ClassAlreadyDeclared => RpcError {
                    code: server::rpc_core::error::ErrorCode::ServerError(51),
                    message: err.to_string().into(),
                    data: None,
                },
                err @ ApiError::InvalidContractClass => RpcError {
                    code: server::rpc_core::error::ErrorCode::ServerError(50),
                    message: err.to_string().into(),
                    data: None,
                },
                err @ ApiError::TypesError(_) => RpcError {
                    code: server::rpc_core::error::ErrorCode::ServerError(WILDCARD_RPC_ERROR_CODE),
                    message: err.to_string().into(),
                    data: None,
                },
                ApiError::StarknetDevnetError(error) => RpcError {
                    code: server::rpc_core::error::ErrorCode::ServerError(WILDCARD_RPC_ERROR_CODE),
                    message: error.to_string().into(),
                    data: None,
                },
                err @ ApiError::OnlyLatestBlock => RpcError {
                    code: server::rpc_core::error::ErrorCode::ServerError(24),
                    message: err.to_string().into(),
                    data: None,
                },
                err @ ApiError::UnsupportedVersion => RpcError {
                    code: server::rpc_core::error::ErrorCode::ServerError(WILDCARD_RPC_ERROR_CODE),
                    message: err.to_string().into(),
                    data: None,
                },
            }
            .into(),
        }
    }
}

/// This object will be used as a shared state between HTTP calls.
/// Is simillar to the HttpApiHandler but is with extended functionality and is used for JSON-RPC
/// methods
#[derive(Clone)]
pub struct JsonRpcHandler {
    pub api: Api,
}

#[async_trait::async_trait]
impl RpcHandler for JsonRpcHandler {
    type Request = StarknetRequest;

    async fn on_request(&self, request: Self::Request) -> ResponseResult {
        info!(target: "rpc", "received method in on_request");
        self.execute(request).await
    }
}

impl JsonRpcHandler {
    /// The method matches the request to the corresponding enum variant and executes the request
    async fn execute(&self, request: StarknetRequest) -> ResponseResult {
        trace!(target: "JsonRpcHandler::execute", "executing starknet request");

        match request {
            StarknetRequest::BlockWithTransactionHashes(block) => {
                self.get_block_with_tx_hashes(block.block_id).await.to_rpc_result()
            }
            StarknetRequest::BlockWithFullTransactions(block) => {
                self.get_block_with_full_txs(block.block_id).await.to_rpc_result()
            }
            StarknetRequest::StateUpdate(block) => {
                self.get_state_update(block.block_id).await.to_rpc_result()
            }
            StarknetRequest::StorageAt(GetStorageInput { contract_address, key, block_id }) => {
                self.get_storage_at(contract_address, key, block_id).await.to_rpc_result()
            }
            StarknetRequest::TransactionByHash(TransactionHashInput { transaction_hash }) => {
                self.get_transaction_by_hash(transaction_hash).await.to_rpc_result()
            }
            StarknetRequest::TransactionByBlockAndIndex(BlockAndIndexInput { block_id, index }) => {
                self.get_transaction_by_block_id_and_index(block_id, index).await.to_rpc_result()
            }
            StarknetRequest::TransactionReceiptByTransactionHash(TransactionHashInput {
                transaction_hash,
            }) => self.get_transaction_receipt_by_hash(transaction_hash).await.to_rpc_result(),
            StarknetRequest::ClassByHash(BlockAndClassHashInput { block_id, class_hash }) => {
                self.get_class(block_id, class_hash).await.to_rpc_result()
            }
            StarknetRequest::ClassHashAtContractAddress(BlockAndContractAddressInput {
                block_id,
                contract_address,
            }) => self.get_class_hash_at(block_id, contract_address).await.to_rpc_result(),
            StarknetRequest::ClassAtContractAddress(BlockAndContractAddressInput {
                block_id,
                contract_address,
            }) => self.get_class_at(block_id, contract_address).await.to_rpc_result(),
            StarknetRequest::BlockTransactionCount(block) => {
                self.get_block_txs_count(block.block_id).await.to_rpc_result()
            }
            StarknetRequest::Call(CallInput { request, block_id }) => {
                self.call(block_id, request).await.to_rpc_result()
            }
            StarknetRequest::EsimateFee(EstimateFeeInput { request, block_id }) => {
                self.estimate_fee(block_id, request).await.to_rpc_result()
            }
            StarknetRequest::BlockNumber => self.block_number().await.to_rpc_result(),
            StarknetRequest::BlockHashAndNumber => {
                self.block_hash_and_number().await.to_rpc_result()
            }
            StarknetRequest::ChainId => self.chain_id().to_rpc_result(),
            StarknetRequest::PendingTransactions => {
                self.pending_transactions().await.to_rpc_result()
            }
            StarknetRequest::Syncing => self.syncing().await.to_rpc_result(),
            StarknetRequest::Events(EventsInput { filter }) => {
                self.get_events(filter).await.to_rpc_result()
            }
            StarknetRequest::ContractNonce(BlockAndContractAddressInput {
                block_id,
                contract_address,
            }) => self.get_nonce(block_id, contract_address).await.to_rpc_result(),
            StarknetRequest::AddDeclareTransaction(BroadcastedDeclareTransactionInput {
                declare_transaction,
            }) => {
                println!("testo");
                
                self.add_declare_transaction(declare_transaction).await.to_rpc_result()
            },
            StarknetRequest::AddDeployAccountTransaction(
                BroadcastedDeployAccountTransactionInput { deploy_account_transaction },
            ) => self
                .add_deploy_account_transaction(deploy_account_transaction)
                .await
                .to_rpc_result(),
            StarknetRequest::AddInvokeTransaction(BroadcastedInvokeTransactionInput {
                invoke_transaction,
            }) => self.add_invoke_transaction(invoke_transaction).await.to_rpc_result(),
        }
    }
}

#[derive(Clone, Debug, PartialEq, Deserialize, Eq)]
#[serde(tag = "method", content = "params")]
pub enum StarknetRequest {
    #[serde(rename = "starknet_getBlockWithTxHashes")]
    BlockWithTransactionHashes(BlockIdInput),
    #[serde(rename = "starknet_getBlockWithTxs")]
    BlockWithFullTransactions(BlockIdInput),
    #[serde(rename = "starknet_getStateUpdate")]
    StateUpdate(BlockIdInput),
    #[serde(rename = "starknet_getStorageAt")]
    StorageAt(GetStorageInput),
    #[serde(rename = "starknet_getTransactionByHash")]
    TransactionByHash(TransactionHashInput),
    #[serde(rename = "starknet_getTransactionByBlockIdAndIndex")]
    TransactionByBlockAndIndex(BlockAndIndexInput),
    #[serde(rename = "starknet_getTransactionReceipt")]
    TransactionReceiptByTransactionHash(TransactionHashInput),
    #[serde(rename = "starknet_getClass")]
    ClassByHash(BlockAndClassHashInput),
    #[serde(rename = "starknet_getClassHashAt")]
    ClassHashAtContractAddress(BlockAndContractAddressInput),
    #[serde(rename = "starknet_getClassAt")]
    ClassAtContractAddress(BlockAndContractAddressInput),
    #[serde(rename = "starknet_getBlockTransactionCount")]
    BlockTransactionCount(BlockIdInput),
    #[serde(rename = "starknet_call")]
    Call(CallInput),
    #[serde(rename = "starknet_estimateFee")]
    EsimateFee(EstimateFeeInput),
    #[serde(rename = "starknet_blockNumber", with = "empty_params")]
    BlockNumber,
    #[serde(rename = "starknet_blockHashAndNumber", with = "empty_params")]
    BlockHashAndNumber,
    #[serde(rename = "starknet_chainId", with = "empty_params")]
    ChainId,
    #[serde(rename = "starknet_pendingTransactions", with = "empty_params")]
    PendingTransactions,
    #[serde(rename = "starknet_syncing", with = "empty_params")]
    Syncing,
    #[serde(rename = "starknet_getEvents")]
    Events(EventsInput),
    #[serde(rename = "starknet_getNonce")]
    ContractNonce(BlockAndContractAddressInput),
    #[serde(rename = "starknet_addDeclareTransaction")]
    AddDeclareTransaction(BroadcastedDeclareTransactionInput),
    #[serde(rename = "starknet_addDeployAccountTransaction")]
    AddDeployAccountTransaction(BroadcastedDeployAccountTransactionInput),
    #[serde(rename = "starknet_addInvokeTransaction")]
    AddInvokeTransaction(BroadcastedInvokeTransactionInput),
}

#[cfg(test)]
mod requests_tests {
    use starknet_types::felt::Felt;

    use super::StarknetRequest;

    #[test]
    fn deserialize_get_block_with_transaction_hashes_request() {
        let json_str =
            r#"{"method":"starknet_getBlockWithTxHashes","params":{"block_id":"latest"}}"#;
        assert_deserialization_succeeds(json_str);

        assert_deserialization_fails(&json_str.replace("latest", "0x134134"));
    }

    #[test]
    fn deserialize_get_block_with_transactions_request() {
        let json_str = r#"{"method":"starknet_getBlockWithTxs","params":{"block_id":"pending"}}"#;
        assert_deserialization_succeeds(json_str);

        assert_deserialization_fails(json_str.replace("pending", "0x134134").as_str());
    }

    #[test]
    fn deserialize_get_state_update_request() {
        let json_str = r#"{"method":"starknet_getStateUpdate","params":{"block_id":"latest"}}"#;
        assert_deserialization_succeeds(json_str);

        assert_deserialization_fails(&json_str.replace("latest", "0x134134"));
    }

    #[test]
    fn deserialize_get_storage_at_request() {
        let json_str = r#"{"method":"starknet_getStorageAt","params":{"contract_address":"0x134134","key":"0x134134","block_id":"latest"}}"#;
        assert_deserialization_succeeds(json_str);

        assert_deserialization_fails(&json_str.replace("0x134134", "134134"));
    }

    #[test]
    fn deserialize_get_transaction_by_hash_request() {
        let json_str = r#"{"method":"starknet_getTransactionByHash","params":{"transaction_hash":"0x134134"}}"#;

        let request = serde_json::from_str::<StarknetRequest>(json_str).unwrap();

        match request {
            StarknetRequest::TransactionByHash(input) => {
                assert!(
                    input.transaction_hash.0 == Felt::from_prefixed_hex_str("0x134134").unwrap()
                );
            }
            _ => panic!("Wrong request type"),
        }

        // Errored json, there is no object just string is passed
        assert_deserialization_fails(
            r#"{"method":"starknet_getTransactionByHash","params":"0x134134"}"#,
        );
        // Errored json, hash is not prefixed with 0x
        assert_deserialization_fails(
            r#"{"method":"starknet_getTransactionByHash","params":{"transaction_hash":"134134"}}"#,
        );
        // Errored json, hex is longer than 64 chars
        assert_deserialization_fails(
            r#"{"method":"starknet_getTransactionByHash","params":{"transaction_hash":"0x004134134134134134134134134134134134134134134134134134134134134134"}}"#,
        );
    }

    #[test]
    fn deserialize_get_transaction_by_block_and_index_request() {
        let json_str = r#"{"method":"starknet_getTransactionByBlockIdAndIndex","params":{"block_id":"latest","index":0}}"#;
        assert_deserialization_succeeds(json_str);

        assert_deserialization_fails(json_str.replace('0', "0x134134").as_str());
    }

    #[test]
    fn deserialize_get_transaction_receipt_request() {
        let json_str = r#"{"method":"starknet_getTransactionReceipt","params":{"transaction_hash":"0xAAABB"}}"#;
        assert_deserialization_succeeds(json_str);

        assert_deserialization_fails(json_str.replace("0xAAABB", "134134").as_str());
    }

    #[test]
    fn deserialize_get_class_request() {
        let json_str = r#"{"method":"starknet_getClass","params":{"block_id":"latest","class_hash":"0xAAABB"}}"#;
        assert_deserialization_succeeds(json_str);

        assert_deserialization_fails(json_str.replace("0xAAABB", "134134").as_str());
    }

    #[test]
    fn deserialize_get_class_hash_at_request() {
        let json_str = r#"{"method":"starknet_getClassHashAt","params":{"block_id":"latest","contract_address":"0xAAABB"}}"#;
        assert_deserialization_succeeds(json_str);

        assert_deserialization_fails(json_str.replace("0xAAABB", "134134").as_str());
    }

    #[test]
    fn deserialize_get_class_at_request() {
        let json_str = r#"{"method":"starknet_getClassAt","params":{"block_id":"latest","contract_address":"0xAAABB"}}"#;
        assert_deserialization_succeeds(json_str);

        assert_deserialization_fails(json_str.replace("0xAAABB", "134134").as_str());
    }

    #[test]
    fn deserialize_get_block_transaction_count_request() {
        let json_str =
            r#"{"method":"starknet_getBlockTransactionCount","params":{"block_id":"latest"}}"#;
        assert_deserialization_succeeds(json_str);

        assert_deserialization_fails(json_str.replace("latest", "0x134134").as_str());
    }

    #[test]
    fn deserialize_call_request() {
        let json_str = r#"{
            "method":"starknet_call",
            "params":{
                "block_id":"latest",
                "request":{
                    "contract_address":"0xAAABB",
                    "entry_point_selector":"0x134134",
                    "calldata":["0x134134"]
                }
            }
        }"#;

        assert_deserialization_succeeds(json_str);

        assert_deserialization_fails(json_str.replace("starknet_call", "starknet_Call").as_str());

        assert_deserialization_fails(json_str.replace("0xAAABB", "134134").as_str());
    }

    #[test]
    fn deserialize_estimate_fee_request() {
        let json_str = r#"{
            "method":"starknet_estimateFee",
            "params":{
                "block_id":"latest",
                "request":[
                    {
                        "type":"DEPLOY_ACCOUNT",
                        "max_fee": "0xA",
                        "version": "0x1",
                        "signature": ["0xFF", "0xAA"],
                        "nonce": "0x0",
                        "contract_address_salt": "0x01",
                        "constructor_calldata": ["0x01"],
                        "class_hash": "0x01"
                    }
                ]
            }
        }"#;

        assert_deserialization_succeeds(json_str);

        assert_deserialization_fails(json_str.replace("estimateFee", "estimate_fee").as_str());
    }

    #[test]
    fn deserialize_get_events_request() {
        let json_str = r#"{
            "method":"starknet_getEvents",
            "params":{
                "filter":{
                    "chunk_size": 1,
                    "address":"0xAAABB",
                    "keys":[["0xFF"], ["0xAA"]],
                    "from_block": "latest",
                    "to_block": "pending",
                    "continuation_token": "0x11"
                }
            }
        }"#;

        assert_deserialization_succeeds(json_str);
        assert_deserialization_succeeds(json_str.replace(r#""to_block": "pending","#, "").as_str());

        assert_deserialization_fails(json_str.replace(r#""chunk_size": 1,"#, "").as_str());
    }

    #[test]
    fn deserialize_get_nonce_request() {
        let json_str = r#"{
            "method":"starknet_getNonce",
            "params":{
                "block_id":"latest",
                "contract_address":"0xAAABB"
            }
        }"#;

        assert_deserialization_succeeds(json_str);
        assert_deserialization_fails(json_str.replace(r#""block_id":"latest","#, "").as_str());
    }

    #[test]
    fn deserialize_add_deploy_account_transaction_request() {
        let json_str = r#"{
            "method":"starknet_addDeployAccountTransaction",
            "params":{
                "deploy_account_transaction":{
                    "type":"DEPLOY_ACCOUNT",
                    "max_fee": "0xA",
                    "version": "0x1",
                    "signature": ["0xFF", "0xAA"],
                    "nonce": "0x0",
                    "contract_address_salt": "0x01",
                    "constructor_calldata": ["0x01"],
                    "class_hash": "0x01"
                }
            }
        }"#;

        assert_deserialization_succeeds(json_str);
        assert_deserialization_fails(json_str.replace(r#""class_hash":"#, "").as_str());
    }

<<<<<<< HEAD
    // #[test]
    // fn deserialize_add_declare_transaction_request_from_file() {
    //     let x = env!("CARGO_MANIFEST_DIR");
    //     let path = concat!(env!("CARGO_MANIFEST_DIR"), "/test_data/request_from_mario.json");
    //     let json_str = std::fs::read_to_string(path);
    //     let json_str_unwrap = std::fs::read_to_string(path).unwrap();
    //     let y = serde_json::from_str::<StarknetRequest>(json_str_unwrap.as_str()).unwrap();
    //     println!("{}", 1);
    // } 
=======
    #[test]
    fn deserialize_add_declare_transaction_request() {
        let json_str = r#"{
            "method":"starknet_addDeclareTransaction",
            "params":{
                "declare_transaction":{
                    "type":"DECLARE",
                    "max_fee": "0xde0b6b3a7640000",
                    "version": "0x2",
                    "signature": [
                        "0x2216f8f4d9abc06e130d2a05b13db61850f0a1d21891c7297b98fd6cc51920d",
                        "0x6aadfb198bbffa8425801a2342f5c6d804745912114d5976f53031cd789bb6d"
                        ],
                    "nonce": "0x0",
                    "compiled_class_hash":"0x63b33a5f2f46b1445d04c06d7832c48c48ad087ce0803b71f2b8d96353716ca",
                    "sender_address":"0x34ba56f92265f0868c57d3fe72ecab144fc96f97954bbbc4252cef8e8a979ba",
                    "contract_class": {
                        "sierra_program": ["0xAA", "0xBB"],
                        "entry_points_by_type": {
                            "EXTERNAL": [{"function_idx":0,"selector":"0x362398bec32bc0ebb411203221a35a0301193a96f317ebe5e40be9f60d15320"},{"function_idx":1,"selector":"0x39e11d48192e4333233c7eb19d10ad67c362bb28580c604d67884c85da39695"}],
                            "L1_HANDLER": [],
                            "CONSTRUCTOR": [{"function_idx":2,"selector":"0x28ffe4ff0f226a9107253e17a904099aa4f63a02a5621de0576e5aa71bc5194"}]
                        },
                        "abi": "[{\"type\": \"function\", \"name\": \"constructor\", \"inputs\": [{\"name\": \"initial_balance\", \"type\": \"core::felt252\"}], \"outputs\": [], \"state_mutability\": \"external\"}, {\"type\": \"function\", \"name\": \"increase_balance\", \"inputs\": [{\"name\": \"amount1\", \"type\": \"core::felt252\"}, {\"name\": \"amount2\", \"type\": \"core::felt252\"}], \"outputs\": [], \"state_mutability\": \"external\"}, {\"type\": \"function\", \"name\": \"get_balance\", \"inputs\": [], \"outputs\": [{\"type\": \"core::felt252\"}], \"state_mutability\": \"view\"}]",
                        "contract_class_version": "0.1.0"
                    }
                }
            }
        }"#;

        assert_deserialization_succeeds(json_str);
    }
>>>>>>> d1f5654d

    fn assert_deserialization_succeeds(json_str: &str) {
        serde_json::from_str::<StarknetRequest>(json_str).unwrap();
    }

    fn assert_deserialization_fails(json_str: &str) {
        assert!(serde_json::from_str::<StarknetRequest>(json_str).is_err());
    }
}<|MERGE_RESOLUTION|>--- conflicted
+++ resolved
@@ -508,17 +508,6 @@
         assert_deserialization_fails(json_str.replace(r#""class_hash":"#, "").as_str());
     }
 
-<<<<<<< HEAD
-    // #[test]
-    // fn deserialize_add_declare_transaction_request_from_file() {
-    //     let x = env!("CARGO_MANIFEST_DIR");
-    //     let path = concat!(env!("CARGO_MANIFEST_DIR"), "/test_data/request_from_mario.json");
-    //     let json_str = std::fs::read_to_string(path);
-    //     let json_str_unwrap = std::fs::read_to_string(path).unwrap();
-    //     let y = serde_json::from_str::<StarknetRequest>(json_str_unwrap.as_str()).unwrap();
-    //     println!("{}", 1);
-    // } 
-=======
     #[test]
     fn deserialize_add_declare_transaction_request() {
         let json_str = r#"{
@@ -551,7 +540,6 @@
 
         assert_deserialization_succeeds(json_str);
     }
->>>>>>> d1f5654d
 
     fn assert_deserialization_succeeds(json_str: &str) {
         serde_json::from_str::<StarknetRequest>(json_str).unwrap();
