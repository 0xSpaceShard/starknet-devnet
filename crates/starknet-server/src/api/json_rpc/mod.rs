--- conflicted
+++ resolved
@@ -20,10 +20,6 @@
     BroadcastedInvokeTransactionInput,
 };
 use super::Api;
-<<<<<<< HEAD
-use starknet_types::serde_helpers::empty_params;
-=======
->>>>>>> 8d2e1529
 
 pub(crate) type RpcResult<T> = std::result::Result<T, ApiError>;
 
