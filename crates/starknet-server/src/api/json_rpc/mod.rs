mod endpoints;
pub mod error;
mod models;
mod write_endpoints;

use models::{
    BlockAndClassHashInput, BlockAndContractAddressInput, BlockAndIndexInput, CallInput,
    EstimateFeeInput, EventsInput, GetStorageInput, TransactionHashInput,
};
use serde::{Deserialize, Serialize};
use server::rpc_core::error::RpcError;
use server::rpc_core::response::ResponseResult;
use server::rpc_handler::RpcHandler;
use tracing::{error, info, trace};

use self::error::ApiError;
use self::models::{
    BlockIdInput, BroadcastedDeclareTransactionInput, BroadcastedDeployAccountTransactionInput,
    BroadcastedInvokeTransactionInput,
};
use super::Api;
use crate::api::serde_helpers::empty_params;

pub(crate) type RpcResult<T> = std::result::Result<T, ApiError>;

/// Helper trait to easily convert results to rpc results
pub(crate) trait ToRpcResponseResult {
    fn to_rpc_result(self) -> ResponseResult;
}

/// Used when there is no defined code to use
pub const WILDCARD_RPC_ERROR_CODE: i64 = -1;

/// Converts a serializable value into a `ResponseResult`
pub fn to_rpc_result<T: Serialize>(val: T) -> ResponseResult {
    match serde_json::to_value(val) {
        Ok(success) => ResponseResult::Success(success),
        Err(err) => {
            error!("Failed serialize rpc response: {:?}", err);
            ResponseResult::error(RpcError::internal_error())
        }
    }
}

impl<T: Serialize> ToRpcResponseResult for RpcResult<T> {
    fn to_rpc_result(self) -> ResponseResult {
        match self {
            Ok(data) => to_rpc_result(data),
            Err(err) => match err {
                ApiError::RpcError(rpc_error) => rpc_error,
                err @ ApiError::BlockNotFound => RpcError {
                    code: server::rpc_core::error::ErrorCode::ServerError(24),
                    message: err.to_string().into(),
                    data: None,
                },
                err @ ApiError::ContractNotFound => RpcError {
                    code: server::rpc_core::error::ErrorCode::ServerError(20),
                    message: err.to_string().into(),
                    data: None,
                },
                err @ ApiError::TransactionNotFound => RpcError {
                    code: server::rpc_core::error::ErrorCode::ServerError(25),
                    message: err.to_string().into(),
                    data: None,
                },
                err @ ApiError::InvalidTransactionIndexInBlock => RpcError {
                    code: server::rpc_core::error::ErrorCode::ServerError(27),
                    message: err.to_string().into(),
                    data: None,
                },
                err @ ApiError::ClassHashNotFound => RpcError {
                    code: server::rpc_core::error::ErrorCode::ServerError(28),
                    message: err.to_string().into(),
                    data: None,
                },
                err @ ApiError::ContractError => RpcError {
                    code: server::rpc_core::error::ErrorCode::ServerError(40),
                    message: err.to_string().into(),
                    data: None,
                },
                err @ ApiError::NoBlocks => RpcError {
                    code: server::rpc_core::error::ErrorCode::ServerError(32),
                    message: err.to_string().into(),
                    data: None,
                },
                err @ ApiError::RequestPageSizeTooBig => RpcError {
                    code: server::rpc_core::error::ErrorCode::ServerError(31),
                    message: err.to_string().into(),
                    data: None,
                },
                err @ ApiError::InvalidContinuationToken => RpcError {
                    code: server::rpc_core::error::ErrorCode::ServerError(33),
                    message: err.to_string().into(),
                    data: None,
                },
                err @ ApiError::TooManyKeysInFilter => RpcError {
                    code: server::rpc_core::error::ErrorCode::ServerError(34),
                    message: err.to_string().into(),
                    data: None,
                },
                err @ ApiError::ClassAlreadyDeclared => RpcError {
                    code: server::rpc_core::error::ErrorCode::ServerError(51),
                    message: err.to_string().into(),
                    data: None,
                },
                err @ ApiError::InvalidContractClass => RpcError {
                    code: server::rpc_core::error::ErrorCode::ServerError(50),
                    message: err.to_string().into(),
                    data: None,
                },
                err @ ApiError::TypesError(_) => RpcError {
                    code: server::rpc_core::error::ErrorCode::ServerError(WILDCARD_RPC_ERROR_CODE),
                    message: err.to_string().into(),
                    data: None,
                },
                ApiError::StarknetDevnetError(error) => RpcError {
                    code: server::rpc_core::error::ErrorCode::ServerError(WILDCARD_RPC_ERROR_CODE),
                    message: error.to_string().into(),
                    data: None,
                },
<<<<<<< HEAD
                ApiError::SerializationError(error) => RpcError {
                    code: server::rpc_core::error::ErrorCode::ServerError(WILDCARD_RPC_ERROR_CODE),
                    message: error.to_string().into(),
=======
                err @ ApiError::OnlyLatestBlock => RpcError {
                    code: server::rpc_core::error::ErrorCode::ServerError(24),
                    message: err.to_string().into(),
                    data: None,
                },
                err @ ApiError::UnsupportedVersion => RpcError {
                    code: server::rpc_core::error::ErrorCode::ServerError(WILDCARD_RPC_ERROR_CODE),
                    message: err.to_string().into(),
>>>>>>> 10721fce
                    data: None,
                },
            }
            .into(),
        }
    }
}

/// This object will be used as a shared state between HTTP calls.
/// Is simillar to the HttpApiHandler but is with extended functionality and is used for JSON-RPC
/// methods
#[derive(Clone)]
pub struct JsonRpcHandler {
    pub api: Api,
}

#[async_trait::async_trait]
impl RpcHandler for JsonRpcHandler {
    type Request = StarknetRequest;

    async fn on_request(&self, request: Self::Request) -> ResponseResult {
        info!(target: "rpc", "received method in on_request");
        self.execute(request).await
    }
}

impl JsonRpcHandler {
    /// The method matches the request to the corresponding enum variant and executes the request
    async fn execute(&self, request: StarknetRequest) -> ResponseResult {
        trace!(target: "JsonRpcHandler::execute", "executing starknet request");

        match request {
            StarknetRequest::BlockWithTransactionHashes(block) => {
                self.get_block_with_tx_hashes(block.block_id).await.to_rpc_result()
            }
            StarknetRequest::BlockWithFullTransactions(block) => {
                self.get_block_with_full_txs(block.block_id).await.to_rpc_result()
            }
            StarknetRequest::StateUpdate(block) => {
                self.get_state_update(block.block_id).await.to_rpc_result()
            }
            StarknetRequest::StorageAt(GetStorageInput { contract_address, key, block_id }) => {
                self.get_storage_at(contract_address, key, block_id).await.to_rpc_result()
            }
            StarknetRequest::TransactionByHash(TransactionHashInput { transaction_hash }) => {
                self.get_transaction_by_hash(transaction_hash).await.to_rpc_result()
            }
            StarknetRequest::TransactionByBlockAndIndex(BlockAndIndexInput { block_id, index }) => {
                self.get_transaction_by_block_id_and_index(block_id, index).await.to_rpc_result()
            }
            StarknetRequest::TransactionReceiptByTransactionHash(TransactionHashInput {
                transaction_hash,
            }) => self.get_transaction_receipt_by_hash(transaction_hash).await.to_rpc_result(),
            StarknetRequest::ClassByHash(BlockAndClassHashInput { block_id, class_hash }) => {
                self.get_class(block_id, class_hash).await.to_rpc_result()
            }
            StarknetRequest::ClassHashAtContractAddress(BlockAndContractAddressInput {
                block_id,
                contract_address,
            }) => self.get_class_hash_at(block_id, contract_address).await.to_rpc_result(),
            StarknetRequest::ClassAtContractAddress(BlockAndContractAddressInput {
                block_id,
                contract_address,
            }) => self.get_class_at(block_id, contract_address).await.to_rpc_result(),
            StarknetRequest::BlockTransactionCount(block) => {
                self.get_block_txs_count(block.block_id).await.to_rpc_result()
            }
            StarknetRequest::Call(CallInput { request, block_id }) => {
                self.call(block_id, request).await.to_rpc_result()
            }
            StarknetRequest::EsimateFee(EstimateFeeInput { request, block_id }) => {
                self.estimate_fee(block_id, request).await.to_rpc_result()
            }
            StarknetRequest::BlockNumber => self.block_number().await.to_rpc_result(),
            StarknetRequest::BlockHashAndNumber => {
                self.block_hash_and_number().await.to_rpc_result()
            }
            StarknetRequest::ChainId => self.chain_id().await.to_rpc_result(),
            StarknetRequest::PendingTransactions => {
                self.pending_transactions().await.to_rpc_result()
            }
            StarknetRequest::Syncing => self.syncing().await.to_rpc_result(),
            StarknetRequest::Events(EventsInput { filter }) => {
                self.get_events(filter).await.to_rpc_result()
            }
            StarknetRequest::ContractNonce(BlockAndContractAddressInput {
                block_id,
                contract_address,
            }) => self.get_nonce(block_id, contract_address).await.to_rpc_result(),
            StarknetRequest::AddDeclareTransaction(BroadcastedDeclareTransactionInput {
                declare_transaction,
            }) => self.add_declare_transaction(declare_transaction).await.to_rpc_result(),
            StarknetRequest::AddDeployAccountTransaction(
                BroadcastedDeployAccountTransactionInput { deploy_account_transaction },
            ) => self
                .add_deploy_account_transaction(deploy_account_transaction)
                .await
                .to_rpc_result(),
            StarknetRequest::AddInvokeTransaction(BroadcastedInvokeTransactionInput {
                invoke_transaction,
            }) => self.add_invoke_transaction(invoke_transaction).await.to_rpc_result(),
        }
    }
}

#[derive(Clone, Debug, PartialEq, Deserialize, Eq)]
#[serde(tag = "method", content = "params")]
pub enum StarknetRequest {
    #[serde(rename = "starknet_getBlockWithTxHashes")]
    BlockWithTransactionHashes(BlockIdInput),
    #[serde(rename = "starknet_getBlockWithTxs")]
    BlockWithFullTransactions(BlockIdInput),
    #[serde(rename = "starknet_getStateUpdate")]
    StateUpdate(BlockIdInput),
    #[serde(rename = "starknet_getStorageAt")]
    StorageAt(GetStorageInput),
    #[serde(rename = "starknet_getTransactionByHash")]
    TransactionByHash(TransactionHashInput),
    #[serde(rename = "starknet_getTransactionByBlockIdAndIndex")]
    TransactionByBlockAndIndex(BlockAndIndexInput),
    #[serde(rename = "starknet_getTransactionReceipt")]
    TransactionReceiptByTransactionHash(TransactionHashInput),
    #[serde(rename = "starknet_getClass")]
    ClassByHash(BlockAndClassHashInput),
    #[serde(rename = "starknet_getClassHashAt")]
    ClassHashAtContractAddress(BlockAndContractAddressInput),
    #[serde(rename = "starknet_getClassAt")]
    ClassAtContractAddress(BlockAndContractAddressInput),
    #[serde(rename = "starknet_getBlockTransactionCount")]
    BlockTransactionCount(BlockIdInput),
    #[serde(rename = "starknet_call")]
    Call(CallInput),
    #[serde(rename = "starknet_estimateFee")]
    EsimateFee(EstimateFeeInput),
    #[serde(rename = "starknet_blockNumber", with = "empty_params")]
    BlockNumber,
    #[serde(rename = "starknet_blockHashAndNumber", with = "empty_params")]
    BlockHashAndNumber,
    #[serde(rename = "starknet_chainId", with = "empty_params")]
    ChainId,
    #[serde(rename = "starknet_pendingTransactions", with = "empty_params")]
    PendingTransactions,
    #[serde(rename = "starknet_syncing", with = "empty_params")]
    Syncing,
    #[serde(rename = "starknet_getEvents")]
    Events(EventsInput),
    #[serde(rename = "starknet_getNonce")]
    ContractNonce(BlockAndContractAddressInput),
    #[serde(rename = "starknet_addDeclareTransaction")]
    AddDeclareTransaction(BroadcastedDeclareTransactionInput),
    #[serde(rename = "starknet_addDeployAccountTransaction")]
    AddDeployAccountTransaction(BroadcastedDeployAccountTransactionInput),
    #[serde(rename = "starknet_addInvokeTransaction")]
    AddInvokeTransaction(BroadcastedInvokeTransactionInput),
}

#[cfg(test)]
mod requests_tests {
    use starknet_types::felt::Felt;

    use super::StarknetRequest;

    #[test]
    fn deserialize_get_block_with_transaction_hashes_request() {
        let json_str =
            r#"{"method":"starknet_getBlockWithTxHashes","params":{"block_id":"latest"}}"#;
        assert_deserialization_succeeds(json_str);

        assert_deserialization_fails(&json_str.replace("latest", "0x134134"));
    }

    #[test]
    fn deserialize_get_block_with_transactions_request() {
        let json_str = r#"{"method":"starknet_getBlockWithTxs","params":{"block_id":"pending"}}"#;
        assert_deserialization_succeeds(json_str);

        assert_deserialization_fails(json_str.replace("pending", "0x134134").as_str());
    }

    #[test]
    fn deserialize_get_state_update_request() {
        let json_str = r#"{"method":"starknet_getStateUpdate","params":{"block_id":"latest"}}"#;
        assert_deserialization_succeeds(json_str);

        assert_deserialization_fails(&json_str.replace("latest", "0x134134"));
    }

    #[test]
    fn deserialize_get_storage_at_request() {
        let json_str = r#"{"method":"starknet_getStorageAt","params":{"contract_address":"0x134134","key":"0x134134","block_id":"latest"}}"#;
        assert_deserialization_succeeds(json_str);

        assert_deserialization_fails(&json_str.replace("0x134134", "134134"));
    }

    #[test]
    fn deserialize_get_transaction_by_hash_request() {
        let json_str = r#"{"method":"starknet_getTransactionByHash","params":{"transaction_hash":"0x134134"}}"#;

        let request = serde_json::from_str::<StarknetRequest>(json_str).unwrap();

        match request {
            StarknetRequest::TransactionByHash(input) => {
                assert!(
                    input.transaction_hash.0 == Felt::from_prefixed_hex_str("0x134134").unwrap()
                );
            }
            _ => panic!("Wrong request type"),
        }

        // Errored json, there is no object just string is passed
        assert_deserialization_fails(
            r#"{"method":"starknet_getTransactionByHash","params":"0x134134"}"#,
        );
        // Errored json, hash is not prefixed with 0x
        assert_deserialization_fails(
            r#"{"method":"starknet_getTransactionByHash","params":{"transaction_hash":"134134"}}"#,
        );
        // Errored json, hex is longer than 64 chars
        assert_deserialization_fails(
            r#"{"method":"starknet_getTransactionByHash","params":{"transaction_hash":"0x004134134134134134134134134134134134134134134134134134134134134134"}}"#,
        );
    }

    #[test]
    fn deserialize_get_transaction_by_block_and_index_request() {
        let json_str = r#"{"method":"starknet_getTransactionByBlockIdAndIndex","params":{"block_id":"latest","index":0}}"#;
        assert_deserialization_succeeds(json_str);

        assert_deserialization_fails(json_str.replace('0', "0x134134").as_str());
    }

    #[test]
    fn deserialize_get_transaction_receipt_request() {
        let json_str = r#"{"method":"starknet_getTransactionReceipt","params":{"transaction_hash":"0xAAABB"}}"#;
        assert_deserialization_succeeds(json_str);

        assert_deserialization_fails(json_str.replace("0xAAABB", "134134").as_str());
    }

    #[test]
    fn deserialize_get_class_request() {
        let json_str = r#"{"method":"starknet_getClass","params":{"block_id":"latest","class_hash":"0xAAABB"}}"#;
        assert_deserialization_succeeds(json_str);

        assert_deserialization_fails(json_str.replace("0xAAABB", "134134").as_str());
    }

    #[test]
    fn deserialize_get_class_hash_at_request() {
        let json_str = r#"{"method":"starknet_getClassHashAt","params":{"block_id":"latest","contract_address":"0xAAABB"}}"#;
        assert_deserialization_succeeds(json_str);

        assert_deserialization_fails(json_str.replace("0xAAABB", "134134").as_str());
    }

    #[test]
    fn deserialize_get_class_at_request() {
        let json_str = r#"{"method":"starknet_getClassAt","params":{"block_id":"latest","contract_address":"0xAAABB"}}"#;
        assert_deserialization_succeeds(json_str);

        assert_deserialization_fails(json_str.replace("0xAAABB", "134134").as_str());
    }

    #[test]
    fn deserialize_get_block_transaction_count_request() {
        let json_str =
            r#"{"method":"starknet_getBlockTransactionCount","params":{"block_id":"latest"}}"#;
        assert_deserialization_succeeds(json_str);

        assert_deserialization_fails(json_str.replace("latest", "0x134134").as_str());
    }

    #[test]
    fn deserialize_call_request() {
        let json_str = r#"{
            "method":"starknet_call",
            "params":{
                "block_id":"latest",
                "request":{
                    "contract_address":"0xAAABB",
                    "entry_point_selector":"0x134134",
                    "calldata":["0x134134"]
                }
            }
        }"#;

        assert_deserialization_succeeds(json_str);

        assert_deserialization_fails(json_str.replace("starknet_call", "starknet_Call").as_str());

        assert_deserialization_fails(json_str.replace("0xAAABB", "134134").as_str());
    }

    #[test]
    fn deserialize_estimate_fee_request() {
        let json_str = r#"{
            "method":"starknet_estimateFee",
            "params":{
                "block_id":"latest",
                "request":[
                    {
                        "type":"DEPLOY_ACCOUNT",
                        "max_fee": "0xA",
                        "version": "0x1",
                        "signature": ["0xFF", "0xAA"],
                        "nonce": "0x0",
                        "contract_address_salt": "0x01",
                        "constructor_calldata": ["0x01"],
                        "class_hash": "0x01"
                    }
                ]
            }
        }"#;

        assert_deserialization_succeeds(json_str);

        assert_deserialization_fails(json_str.replace("estimateFee", "estimate_fee").as_str());
    }

    #[test]
    fn deserialize_get_events_request() {
        let json_str = r#"{
            "method":"starknet_getEvents",
            "params":{
                "filter":{
                    "chunk_size": 1,
                    "address":"0xAAABB",
                    "keys":[["0xFF"], ["0xAA"]],
                    "from_block": "latest",
                    "to_block": "pending",
                    "continuation_token": "0x11"
                }
            }
        }"#;

        assert_deserialization_succeeds(json_str);
        assert_deserialization_succeeds(json_str.replace(r#""to_block": "pending","#, "").as_str());

        assert_deserialization_fails(json_str.replace(r#""chunk_size": 1,"#, "").as_str());
    }

    #[test]
    fn deserialize_get_nonce_request() {
        let json_str = r#"{
            "method":"starknet_getNonce",
            "params":{
                "block_id":"latest",
                "contract_address":"0xAAABB"
            }
        }"#;

        assert_deserialization_succeeds(json_str);
        assert_deserialization_fails(json_str.replace(r#""block_id":"latest","#, "").as_str());
    }

    #[test]
    fn deserialize_add_deploy_account_transaction_request() {
        let json_str = r#"{
            "method":"starknet_addDeployAccountTransaction",
            "params":{
                "deploy_account_transaction":{
                    "type":"DEPLOY_ACCOUNT",
                    "max_fee": "0xA",
                    "version": "0x1",
                    "signature": ["0xFF", "0xAA"],
                    "nonce": "0x0",
                    "contract_address_salt": "0x01",
                    "constructor_calldata": ["0x01"],
                    "class_hash": "0x01"
                }
            }
        }"#;

        assert_deserialization_succeeds(json_str);
        assert_deserialization_fails(json_str.replace(r#""class_hash":"#, "").as_str());
    }

    #[test]
    fn deserialize_add_declare_transaction_request() {
        let json_str = r#"{
            "method":"starknet_addDeclareTransaction",
            "params":{
                "declare_transaction":{
                    "type":"DECLARE",
                    "max_fee": "0xde0b6b3a7640000",
                    "version": "0x2",
                    "signature": [
                        "0x2216f8f4d9abc06e130d2a05b13db61850f0a1d21891c7297b98fd6cc51920d",
                        "0x6aadfb198bbffa8425801a2342f5c6d804745912114d5976f53031cd789bb6d"
                        ],
                    "nonce": "0x0",
                    "compiled_class_hash":"0x63b33a5f2f46b1445d04c06d7832c48c48ad087ce0803b71f2b8d96353716ca",
                    "sender_address":"0x34ba56f92265f0868c57d3fe72ecab144fc96f97954bbbc4252cef8e8a979ba",
                    "contract_class": {
                        "sierra_program": ["0xAA", "0xBB"],
                        "entry_points_by_type": {
                            "EXTERNAL": [{"function_idx":0,"selector":"0x362398bec32bc0ebb411203221a35a0301193a96f317ebe5e40be9f60d15320"},{"function_idx":1,"selector":"0x39e11d48192e4333233c7eb19d10ad67c362bb28580c604d67884c85da39695"}],
                            "L1_HANDLER": [],
                            "CONSTRUCTOR": [{"function_idx":2,"selector":"0x28ffe4ff0f226a9107253e17a904099aa4f63a02a5621de0576e5aa71bc5194"}]
                        },
                        "abi": "[{\"type\": \"function\", \"name\": \"constructor\", \"inputs\": [{\"name\": \"initial_balance\", \"type\": \"core::felt252\"}], \"outputs\": [], \"state_mutability\": \"external\"}, {\"type\": \"function\", \"name\": \"increase_balance\", \"inputs\": [{\"name\": \"amount1\", \"type\": \"core::felt252\"}, {\"name\": \"amount2\", \"type\": \"core::felt252\"}], \"outputs\": [], \"state_mutability\": \"external\"}, {\"type\": \"function\", \"name\": \"get_balance\", \"inputs\": [], \"outputs\": [{\"type\": \"core::felt252\"}], \"state_mutability\": \"view\"}]",
                        "contract_class_version": "0.1.0"
                    }
                }
            }
        }"#;

        assert_deserialization_succeeds(json_str);
    }

    fn assert_deserialization_succeeds(json_str: &str) {
        serde_json::from_str::<StarknetRequest>(json_str).unwrap();
    }

    fn assert_deserialization_fails(json_str: &str) {
        assert!(serde_json::from_str::<StarknetRequest>(json_str).is_err());
    }
}<|MERGE_RESOLUTION|>--- conflicted
+++ resolved
@@ -118,20 +118,19 @@
                     message: error.to_string().into(),
                     data: None,
                 },
-<<<<<<< HEAD
+                err @ ApiError::OnlyLatestBlock => RpcError {
+                    code: server::rpc_core::error::ErrorCode::ServerError(24),
+                    message: err.to_string().into(),
+                    data: None,
+                },
+                err @ ApiError::UnsupportedVersion => RpcError {
+                    code: server::rpc_core::error::ErrorCode::ServerError(WILDCARD_RPC_ERROR_CODE),
+                    message: err.to_string().into(),
+                    data: None,
+                },
                 ApiError::SerializationError(error) => RpcError {
                     code: server::rpc_core::error::ErrorCode::ServerError(WILDCARD_RPC_ERROR_CODE),
                     message: error.to_string().into(),
-=======
-                err @ ApiError::OnlyLatestBlock => RpcError {
-                    code: server::rpc_core::error::ErrorCode::ServerError(24),
-                    message: err.to_string().into(),
-                    data: None,
-                },
-                err @ ApiError::UnsupportedVersion => RpcError {
-                    code: server::rpc_core::error::ErrorCode::ServerError(WILDCARD_RPC_ERROR_CODE),
-                    message: err.to_string().into(),
->>>>>>> 10721fce
                     data: None,
                 },
             }
