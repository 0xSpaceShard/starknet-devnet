--- conflicted
+++ resolved
@@ -123,7 +123,6 @@
                     message: err.to_string().into(),
                     data: None,
                 },
-<<<<<<< HEAD
                 ApiError::UnsupportedAction { msg } => RpcError {
                     code: server::rpc_core::error::ErrorCode::InvalidRequest,
                     message: msg.into(),
@@ -136,10 +135,6 @@
                 },
                 ApiError::SyscallHandlerError(err) => RpcError {
                     code: server::rpc_core::error::ErrorCode::InvalidRequest,
-=======
-                err @ ApiError::UnsupportedVersion => RpcError {
-                    code: server::rpc_core::error::ErrorCode::ServerError(WILDCARD_RPC_ERROR_CODE),
->>>>>>> 3aa128e8
                     message: err.to_string().into(),
                     data: None,
                 },
