use starknet_core::error::Error;
use starknet_in_rust::core::errors::state_errors::StateError;
use starknet_in_rust::transaction::error::TransactionError;
use starknet_in_rust::utils::Address;
use starknet_types::contract_address::ContractAddress;
use starknet_types::felt::{ClassHash, Felt, TransactionHash};
use starknet_types::starknet_api::block::BlockNumber;
use starknet_types::traits::ToHexString;

use super::error::{self, ApiError};
use super::models::{BlockHashAndNumberOutput, EstimateFeeOutput, SyncingOutput};
use super::{JsonRpcHandler, RpcResult};
use crate::api::models::block::{Block, BlockHeader};
use crate::api::models::contract_class::ContractClass;
use crate::api::models::state::{
    ClassHashes, ContractNonce, DeployedContract, StateUpdate, StorageDiff, StorageEntry,
    ThinStateDiff,
};
use crate::api::models::transaction::{
    BroadcastedTransactionWithType, EventFilter, EventsChunk, FunctionCall, Transaction,
    TransactionReceipt, TransactionWithType, Transactions,
};
use crate::api::models::{BlockId, PatriciaKeyHex};

/// here are the definitions and stub implementations of all JSON-RPC read endpoints
impl JsonRpcHandler {
    /// starknet_getBlockWithTxHashes
    pub(crate) async fn get_block_with_tx_hashes(&self, block_id: BlockId) -> RpcResult<Block> {
        let block =
            self.api.starknet.read().await.get_block(block_id.into()).map_err(|err| match err {
                Error::NoBlock => ApiError::BlockNotFound,
                unknown_error => ApiError::StarknetDevnetError(unknown_error),
            })?;

        Ok(Block {
            status: *block.status(),
            header: BlockHeader::from(&block),
            transactions: crate::api::models::transaction::Transactions::Hashes(
                block
                    .get_transactions()
                    .iter()
                    // We shouldnt get in the situation where tx hash is None
                    .map(|tx| tx.get_hash())
                    .collect(),
            ),
        })
    }

    /// starknet_getBlockWithTxs
    pub(crate) async fn get_block_with_txs(&self, block_id: BlockId) -> RpcResult<Block> {
        let block =
            self.api.starknet.read().await.get_block(block_id.into()).map_err(|err| match err {
                Error::NoBlock => ApiError::BlockNotFound,
                unknown_error => ApiError::StarknetDevnetError(unknown_error),
            })?;

        let mut transactions = Vec::<TransactionWithType>::new();

        for txn in block.get_transactions() {
            let txn_to_add = TransactionWithType::try_from(txn)?;

            transactions.push(txn_to_add);
        }
        Ok(Block {
            status: *block.status(),
            header: BlockHeader::from(&block),
            transactions: Transactions::Full(transactions),
        })
    }

    /// starknet_getStateUpdate
    pub(crate) async fn get_state_update(&self, block_id: BlockId) -> RpcResult<StateUpdate> {
        let state_update =
            self.api.starknet.read().await.block_state_update(block_id.into()).map_err(|err| {
                match err {
                    Error::NoBlock => ApiError::BlockNotFound,
                    unknown_error => ApiError::StarknetDevnetError(unknown_error),
                }
            })?;

        let state_diff = ThinStateDiff {
            deployed_contracts: state_update
                .deployed_contracts
                .into_iter()
                .map(|(address, class_hash)| DeployedContract { address, class_hash })
                .collect(),
            declared_classes: state_update
                .declared_classes
                .into_iter()
                .map(|(class_hash, compiled_class_hash)| ClassHashes {
                    class_hash,
                    compiled_class_hash,
                })
                .collect(),
            deprecated_declared_classes: state_update.cairo_0_declared_classes,
            nonces: state_update
                .nonces
                .into_iter()
                .map(|(address, nonce)| ContractNonce { contract_address: address, nonce })
                .collect(),
            storage_diffs: state_update
                .storage_updates
                .into_iter()
                .map(|(contract_address, updates)| StorageDiff {
                    address: contract_address,
                    storage_entries: updates
                        .into_iter()
                        .map(|(key, value)| StorageEntry { key: PatriciaKeyHex(key), value })
                        .collect(),
                })
                .collect(),
            replaced_classes: vec![],
        };

        Ok(StateUpdate {
            block_hash: state_update.block_hash,
            new_root: state_update.new_root,
            old_root: state_update.old_root,
            state_diff,
        })
    }

    /// starknet_getStorageAt
    pub(crate) async fn get_storage_at(
        &self,
        contract_address: ContractAddress,
        key: PatriciaKeyHex,
        block_id: BlockId,
    ) -> RpcResult<Felt> {
        let felt = self
            .api
            .starknet
            .read()
            .await
            .contract_storage_at_block(block_id.into(), contract_address, key.0)
            .map_err(|err| match err {
                Error::NoBlock => ApiError::BlockNotFound,
                Error::StateError(StateError::NoneStorage((_, _)))
                | Error::NoStateAtBlock { block_number: _ } => ApiError::ContractNotFound,
                unknown_error => ApiError::StarknetDevnetError(unknown_error),
            })?;

        Ok(felt)
    }

    /// starknet_getTransactionByHash
    pub(crate) async fn get_transaction_by_hash(
        &self,
        transaction_hash: TransactionHash,
    ) -> RpcResult<TransactionWithType> {
        let starknet = self.api.starknet.read().await;
        let transaction_to_map = starknet
            .transactions
            .get(&transaction_hash)
            .ok_or(error::ApiError::TransactionNotFound)?;
<<<<<<< HEAD
        let transaction_type;
        let transaction_data: Transaction = match transaction_to_map.inner.clone() {
            starknet_core::transactions::Transaction::Declare(declare_v1) => {
                transaction_type = TransactionType::Declare;
                Transaction::Declare(crate::api::models::transaction::DeclareTransaction::Version1(
                    DeclareTransactionV0V1 {
                        class_hash: declare_v1.class_hash.unwrap_or_default(),
                        sender_address: declare_v1.sender_address,
                        nonce: declare_v1.nonce,
                        max_fee: Fee(declare_v1.max_fee),
                        version: Felt::from(1),
                        transaction_hash: declare_v1.transaction_hash.unwrap(),
                        signature: declare_v1.signature,
                    },
                ))
            }
            starknet_core::transactions::Transaction::DeclareV2(declare_v2) => {
                transaction_type = TransactionType::Declare;
                Transaction::Declare(crate::api::models::transaction::DeclareTransaction::Version2(
                    DeclareTransactionV2 {
                        class_hash: declare_v2.class_hash.unwrap(),
                        sender_address: declare_v2.sender_address,
                        nonce: declare_v2.nonce,
                        max_fee: Fee(declare_v2.max_fee),
                        version: Felt::from(2),
                        transaction_hash: declare_v2.transaction_hash.unwrap(),
                        signature: declare_v2.signature,
                        compiled_class_hash: declare_v2.compiled_class_hash,
                    },
                ))
            }
            starknet_core::transactions::Transaction::DeployAccount(_deploy) => {
                return Err(error::ApiError::TransactionNotFound);
            }
            starknet_core::transactions::Transaction::Invoke(_invoke) => {
                return Err(error::ApiError::TransactionNotFound);
            }
        };

        let transaction =
            TransactionWithType { transaction: transaction_data, r#type: transaction_type };
=======
        let transaction = TransactionWithType::try_from(&transaction_to_map.inner)?;
>>>>>>> 6722ba9b

        Ok(transaction)
    }

    /// starknet_getTransactionByBlockIdAndIndex
    pub(crate) async fn get_transaction_by_block_id_and_index(
        &self,
        _block_id: BlockId,
        _index: BlockNumber,
    ) -> RpcResult<TransactionWithType> {
        Err(error::ApiError::InvalidTransactionIndexInBlock)
    }

    /// starknet_getTransactionReceipt
    pub(crate) async fn get_transaction_receipt_by_hash(
        &self,
        _transaction_hash: TransactionHash,
    ) -> RpcResult<TransactionReceipt> {
        Err(error::ApiError::TransactionNotFound)
    }

    /// starknet_getClass
    pub(crate) async fn get_class(
        &self,
        _block_id: BlockId,
        _class_hash: ClassHash,
    ) -> RpcResult<ContractClass> {
        Err(error::ApiError::ClassHashNotFound)
    }

    /// starknet_getClassHashAt
    pub(crate) async fn get_class_hash_at(
        &self,
        block_id: BlockId,
        contract_address: ContractAddress,
    ) -> RpcResult<ClassHash> {
        let starknet = self.api.starknet.read().await;
        match starknet.get_class_hash_at(&block_id.into(), &contract_address) {
            Ok(class_hash) => Ok(class_hash),
            Err(Error::NoBlock) => Err(ApiError::BlockNotFound),
            Err(Error::ContractNotFound | Error::NoStateAtBlock { block_number: _ }) => {
                Err(ApiError::ContractNotFound)
            }
            Err(unknown_error) => Err(ApiError::StarknetDevnetError(unknown_error)),
        }
    }

    /// starknet_getClassAt
    pub(crate) async fn get_class_at(
        &self,
        _block_id: BlockId,
        _contract_address: ContractAddress,
    ) -> RpcResult<ContractClass> {
        Err(error::ApiError::ContractNotFound)
    }

    /// starknet_getBlockTransactionCount
    pub(crate) async fn get_block_txs_count(&self, block_id: BlockId) -> RpcResult<u64> {
        let num_trans_count = self.api.starknet.read().await.get_block_txs_count(block_id.into());
        match num_trans_count {
            Ok(count) => Ok(count),
            Err(_) => Err(ApiError::NoBlocks),
        }
    }

    /// starknet_call
    pub(crate) async fn call(
        &self,
        block_id: BlockId,
        request: FunctionCall,
    ) -> RpcResult<Vec<Felt>> {
        let starknet = self.api.starknet.read().await;
        match starknet.call(
            block_id.into(),
            request.contract_address.into(),
            request.entry_point_selector,
            request.calldata,
        ) {
            Ok(result) => Ok(result),
            Err(Error::TransactionError(TransactionError::State(
                StateError::NoneContractState(Address(_address)),
            ))) => Err(ApiError::ContractNotFound),
            Err(_) => Err(ApiError::ContractError),
        }
    }

    /// starknet_estimateFee
    pub(crate) async fn estimate_fee(
        &self,
        _block_id: BlockId,
        _request: Vec<BroadcastedTransactionWithType>,
    ) -> RpcResult<Vec<EstimateFeeOutput>> {
        Err(error::ApiError::ContractError)
    }

    /// starknet_blockNumber
    pub(crate) async fn block_number(&self) -> RpcResult<BlockNumber> {
        let block_number = self.api.starknet.read().await.block_number();
        Ok(block_number)
    }

    /// starknet_blockHashAndNumber
    pub(crate) async fn block_hash_and_number(&self) -> RpcResult<BlockHashAndNumberOutput> {
        let block = self.api.starknet.read().await.get_latest_block().map_err(|err| match err {
            Error::NoBlock => ApiError::BlockNotFound,
            unknown_error => ApiError::StarknetDevnetError(unknown_error),
        })?;

        Ok(BlockHashAndNumberOutput {
            block_hash: block.block_hash(),
            block_number: block.block_number(),
        })
    }

    /// starknet_chainId
    pub(crate) async fn chain_id(&self) -> RpcResult<String> {
        let chain_id = self.api.starknet.read().await.chain_id();

        Ok(Felt::from(chain_id.to_felt()).to_prefixed_hex_str())
    }

    /// starknet_pendingTransactions
    pub(crate) async fn pending_transactions(&self) -> RpcResult<Vec<Transaction>> {
        Ok(vec![])
    }

    /// starknet_syncing
    pub(crate) async fn syncing(&self) -> RpcResult<SyncingOutput> {
        Ok(SyncingOutput::False(false))
    }

    /// starknet_getEvents
    pub(crate) async fn get_events(&self, _filter: EventFilter) -> RpcResult<EventsChunk> {
        Err(error::ApiError::InvalidContinuationToken)
    }

    /// starknet_getNonce
    pub(crate) async fn get_nonce(
        &self,
        block_id: BlockId,
        contract_address: ContractAddress,
    ) -> RpcResult<Felt> {
        let nonce = self
            .api
            .starknet
            .read()
            .await
            .contract_nonce_at_block(block_id.into(), contract_address)
            .map_err(|err| match err {
                Error::NoBlock => ApiError::BlockNotFound,
                Error::NoStateAtBlock { block_number: _ } | Error::ContractNotFound => {
                    ApiError::ContractNotFound
                }
                unknown_error => ApiError::StarknetDevnetError(unknown_error),
            })?;

        Ok(nonce)
    }
}<|MERGE_RESOLUTION|>--- conflicted
+++ resolved
@@ -153,51 +153,7 @@
             .transactions
             .get(&transaction_hash)
             .ok_or(error::ApiError::TransactionNotFound)?;
-<<<<<<< HEAD
-        let transaction_type;
-        let transaction_data: Transaction = match transaction_to_map.inner.clone() {
-            starknet_core::transactions::Transaction::Declare(declare_v1) => {
-                transaction_type = TransactionType::Declare;
-                Transaction::Declare(crate::api::models::transaction::DeclareTransaction::Version1(
-                    DeclareTransactionV0V1 {
-                        class_hash: declare_v1.class_hash.unwrap_or_default(),
-                        sender_address: declare_v1.sender_address,
-                        nonce: declare_v1.nonce,
-                        max_fee: Fee(declare_v1.max_fee),
-                        version: Felt::from(1),
-                        transaction_hash: declare_v1.transaction_hash.unwrap(),
-                        signature: declare_v1.signature,
-                    },
-                ))
-            }
-            starknet_core::transactions::Transaction::DeclareV2(declare_v2) => {
-                transaction_type = TransactionType::Declare;
-                Transaction::Declare(crate::api::models::transaction::DeclareTransaction::Version2(
-                    DeclareTransactionV2 {
-                        class_hash: declare_v2.class_hash.unwrap(),
-                        sender_address: declare_v2.sender_address,
-                        nonce: declare_v2.nonce,
-                        max_fee: Fee(declare_v2.max_fee),
-                        version: Felt::from(2),
-                        transaction_hash: declare_v2.transaction_hash.unwrap(),
-                        signature: declare_v2.signature,
-                        compiled_class_hash: declare_v2.compiled_class_hash,
-                    },
-                ))
-            }
-            starknet_core::transactions::Transaction::DeployAccount(_deploy) => {
-                return Err(error::ApiError::TransactionNotFound);
-            }
-            starknet_core::transactions::Transaction::Invoke(_invoke) => {
-                return Err(error::ApiError::TransactionNotFound);
-            }
-        };
-
-        let transaction =
-            TransactionWithType { transaction: transaction_data, r#type: transaction_type };
-=======
         let transaction = TransactionWithType::try_from(&transaction_to_map.inner)?;
->>>>>>> 6722ba9b
 
         Ok(transaction)
     }
