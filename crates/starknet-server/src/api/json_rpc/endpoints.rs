use starknet_core::error::Error;
use starknet_in_rust::core::errors::state_errors::StateError;
use starknet_in_rust::transaction::error::TransactionError;
use starknet_in_rust::utils::Address;
use starknet_types::felt::{ClassHash, Felt, TransactionHash};
use starknet_types::starknet_api::block::BlockNumber;
use starknet_types::starknet_api::transaction::Fee;
use starknet_types::traits::ToHexString;

use super::error::{self, ApiError};
use super::models::{BlockHashAndNumberOutput, EstimateFeeOutput, SyncingOutput};
use super::{JsonRpcHandler, RpcResult};
use crate::api::models::block::{Block, BlockHeader};
use crate::api::models::contract_class::ContractClass;
use crate::api::models::state::{
    ClassHashes, ContractNonce, DeployedContract, StateUpdate, StorageDiff, StorageEntry,
    ThinStateDiff,
};
use crate::api::models::transaction::{
<<<<<<< HEAD
    BroadcastedTransactionWithType, EventFilter, EventsChunk, FunctionCall, Transaction,
    TransactionReceipt, TransactionWithType,
=======
    BroadcastedTransactionWithType, ClassHashHex, DeclareTransactionV0V1, DeclareTransactionV2,
    EventFilter, EventsChunk, FunctionCall, Transaction, TransactionHashHex, TransactionReceipt,
    TransactionType, TransactionWithType, Transactions,
>>>>>>> 3a70ed03
};
use crate::api::models::{BlockId, ContractAddressHex, PatriciaKeyHex};

/// here are the definitions and stub implementations of all JSON-RPC read endpoints
impl JsonRpcHandler {
    /// starknet_getBlockWithTxHashes
    pub(crate) async fn get_block_with_tx_hashes(&self, block_id: BlockId) -> RpcResult<Block> {
        let block =
            self.api.starknet.read().await.get_block(block_id.into()).map_err(|err| match err {
                Error::NoBlock => ApiError::BlockNotFound,
                unknown_error => ApiError::StarknetDevnetError(unknown_error),
            })?;

        Ok(Block {
            status: *block.status(),
            header: BlockHeader::from(&block),
            transactions: crate::api::models::transaction::Transactions::Hashes(
                block
                    .get_transactions()
                    .iter()
                    // We shouldnt get in the situation where tx hash is None
                    .map(|tx| FeltHex(tx.get_hash().unwrap_or_default()))
                    .collect(),
            ),
        })
    }

    /// starknet_getBlockWithTxs
    pub(crate) async fn get_block_with_txs(&self, block_id: BlockId) -> RpcResult<Block> {
        let block =
            self.api.starknet.read().await.get_block(block_id.into()).map_err(|err| match err {
                Error::NoBlock => ApiError::BlockNotFound,
                unknown_error => ApiError::StarknetDevnetError(unknown_error),
            })?;

        let mut transactions = Vec::<TransactionWithType>::new();

        for txn in block.get_transactions() {
            let txn_to_add = TransactionWithType::try_from(txn)?;

            transactions.push(txn_to_add);
        }
        Ok(Block {
            status: *block.status(),
            header: BlockHeader::from(&block),
            transactions: Transactions::Full(transactions),
        })
    }

    /// starknet_getStateUpdate
    pub(crate) async fn get_state_update(&self, block_id: BlockId) -> RpcResult<StateUpdate> {
        let state_update =
            self.api.starknet.read().await.block_state_update(block_id.into()).map_err(|err| {
                match err {
                    Error::NoBlock => ApiError::BlockNotFound,
                    unknown_error => ApiError::StarknetDevnetError(unknown_error),
                }
            })?;

        let state_diff = ThinStateDiff {
            deployed_contracts: state_update
                .deployed_contracts
                .into_iter()
                .map(|(address, class_hash)| DeployedContract {
                    address: ContractAddressHex(address),
                    class_hash,
                })
                .collect(),
            declared_classes: state_update
                .declared_classes
                .into_iter()
                .map(|(class_hash, compiled_class_hash)| ClassHashes {
                    class_hash,
                    compiled_class_hash,
                })
                .collect(),
            deprecated_declared_classes: state_update.cairo_0_declared_classes,
            nonces: state_update
                .nonces
                .into_iter()
                .map(|(address, nonce)| ContractNonce {
                    contract_address: ContractAddressHex(address),
                    nonce,
                })
                .collect(),
            storage_diffs: state_update
                .storage_updates
                .into_iter()
                .map(|(contract_address, updates)| StorageDiff {
                    address: ContractAddressHex(contract_address),
                    storage_entries: updates
                        .into_iter()
                        .map(|(key, value)| StorageEntry { key: PatriciaKeyHex(key), value })
                        .collect(),
                })
                .collect(),
            replaced_classes: vec![],
        };

        Ok(StateUpdate {
            block_hash: state_update.block_hash,
            new_root: state_update.new_root,
            old_root: state_update.old_root,
            state_diff,
        })
    }

    /// starknet_getStorageAt
    pub(crate) async fn get_storage_at(
        &self,
        contract_address: ContractAddressHex,
        key: PatriciaKeyHex,
        block_id: BlockId,
    ) -> RpcResult<Felt> {
        let felt = self
            .api
            .starknet
            .read()
            .await
            .contract_storage_at_block(block_id.into(), contract_address.0, key.0)
            .map_err(|err| match err {
                Error::NoBlock => ApiError::BlockNotFound,
                Error::StateError(StateError::NoneStorage((_, _)))
                | Error::NoStateAtBlock { block_number: _ } => ApiError::ContractNotFound,
                unknown_error => ApiError::StarknetDevnetError(unknown_error),
            })?;

        Ok(felt)
    }

    /// starknet_getTransactionByHash
    pub(crate) async fn get_transaction_by_hash(
        &self,
<<<<<<< HEAD
        _transaction_hash: TransactionHash,
=======
        transaction_hash: TransactionHashHex,
>>>>>>> 3a70ed03
    ) -> RpcResult<TransactionWithType> {
        let starknet = self.api.starknet.read().await;
        let transaction_to_map = starknet
            .transactions
            .get(&transaction_hash.0)
            .ok_or(error::ApiError::TransactionNotFound)?;
        let transaction_type;
        let transaction_data: Transaction = match transaction_to_map.inner.clone() {
            starknet_core::transactions::Transaction::Declare(declare_v1) => {
                transaction_type = TransactionType::Declare;
                Transaction::Declare(crate::api::models::transaction::DeclareTransaction::Version1(
                    DeclareTransactionV0V1 {
                        class_hash: FeltHex(declare_v1.class_hash.unwrap_or_default()),
                        sender_address: ContractAddressHex(declare_v1.sender_address),
                        nonce: FeltHex(declare_v1.nonce),
                        max_fee: Fee(declare_v1.max_fee),
                        version: FeltHex(Felt::from(1)),
                        transaction_hash: FeltHex(declare_v1.transaction_hash.unwrap()),
                        signature: declare_v1.signature.into_iter().map(FeltHex).collect(),
                    },
                ))
            }
            starknet_core::transactions::Transaction::DeclareV2(declare_v2) => {
                transaction_type = TransactionType::Declare;
                Transaction::Declare(crate::api::models::transaction::DeclareTransaction::Version2(
                    DeclareTransactionV2 {
                        class_hash: FeltHex(declare_v2.class_hash.unwrap()),
                        sender_address: ContractAddressHex(declare_v2.sender_address),
                        nonce: FeltHex(declare_v2.nonce),
                        max_fee: Fee(declare_v2.max_fee),
                        version: FeltHex(Felt::from(2)),
                        transaction_hash: FeltHex(declare_v2.transaction_hash.unwrap()),
                        signature: declare_v2.signature.into_iter().map(FeltHex).collect(),
                        compiled_class_hash: FeltHex(declare_v2.compiled_class_hash),
                    },
                ))
            }
            starknet_core::transactions::Transaction::DeployAccount(_deploy) => {
                return Err(error::ApiError::TransactionNotFound);
            }
            starknet_core::transactions::Transaction::Invoke(_invoke) => {
                return Err(error::ApiError::TransactionNotFound);
            }
        };

        let transaction =
            TransactionWithType { transaction: transaction_data, r#type: transaction_type };

        Ok(transaction)
    }

    /// starknet_getTransactionByBlockIdAndIndex
    pub(crate) async fn get_transaction_by_block_id_and_index(
        &self,
        _block_id: BlockId,
        _index: BlockNumber,
    ) -> RpcResult<TransactionWithType> {
        Err(error::ApiError::InvalidTransactionIndexInBlock)
    }

    /// starknet_getTransactionReceipt
    pub(crate) async fn get_transaction_receipt_by_hash(
        &self,
        _transaction_hash: TransactionHash,
    ) -> RpcResult<TransactionReceipt> {
        Err(error::ApiError::TransactionNotFound)
    }

    /// starknet_getClass
    pub(crate) async fn get_class(
        &self,
        _block_id: BlockId,
        _class_hash: ClassHash,
    ) -> RpcResult<ContractClass> {
        Err(error::ApiError::ClassHashNotFound)
    }

    /// starknet_getClassHashAt
    pub(crate) async fn get_class_hash_at(
        &self,
        block_id: BlockId,
        contract_address: ContractAddressHex,
    ) -> RpcResult<ClassHash> {
        let starknet = self.api.starknet.read().await;
        match starknet.get_class_hash_at(&block_id.into(), &contract_address.0) {
            Ok(class_hash) => Ok(class_hash),
            Err(Error::NoBlock) => Err(ApiError::BlockNotFound),
            Err(Error::ContractNotFound | Error::NoStateAtBlock { block_number: _ }) => {
                Err(ApiError::ContractNotFound)
            }
            Err(unknown_error) => Err(ApiError::StarknetDevnetError(unknown_error)),
        }
    }

    /// starknet_getClassAt
    pub(crate) async fn get_class_at(
        &self,
        _block_id: BlockId,
        _contract_address: ContractAddressHex,
    ) -> RpcResult<ContractClass> {
        Err(error::ApiError::ContractNotFound)
    }

    /// starknet_getBlockTransactionCount
    pub(crate) async fn get_block_txs_count(&self, block_id: BlockId) -> RpcResult<u64> {
        let num_trans_count = self.api.starknet.read().await.get_block_txs_count(block_id.into());
        match num_trans_count {
            Ok(count) => Ok(count),
            Err(_) => Err(ApiError::NoBlocks),
        }
    }

    /// starknet_call
    pub(crate) async fn call(
        &self,
        block_id: BlockId,
        request: FunctionCall,
    ) -> RpcResult<Vec<Felt>> {
        let starknet = self.api.starknet.read().await;
        match starknet.call(
            block_id.into(),
            request.contract_address.0.into(),
            request.entry_point_selector,
            request.calldata,
        ) {
            Ok(result) => Ok(result),
            Err(Error::TransactionError(TransactionError::State(
                StateError::NoneContractState(Address(_address)),
            ))) => Err(ApiError::ContractNotFound),
            Err(_) => Err(ApiError::ContractError),
        }
    }

    /// starknet_estimateFee
    pub(crate) async fn estimate_fee(
        &self,
        _block_id: BlockId,
        _request: Vec<BroadcastedTransactionWithType>,
    ) -> RpcResult<Vec<EstimateFeeOutput>> {
        Err(error::ApiError::ContractError)
    }

    /// starknet_blockNumber
    pub(crate) async fn block_number(&self) -> RpcResult<BlockNumber> {
        let block_number = self.api.starknet.read().await.block_number();
        Ok(block_number)
    }

    /// starknet_blockHashAndNumber
    pub(crate) async fn block_hash_and_number(&self) -> RpcResult<BlockHashAndNumberOutput> {
        let block = self.api.starknet.read().await.get_latest_block().map_err(|err| match err {
            Error::NoBlock => ApiError::BlockNotFound,
            unknown_error => ApiError::StarknetDevnetError(unknown_error),
        })?;

        Ok(BlockHashAndNumberOutput {
            block_hash: FeltHex(block.block_hash()),
            block_number: block.block_number(),
        })
    }

    /// starknet_chainId
    pub(crate) async fn chain_id(&self) -> RpcResult<String> {
        let chain_id = self.api.starknet.read().await.chain_id();

        Ok(Felt::from(chain_id.to_felt()).to_prefixed_hex_str())
    }

    /// starknet_pendingTransactions
    pub(crate) async fn pending_transactions(&self) -> RpcResult<Vec<Transaction>> {
        Ok(vec![])
    }

    /// starknet_syncing
    pub(crate) async fn syncing(&self) -> RpcResult<SyncingOutput> {
        Ok(SyncingOutput::False(false))
    }

    /// starknet_getEvents
    pub(crate) async fn get_events(&self, _filter: EventFilter) -> RpcResult<EventsChunk> {
        Err(error::ApiError::InvalidContinuationToken)
    }

    /// starknet_getNonce
    pub(crate) async fn get_nonce(
        &self,
        block_id: BlockId,
        contract_address: ContractAddressHex,
    ) -> RpcResult<Felt> {
        let nonce = self
            .api
            .starknet
            .read()
            .await
            .contract_nonce_at_block(block_id.into(), contract_address.0)
            .map_err(|err| match err {
                Error::NoBlock => ApiError::BlockNotFound,
                Error::NoStateAtBlock { block_number: _ } | Error::ContractNotFound => {
                    ApiError::ContractNotFound
                }
                unknown_error => ApiError::StarknetDevnetError(unknown_error),
            })?;

        Ok(nonce)
    }
}<|MERGE_RESOLUTION|>--- conflicted
+++ resolved
@@ -17,14 +17,9 @@
     ThinStateDiff,
 };
 use crate::api::models::transaction::{
-<<<<<<< HEAD
-    BroadcastedTransactionWithType, EventFilter, EventsChunk, FunctionCall, Transaction,
-    TransactionReceipt, TransactionWithType,
-=======
     BroadcastedTransactionWithType, ClassHashHex, DeclareTransactionV0V1, DeclareTransactionV2,
     EventFilter, EventsChunk, FunctionCall, Transaction, TransactionHashHex, TransactionReceipt,
     TransactionType, TransactionWithType, Transactions,
->>>>>>> 3a70ed03
 };
 use crate::api::models::{BlockId, ContractAddressHex, PatriciaKeyHex};
 
@@ -158,11 +153,7 @@
     /// starknet_getTransactionByHash
     pub(crate) async fn get_transaction_by_hash(
         &self,
-<<<<<<< HEAD
-        _transaction_hash: TransactionHash,
-=======
         transaction_hash: TransactionHashHex,
->>>>>>> 3a70ed03
     ) -> RpcResult<TransactionWithType> {
         let starknet = self.api.starknet.read().await;
         let transaction_to_map = starknet
