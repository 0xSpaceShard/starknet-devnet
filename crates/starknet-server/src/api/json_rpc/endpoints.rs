--- conflicted
+++ resolved
@@ -20,15 +20,10 @@
     ThinStateDiff,
 };
 use crate::api::models::transaction::{
-<<<<<<< HEAD
     BroadcastedDeclareTransaction, BroadcastedInvokeTransaction, BroadcastedTransaction,
-    BroadcastedTransactionWithType, ClassHashHex, EventFilter, EventsChunk, FunctionCall,
-    Transaction, TransactionHashHex, TransactionReceipt, TransactionWithType,
-=======
     BroadcastedTransactionWithType, DeclareTransactionV0V1, DeclareTransactionV2, EventFilter,
     EventsChunk, FunctionCall, Transaction, TransactionReceipt, TransactionType,
     TransactionWithType, Transactions,
->>>>>>> f79fe816
 };
 use crate::api::models::{BlockId, ContractAddressHex, PatriciaKeyHex};
 
@@ -409,11 +404,11 @@
                     broadcasted_tx.sender_address.0.try_into()?,
                     selector,
                     broadcasted_tx.common.max_fee.0,
-                    broadcasted_tx.common.version.0.into(),
-                    broadcasted_tx.calldata.iter().map(|s| s.0.into()).collect(),
-                    broadcasted_tx.common.signature.iter().map(|s| s.0.into()).collect(),
+                    broadcasted_tx.common.version.into(),
+                    broadcasted_tx.calldata.iter().map(|s| s.into()).collect(),
+                    broadcasted_tx.common.signature.iter().map(|s| s.into()).collect(),
                     chain_id.to_felt(),
-                    Some(broadcasted_tx.common.nonce.0.into()),
+                    Some(broadcasted_tx.common.nonce.into()),
                 )?,
             ))
         }
@@ -427,9 +422,9 @@
                 chain_id.to_felt(),
                 broadcasted_tx.sender_address.0.try_into()?,
                 broadcasted_tx.common.max_fee.0,
-                broadcasted_tx.common.version.0.into(),
-                broadcasted_tx.common.signature.iter().map(|s| s.0.into()).collect(),
-                broadcasted_tx.common.nonce.0.into(),
+                broadcasted_tx.common.version.into(),
+                broadcasted_tx.common.signature.iter().map(|s| s.into()).collect(),
+                broadcasted_tx.common.nonce.into(),
             )?))
         }
         BroadcastedTransaction::Declare(BroadcastedDeclareTransaction::V2(broadcasted_tx)) => {
@@ -437,26 +432,26 @@
                 starknet_in_rust_tx::DeclareV2::new(
                     &broadcasted_tx.contract_class,
                     None,
-                    broadcasted_tx.compiled_class_hash.0.into(),
+                    broadcasted_tx.compiled_class_hash.into(),
                     chain_id.to_felt(),
                     broadcasted_tx.sender_address.0.try_into()?,
                     broadcasted_tx.common.max_fee.0,
-                    broadcasted_tx.common.version.0.into(),
-                    broadcasted_tx.common.signature.iter().map(|s| s.0.into()).collect(),
-                    broadcasted_tx.common.nonce.0.into(),
+                    broadcasted_tx.common.version.into(),
+                    broadcasted_tx.common.signature.iter().map(|s| s.into()).collect(),
+                    broadcasted_tx.common.nonce.into(),
                 )?,
             )))
         }
         BroadcastedTransaction::DeployAccount(broadcasted_tx) => {
             Ok(starknet_in_rust_tx::Transaction::DeployAccount(
                 starknet_in_rust_tx::DeployAccount::new(
-                    broadcasted_tx.class_hash.0.bytes(),
+                    broadcasted_tx.class_hash.bytes(),
                     broadcasted_tx.common.max_fee.0,
-                    broadcasted_tx.common.version.0.into(),
-                    broadcasted_tx.common.nonce.0.into(),
-                    broadcasted_tx.constructor_calldata.iter().map(|s| s.0.into()).collect(),
-                    broadcasted_tx.common.signature.iter().map(|s| s.0.into()).collect(),
-                    broadcasted_tx.contract_address_salt.0.into(),
+                    broadcasted_tx.common.version.into(),
+                    broadcasted_tx.common.nonce.into(),
+                    broadcasted_tx.constructor_calldata.iter().map(|s| s.into()).collect(),
+                    broadcasted_tx.common.signature.iter().map(|s| s.into()).collect(),
+                    broadcasted_tx.contract_address_salt.into(),
                     chain_id.to_felt(),
                 )?,
             ))
