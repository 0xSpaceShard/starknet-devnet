--- conflicted
+++ resolved
@@ -17,15 +17,12 @@
     ThinStateDiff,
 };
 use crate::api::models::transaction::{
-<<<<<<< HEAD
+    BroadcastedTransactionWithType, ClassHashHex, DeclareTransactionV0V1, DeclareTransactionV2,
+    EventFilter, EventsChunk, FunctionCall, Transaction, TransactionHashHex, TransactionReceipt,
+    TransactionType, TransactionWithType, Transactions,
     BroadcastedTransactionWithType, ClassHashHex, EmittedEvent, Event, EventContent, EventFilter,
     EventsChunk, FunctionCall, Transaction, TransactionHashHex, TransactionReceipt,
     TransactionWithType, Transactions,
-=======
-    BroadcastedTransactionWithType, ClassHashHex, DeclareTransactionV0V1, DeclareTransactionV2,
-    EventFilter, EventsChunk, FunctionCall, Transaction, TransactionHashHex, TransactionReceipt,
-    TransactionType, TransactionWithType, Transactions,
->>>>>>> 3a70ed03
 };
 use crate::api::models::{BlockId, ContractAddressHex, FeltHex, PatriciaKeyHex};
 use crate::api::utils::into_vec;
