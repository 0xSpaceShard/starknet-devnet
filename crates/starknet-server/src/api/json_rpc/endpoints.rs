use starknet_core::error::{Error, StateError};
use starknet_rs_core::types::MsgFromL1;
use starknet_types::contract_address::ContractAddress;
use starknet_types::felt::{ClassHash, TransactionHash};
use starknet_types::patricia_key::PatriciaKey;
use starknet_types::rpc::block::{Block, BlockHeader, BlockId};
use starknet_types::rpc::state::StateUpdate;
use starknet_types::rpc::transactions::{
    BroadcastedTransaction, EventFilter, EventsChunk, FunctionCall, SimulationFlag,
};
use starknet_types::traits::ToHexString;

use super::error::{ApiError, StrictRpcResult};
use super::models::{BlockHashAndNumberOutput, SyncingOutput, TransactionStatusOutput};
use super::{JsonRpcHandler, StarknetResponse};

const DEFAULT_CONTINUATION_TOKEN: &str = "0";

/// here are the definitions and stub implementations of all JSON-RPC read endpoints
impl JsonRpcHandler {
    /// starknet_specVersion
    pub(crate) fn spec_version(&self) -> StrictRpcResult {
        Ok(StarknetResponse::SpecVersion(env!("RPC_SPEC_VERSION").to_string()))
    }

    /// starknet_getBlockWithTxHashes
    pub(crate) async fn get_block_with_tx_hashes(&self, block_id: BlockId) -> StrictRpcResult {
        let block =
            self.api.starknet.read().await.get_block(block_id.into()).map_err(|err| match err {
                Error::NoBlock => ApiError::BlockNotFound,
                unknown_error => ApiError::StarknetDevnetError(unknown_error),
            })?;

        Ok(StarknetResponse::BlockWithTransactionHashes(Block {
            status: *block.status(),
            header: BlockHeader::from(&block),
            transactions: starknet_types::rpc::transactions::Transactions::Hashes(
                block.get_transactions().to_owned(),
            ),
        }))
    }

    /// starknet_getBlockWithTxs
    pub(crate) async fn get_block_with_txs(&self, block_id: BlockId) -> StrictRpcResult {
        let block =
            self.api.starknet.read().await.get_block_with_transactions(block_id.into()).map_err(
                |err| match err {
                    Error::NoBlock => ApiError::BlockNotFound,
                    Error::NoTransaction => ApiError::TransactionNotFound,
                    unknown_error => ApiError::StarknetDevnetError(unknown_error),
                },
            )?;

        Ok(StarknetResponse::BlockWithFullTransactions(block))
    }

    /// starknet_getStateUpdate
    pub(crate) async fn get_state_update(&self, block_id: BlockId) -> StrictRpcResult {
        let state_update =
            self.api.starknet.read().await.block_state_update(block_id.into()).map_err(|err| {
                match err {
                    Error::NoBlock => ApiError::BlockNotFound,
                    unknown_error => ApiError::StarknetDevnetError(unknown_error),
                }
            })?;

        let state_diff = state_update.state_diff.into();

        Ok(StarknetResponse::StateUpdate(StateUpdate {
            block_hash: state_update.block_hash,
            new_root: state_update.new_root,
            old_root: state_update.old_root,
            state_diff,
        }))
    }

    /// starknet_getStorageAt
    pub(crate) async fn get_storage_at(
        &self,
        contract_address: ContractAddress,
        key: PatriciaKey,
        block_id: BlockId,
    ) -> StrictRpcResult {
        let felt = self
            .api
            .starknet
            .read()
            .await
            .contract_storage_at_block(block_id.into(), contract_address, key)
            .map_err(|err| match err {
                Error::NoBlock => ApiError::BlockNotFound,
                Error::StateError(StateError::NoneStorage(_))
                | Error::NoStateAtBlock { block_number: _ } => ApiError::ContractNotFound,
                unknown_error => ApiError::StarknetDevnetError(unknown_error),
            })?;

        Ok(StarknetResponse::StorageAt(felt))
    }

    /// starknet_getTransactionByHash
    pub(crate) async fn get_transaction_by_hash(
        &self,
        transaction_hash: TransactionHash,
    ) -> StrictRpcResult {
        match self.api.starknet.read().await.get_transaction_by_hash(transaction_hash) {
            Ok(transaction) => Ok(StarknetResponse::TransactionByHash(transaction.clone())),
            Err(Error::NoTransaction) => Err(ApiError::TransactionNotFound),
            Err(err) => Err(err.into()),
        }
    }

    /// starknet_getTransactionStatus
    pub(crate) async fn get_transaction_status_by_hash(
        &self,
        transaction_hash: TransactionHash,
    ) -> StrictRpcResult {
        match self
            .api
            .starknet
            .read()
            .await
            .get_transaction_execution_and_finality_status(transaction_hash)
        {
            Ok((execution_status, finality_status)) => {
                Ok(StarknetResponse::TransactionStatusByHash(TransactionStatusOutput {
                    execution_status,
                    finality_status,
                }))
            }
            Err(Error::NoTransaction) => Err(ApiError::TransactionNotFound),
            Err(err) => Err(err.into()),
        }
    }

    /// starknet_getTransactionByBlockIdAndIndex
    pub(crate) async fn get_transaction_by_block_id_and_index(
        &self,
        block_id: BlockId,
        index: u64,
    ) -> StrictRpcResult {
        match self
            .api
            .starknet
            .read()
            .await
            .get_transaction_by_block_id_and_index(block_id.into(), index)
        {
            Ok(transaction) => {
                Ok(StarknetResponse::TransactionByBlockAndIndex(transaction.clone()))
            }
            Err(Error::InvalidTransactionIndexInBlock) => {
                Err(ApiError::InvalidTransactionIndexInBlock)
            }
            Err(Error::NoBlock) => Err(ApiError::BlockNotFound),
            Err(unknown_error) => Err(ApiError::StarknetDevnetError(unknown_error)),
        }
    }

    /// starknet_getTransactionReceipt
    pub(crate) async fn get_transaction_receipt_by_hash(
        &self,
        transaction_hash: TransactionHash,
    ) -> StrictRpcResult {
        match self.api.starknet.read().await.get_transaction_receipt_by_hash(transaction_hash) {
            Ok(receipt) => {
                Ok(StarknetResponse::TransactionReceiptByTransactionHash(Box::new(receipt)))
            }
            Err(Error::NoTransaction) => Err(ApiError::TransactionNotFound),
            Err(err) => Err(err.into()),
        }
    }

    /// starknet_getClass
    pub(crate) async fn get_class(
        &self,
        block_id: BlockId,
        class_hash: ClassHash,
    ) -> StrictRpcResult {
        match self.api.starknet.read().await.get_class(block_id.into(), class_hash) {
            Ok(contract_class) => Ok(StarknetResponse::ClassByHash(contract_class.try_into()?)),
            Err(Error::NoBlock) => Err(ApiError::BlockNotFound),
            Err(Error::StateError(_) | Error::NoStateAtBlock { block_number: _ }) => {
                Err(ApiError::ClassHashNotFound)
            }
            Err(unknown_error) => Err(ApiError::StarknetDevnetError(unknown_error)),
        }
    }

    /// starknet_getClassAt
    pub(crate) async fn get_class_at(
        &self,
        block_id: BlockId,
        contract_address: ContractAddress,
    ) -> StrictRpcResult {
        match self.api.starknet.read().await.get_class_at(block_id.into(), contract_address) {
            Ok(contract_class) => {
                Ok(StarknetResponse::ClassAtContractAddress(contract_class.try_into()?))
            }
            Err(Error::NoBlock) => Err(ApiError::BlockNotFound),
            Err(
                Error::ContractNotFound
                | Error::StateError(_)
                | Error::NoStateAtBlock { block_number: _ },
            ) => Err(ApiError::ContractNotFound),
            Err(unknown_error) => Err(ApiError::StarknetDevnetError(unknown_error)),
        }
    }

    /// starknet_getClassHashAt
    pub(crate) async fn get_class_hash_at(
        &self,
        block_id: BlockId,
        contract_address: ContractAddress,
    ) -> StrictRpcResult {
        match self.api.starknet.read().await.get_class_hash_at(block_id.into(), contract_address) {
            Ok(class_hash) => Ok(StarknetResponse::ClassHashAtContractAddress(class_hash)),
            Err(Error::NoBlock) => Err(ApiError::BlockNotFound),
            Err(Error::ContractNotFound | Error::NoStateAtBlock { block_number: _ }) => {
                Err(ApiError::ContractNotFound)
            }
            Err(unknown_error) => Err(ApiError::StarknetDevnetError(unknown_error)),
        }
    }

    /// starknet_getBlockTransactionCount
    pub(crate) async fn get_block_txs_count(&self, block_id: BlockId) -> StrictRpcResult {
        let num_trans_count = self.api.starknet.read().await.get_block_txs_count(block_id.into());
        match num_trans_count {
            Ok(count) => Ok(StarknetResponse::BlockTransactionCount(count)),
            Err(_) => Err(ApiError::NoBlocks),
        }
    }

    /// starknet_call
    pub(crate) async fn call(&self, block_id: BlockId, request: FunctionCall) -> StrictRpcResult {
        let starknet = self.api.starknet.read().await;

        match starknet.call(
            block_id.into(),
            request.contract_address.into(),
            request.entry_point_selector,
            request.calldata,
        ) {
            Ok(result) => Ok(StarknetResponse::Call(result)),
            Err(Error::NoBlock) => Err(ApiError::BlockNotFound),
            Err(Error::ContractNotFound) => Err(ApiError::ContractNotFound),
            Err(err) => Err(ApiError::ContractError { error: err }),
        }
    }

    /// starknet_estimateFee
    pub(crate) async fn estimate_fee(
        &self,
        block_id: BlockId,
        request: Vec<BroadcastedTransaction>,
    ) -> StrictRpcResult {
        let starknet = self.api.starknet.read().await;
        match starknet.estimate_fee(block_id.into(), &request) {
            Ok(result) => Ok(StarknetResponse::EsimateFee(result)),
            Err(Error::ContractNotFound) => Err(ApiError::ContractNotFound),
            Err(Error::NoBlock) => Err(ApiError::BlockNotFound),
            Err(err) => Err(ApiError::ContractError { error: err }),
        }
    }

    pub(crate) async fn estimate_message_fee(
        &self,
        block_id: BlockId,
        message: MsgFromL1,
    ) -> StrictRpcResult {
        match self.api.starknet.read().await.estimate_message_fee(block_id.into(), message) {
            Ok(result) => Ok(StarknetResponse::EstimateMessageFee(result)),
            Err(Error::ContractNotFound) => Err(ApiError::ContractNotFound),
            Err(Error::NoBlock) => Err(ApiError::BlockNotFound),
            Err(err) => Err(ApiError::ContractError { error: err }),
        }
    }

    /// starknet_blockNumber
    pub(crate) async fn block_number(&self) -> StrictRpcResult {
        let block = self.api.starknet.read().await.get_latest_block().map_err(|err| match err {
            Error::NoBlock => ApiError::BlockNotFound,
            unknown_error => ApiError::StarknetDevnetError(unknown_error),
        })?;

        Ok(StarknetResponse::BlockNumber(block.block_number()))
    }

    /// starknet_blockHashAndNumber
    pub(crate) async fn block_hash_and_number(&self) -> StrictRpcResult {
        let block = self.api.starknet.read().await.get_latest_block().map_err(|err| match err {
            Error::NoBlock => ApiError::BlockNotFound,
            unknown_error => ApiError::StarknetDevnetError(unknown_error),
        })?;

        Ok(StarknetResponse::BlockHashAndNumber(BlockHashAndNumberOutput {
            block_hash: block.block_hash(),
            block_number: block.block_number(),
        }))
    }

    /// starknet_chainId
    pub(crate) async fn chain_id(&self) -> StrictRpcResult {
        let chain_id = self.api.starknet.read().await.chain_id();

        Ok(StarknetResponse::ChainId(chain_id.to_felt().to_prefixed_hex_str()))
    }

    /// starknet_syncing
    pub(crate) async fn syncing(&self) -> StrictRpcResult {
        Ok(StarknetResponse::Syncing(SyncingOutput::False(false)))
    }

    /// starknet_getEvents
    pub(crate) async fn get_events(&self, filter: EventFilter) -> StrictRpcResult {
        let starknet = self.api.starknet.read().await;

        let page = filter
            .continuation_token
            .unwrap_or(DEFAULT_CONTINUATION_TOKEN.to_string())
            .parse::<usize>()
            .map_err(|_| ApiError::InvalidContinuationToken)?;

        let (events, has_more_events) = starknet.get_events(
            filter.from_block,
            filter.to_block,
            filter.address,
            filter.keys,
            page * filter.chunk_size,
            Some(filter.chunk_size),
        )?;

        Ok(StarknetResponse::Events(EventsChunk {
            events,
            continuation_token: if has_more_events { Some((page + 1).to_string()) } else { None },
        }))
    }

    /// starknet_getNonce
    pub(crate) async fn get_nonce(
        &self,
        block_id: BlockId,
        contract_address: ContractAddress,
    ) -> StrictRpcResult {
        let nonce = self
            .api
            .starknet
            .read()
            .await
            .contract_nonce_at_block(block_id.into(), contract_address)
            .map_err(|err| match err {
                Error::NoBlock => ApiError::BlockNotFound,
                Error::NoStateAtBlock { block_number: _ } | Error::ContractNotFound => {
                    ApiError::ContractNotFound
                }
                unknown_error => ApiError::StarknetDevnetError(unknown_error),
            })?;

        Ok(StarknetResponse::ContractNonce(nonce))
    }

    /// starknet_simulateTransactions
    pub(crate) async fn simulate_transactions(
        &self,
        block_id: BlockId,
        transactions: Vec<BroadcastedTransaction>,
        simulation_flags: Vec<SimulationFlag>,
    ) -> StrictRpcResult {
        let starknet = self.api.starknet.read().await;
        match starknet.simulate_transactions(block_id.into(), &transactions, simulation_flags) {
            Ok(result) => Ok(StarknetResponse::SimulateTransactions(result)),
            Err(Error::ContractNotFound) => Err(ApiError::ContractNotFound),
            Err(Error::NoBlock) => Err(ApiError::BlockNotFound),
            Err(err) => Err(ApiError::ContractError { error: err }),
        }
    }

    /// starknet_traceTransaction
    pub(crate) async fn get_trace_transaction(
        &self,
        transaction_hash: TransactionHash,
    ) -> StrictRpcResult {
        let starknet = self.api.starknet.read().await;
        match starknet.get_transaction_trace_by_hash(transaction_hash) {
            Ok(result) => Ok(StarknetResponse::TraceTransaction(result)),
            Err(Error::NoTransaction) => Err(ApiError::TransactionNotFound),
<<<<<<< HEAD
            Err(err) => Err(err.into()),
        }
    }

    /// starknet_traceBlockTransactions
    pub(crate) async fn get_trace_block_transactions(&self, block_id: BlockId) -> StrictRpcResult {

        println!("get_trace_block_transactions starknet_traceBlockTransactions");
        println!("block_id: {:?}", block_id);

        let starknet = self.api.starknet.read().await;
        match starknet.get_transaction_traces_from_block(block_id.into()) {
            Ok(result) => Ok(StarknetResponse::BlockTransactionTraces(result)),
            Err(Error::NoBlock) => Err(ApiError::BlockNotFound),
=======
            Err(Error::UnsupportedTransactionType) => Err(ApiError::NoTraceAvailable),
>>>>>>> 78527dec
            Err(err) => Err(err.into()),
        }
    }
}<|MERGE_RESOLUTION|>--- conflicted
+++ resolved
@@ -384,7 +384,6 @@
         match starknet.get_transaction_trace_by_hash(transaction_hash) {
             Ok(result) => Ok(StarknetResponse::TraceTransaction(result)),
             Err(Error::NoTransaction) => Err(ApiError::TransactionNotFound),
-<<<<<<< HEAD
             Err(err) => Err(err.into()),
         }
     }
@@ -399,9 +398,7 @@
         match starknet.get_transaction_traces_from_block(block_id.into()) {
             Ok(result) => Ok(StarknetResponse::BlockTransactionTraces(result)),
             Err(Error::NoBlock) => Err(ApiError::BlockNotFound),
-=======
             Err(Error::UnsupportedTransactionType) => Err(ApiError::NoTraceAvailable),
->>>>>>> 78527dec
             Err(err) => Err(err.into()),
         }
     }
