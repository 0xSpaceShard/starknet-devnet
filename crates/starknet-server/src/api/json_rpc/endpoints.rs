use starknet_core::error::Error;
use starknet_in_rust::core::errors::state_errors::StateError;
use starknet_in_rust::transaction::error::TransactionError;
use starknet_in_rust::utils::Address;
use starknet_types::felt::{ClassHash, Felt, TransactionHash};
use starknet_types::starknet_api::block::BlockNumber;
use starknet_types::starknet_api::transaction::Fee;
use starknet_types::traits::ToHexString;

use super::error::{self, ApiError};
use super::models::{BlockHashAndNumberOutput, EstimateFeeOutput, SyncingOutput};
use super::{JsonRpcHandler, RpcResult};
use crate::api::models::block::{Block, BlockHeader};
use crate::api::models::contract_class::ContractClass;
use crate::api::models::state::{
    ClassHashes, ContractNonce, DeployedContract, StateUpdate, StorageDiff, StorageEntry,
    ThinStateDiff,
};
use crate::api::models::transaction::{
    BroadcastedTransactionWithType, DeclareTransactionV0V1, DeclareTransactionV2, EventFilter,
    EventsChunk, FunctionCall, Transaction, TransactionReceipt, TransactionType,
    TransactionWithType, Transactions,
};
use crate::api::models::{BlockId, ContractAddressHex, PatriciaKeyHex};

/// here are the definitions and stub implementations of all JSON-RPC read endpoints
impl JsonRpcHandler {
    /// starknet_getBlockWithTxHashes
    pub(crate) async fn get_block_with_tx_hashes(&self, block_id: BlockId) -> RpcResult<Block> {
        let block =
            self.api.starknet.read().await.get_block(block_id.into()).map_err(|err| match err {
                Error::NoBlock => ApiError::BlockNotFound,
                unknown_error => ApiError::StarknetDevnetError(unknown_error),
            })?;

        Ok(Block {
            status: *block.status(),
            header: BlockHeader::from(&block),
            transactions: crate::api::models::transaction::Transactions::Hashes(
                block
                    .get_transactions()
                    .iter()
                    // We shouldnt get in the situation where tx hash is None
                    .map(|tx| tx.get_hash().unwrap_or_default())
                    .collect(),
            ),
        })
    }

    /// starknet_getBlockWithTxs
    pub(crate) async fn get_block_with_txs(&self, block_id: BlockId) -> RpcResult<Block> {
        let block =
            self.api.starknet.read().await.get_block(block_id.into()).map_err(|err| match err {
                Error::NoBlock => ApiError::BlockNotFound,
                unknown_error => ApiError::StarknetDevnetError(unknown_error),
            })?;

        let mut transactions = Vec::<TransactionWithType>::new();

        for txn in block.get_transactions() {
            let txn_to_add = TransactionWithType::try_from(txn)?;

            transactions.push(txn_to_add);
        }
        Ok(Block {
            status: *block.status(),
            header: BlockHeader::from(&block),
            transactions: Transactions::Full(transactions),
        })
    }

    /// starknet_getStateUpdate
    pub(crate) async fn get_state_update(&self, block_id: BlockId) -> RpcResult<StateUpdate> {
        let state_update =
            self.api.starknet.read().await.block_state_update(block_id.into()).map_err(|err| {
                match err {
                    Error::NoBlock => ApiError::BlockNotFound,
                    unknown_error => ApiError::StarknetDevnetError(unknown_error),
                }
            })?;

        let state_diff = ThinStateDiff {
            deployed_contracts: state_update
                .deployed_contracts
                .into_iter()
                .map(|(address, class_hash)| DeployedContract {
                    address: ContractAddressHex(address),
                    class_hash,
                })
                .collect(),
            declared_classes: state_update
                .declared_classes
                .into_iter()
                .map(|(class_hash, compiled_class_hash)| ClassHashes {
                    class_hash,
                    compiled_class_hash,
                })
                .collect(),
            deprecated_declared_classes: state_update.cairo_0_declared_classes,
            nonces: state_update
                .nonces
                .into_iter()
                .map(|(address, nonce)| ContractNonce {
                    contract_address: ContractAddressHex(address),
                    nonce,
                })
                .collect(),
            storage_diffs: state_update
                .storage_updates
                .into_iter()
                .map(|(contract_address, updates)| StorageDiff {
                    address: ContractAddressHex(contract_address),
                    storage_entries: updates
                        .into_iter()
                        .map(|(key, value)| StorageEntry { key: PatriciaKeyHex(key), value })
                        .collect(),
                })
                .collect(),
            replaced_classes: vec![],
        };

        Ok(StateUpdate {
            block_hash: state_update.block_hash,
            new_root: state_update.new_root,
            old_root: state_update.old_root,
            state_diff,
        })
    }

    /// starknet_getStorageAt
    pub(crate) async fn get_storage_at(
        &self,
        contract_address: ContractAddressHex,
        key: PatriciaKeyHex,
        block_id: BlockId,
    ) -> RpcResult<Felt> {
        let felt = self
            .api
            .starknet
            .read()
            .await
            .contract_storage_at_block(block_id.into(), contract_address.0, key.0)
            .map_err(|err| match err {
                Error::NoBlock => ApiError::BlockNotFound,
                Error::StateError(StateError::NoneStorage((_, _)))
                | Error::NoStateAtBlock { block_number: _ } => ApiError::ContractNotFound,
                unknown_error => ApiError::StarknetDevnetError(unknown_error),
            })?;

        Ok(felt)
    }

    /// starknet_getTransactionByHash
    pub(crate) async fn get_transaction_by_hash(
        &self,
        transaction_hash: TransactionHash,
    ) -> RpcResult<TransactionWithType> {
        let starknet = self.api.starknet.read().await;
        let transaction_to_map = starknet
            .transactions
            .get(&transaction_hash)
            .ok_or(error::ApiError::TransactionNotFound)?;
        let transaction_type;
        let transaction_data: Transaction = match transaction_to_map.inner.clone() {
            starknet_core::transactions::Transaction::Declare(declare_v1) => {
                transaction_type = TransactionType::Declare;
                Transaction::Declare(crate::api::models::transaction::DeclareTransaction::Version1(
                    DeclareTransactionV0V1 {
                        class_hash: declare_v1.class_hash.unwrap_or_default(),
                        sender_address: ContractAddressHex(declare_v1.sender_address),
                        nonce: declare_v1.nonce,
                        max_fee: Fee(declare_v1.max_fee),
                        version: Felt::from(1),
                        transaction_hash: declare_v1.transaction_hash.unwrap(),
                        signature: declare_v1.signature,
                    },
                ))
            }
            starknet_core::transactions::Transaction::DeclareV2(declare_v2) => {
                transaction_type = TransactionType::Declare;
                Transaction::Declare(crate::api::models::transaction::DeclareTransaction::Version2(
                    DeclareTransactionV2 {
                        class_hash: declare_v2.class_hash.unwrap(),
                        sender_address: ContractAddressHex(declare_v2.sender_address),
                        nonce: declare_v2.nonce,
                        max_fee: Fee(declare_v2.max_fee),
                        version: Felt::from(2),
                        transaction_hash: declare_v2.transaction_hash.unwrap(),
                        signature: declare_v2.signature,
                        compiled_class_hash: declare_v2.compiled_class_hash,
                    },
                ))
            }
            starknet_core::transactions::Transaction::DeployAccount(_deploy) => {
                return Err(error::ApiError::TransactionNotFound);
            }
            starknet_core::transactions::Transaction::Invoke(_invoke) => {
                return Err(error::ApiError::TransactionNotFound);
            }
        };

        let transaction =
            TransactionWithType { transaction: transaction_data, r#type: transaction_type };

        Ok(transaction)
    }

    /// starknet_getTransactionByBlockIdAndIndex
    pub(crate) async fn get_transaction_by_block_id_and_index(
        &self,
        _block_id: BlockId,
        _index: BlockNumber,
    ) -> RpcResult<TransactionWithType> {
        Err(error::ApiError::InvalidTransactionIndexInBlock)
    }

    /// starknet_getTransactionReceipt
    pub(crate) async fn get_transaction_receipt_by_hash(
        &self,
        _transaction_hash: TransactionHash,
    ) -> RpcResult<TransactionReceipt> {
        Err(error::ApiError::TransactionNotFound)
    }

    /// starknet_getClass
    pub(crate) async fn get_class(
        &self,
<<<<<<< HEAD
        block_id: BlockId,
        class_hash: ClassHashHex,
=======
        _block_id: BlockId,
        _class_hash: ClassHash,
>>>>>>> ca734434
    ) -> RpcResult<ContractClass> {
        Ok(self.api.starknet.write().await.get_class(block_id.into(), class_hash.0)?.try_into()?)
    }

    /// starknet_getClassAt
    pub(crate) async fn get_class_at(
        &self,
        block_id: BlockId,
        contract_address: ContractAddressHex,
<<<<<<< HEAD
    ) -> RpcResult<ContractClass> {
        Ok(self
            .api
            .starknet
            .write()
            .await
            .get_class_at(block_id.into(), contract_address.0)?
            .try_into()?)
=======
    ) -> RpcResult<ClassHash> {
        let starknet = self.api.starknet.read().await;
        match starknet.get_class_hash_at(&block_id.into(), &contract_address.0) {
            Ok(class_hash) => Ok(class_hash),
            Err(Error::NoBlock) => Err(ApiError::BlockNotFound),
            Err(Error::ContractNotFound | Error::NoStateAtBlock { block_number: _ }) => {
                Err(ApiError::ContractNotFound)
            }
            Err(unknown_error) => Err(ApiError::StarknetDevnetError(unknown_error)),
        }
>>>>>>> ca734434
    }

    /// starknet_getClassHashAt
    pub(crate) async fn get_class_hash_at(
        &self,
        block_id: BlockId,
        contract_address: ContractAddressHex,
    ) -> RpcResult<ClassHashHex> {
        Ok(FeltHex(
            self.api
                .starknet
                .write()
                .await
                .get_class_hash_at(block_id.into(), contract_address.0)?,
        ))
    }

    /// starknet_getBlockTransactionCount
    pub(crate) async fn get_block_txs_count(&self, block_id: BlockId) -> RpcResult<u64> {
        let num_trans_count = self.api.starknet.read().await.get_block_txs_count(block_id.into());
        match num_trans_count {
            Ok(count) => Ok(count),
            Err(_) => Err(ApiError::NoBlocks),
        }
    }

    /// starknet_call
    pub(crate) async fn call(
        &self,
        block_id: BlockId,
        request: FunctionCall,
    ) -> RpcResult<Vec<Felt>> {
        let starknet = self.api.starknet.read().await;
        match starknet.call(
            block_id.into(),
            request.contract_address.0.into(),
            request.entry_point_selector,
            request.calldata,
        ) {
            Ok(result) => Ok(result),
            Err(Error::TransactionError(TransactionError::State(
                StateError::NoneContractState(Address(_address)),
            ))) => Err(ApiError::ContractNotFound),
            Err(_) => Err(ApiError::ContractError),
        }
    }

    /// starknet_estimateFee
    pub(crate) async fn estimate_fee(
        &self,
        _block_id: BlockId,
        _request: Vec<BroadcastedTransactionWithType>,
    ) -> RpcResult<Vec<EstimateFeeOutput>> {
        Err(error::ApiError::ContractError)
    }

    /// starknet_blockNumber
    pub(crate) async fn block_number(&self) -> RpcResult<BlockNumber> {
        let block_number = self.api.starknet.read().await.block_number();
        Ok(block_number)
    }

    /// starknet_blockHashAndNumber
    pub(crate) async fn block_hash_and_number(&self) -> RpcResult<BlockHashAndNumberOutput> {
        let block = self.api.starknet.read().await.get_latest_block().map_err(|err| match err {
            Error::NoBlock => ApiError::BlockNotFound,
            unknown_error => ApiError::StarknetDevnetError(unknown_error),
        })?;

        Ok(BlockHashAndNumberOutput {
            block_hash: block.block_hash(),
            block_number: block.block_number(),
        })
    }

    /// starknet_chainId
    pub(crate) async fn chain_id(&self) -> RpcResult<String> {
        let chain_id = self.api.starknet.read().await.chain_id();

        Ok(Felt::from(chain_id.to_felt()).to_prefixed_hex_str())
    }

    /// starknet_pendingTransactions
    pub(crate) async fn pending_transactions(&self) -> RpcResult<Vec<Transaction>> {
        Ok(vec![])
    }

    /// starknet_syncing
    pub(crate) async fn syncing(&self) -> RpcResult<SyncingOutput> {
        Ok(SyncingOutput::False(false))
    }

    /// starknet_getEvents
    pub(crate) async fn get_events(&self, _filter: EventFilter) -> RpcResult<EventsChunk> {
        Err(error::ApiError::InvalidContinuationToken)
    }

    /// starknet_getNonce
    pub(crate) async fn get_nonce(
        &self,
        block_id: BlockId,
        contract_address: ContractAddressHex,
    ) -> RpcResult<Felt> {
        let nonce = self
            .api
            .starknet
            .read()
            .await
            .contract_nonce_at_block(block_id.into(), contract_address.0)
            .map_err(|err| match err {
                Error::NoBlock => ApiError::BlockNotFound,
                Error::NoStateAtBlock { block_number: _ } | Error::ContractNotFound => {
                    ApiError::ContractNotFound
                }
                unknown_error => ApiError::StarknetDevnetError(unknown_error),
            })?;

        Ok(nonce)
    }
}<|MERGE_RESOLUTION|>--- conflicted
+++ resolved
@@ -225,13 +225,8 @@
     /// starknet_getClass
     pub(crate) async fn get_class(
         &self,
-<<<<<<< HEAD
         block_id: BlockId,
         class_hash: ClassHashHex,
-=======
-        _block_id: BlockId,
-        _class_hash: ClassHash,
->>>>>>> ca734434
     ) -> RpcResult<ContractClass> {
         Ok(self.api.starknet.write().await.get_class(block_id.into(), class_hash.0)?.try_into()?)
     }
@@ -241,7 +236,6 @@
         &self,
         block_id: BlockId,
         contract_address: ContractAddressHex,
-<<<<<<< HEAD
     ) -> RpcResult<ContractClass> {
         Ok(self
             .api
@@ -250,18 +244,6 @@
             .await
             .get_class_at(block_id.into(), contract_address.0)?
             .try_into()?)
-=======
-    ) -> RpcResult<ClassHash> {
-        let starknet = self.api.starknet.read().await;
-        match starknet.get_class_hash_at(&block_id.into(), &contract_address.0) {
-            Ok(class_hash) => Ok(class_hash),
-            Err(Error::NoBlock) => Err(ApiError::BlockNotFound),
-            Err(Error::ContractNotFound | Error::NoStateAtBlock { block_number: _ }) => {
-                Err(ApiError::ContractNotFound)
-            }
-            Err(unknown_error) => Err(ApiError::StarknetDevnetError(unknown_error)),
-        }
->>>>>>> ca734434
     }
 
     /// starknet_getClassHashAt
