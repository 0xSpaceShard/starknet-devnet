use starknet_core::error::Error;
use starknet_in_rust::core::errors::state_errors::StateError;
use starknet_in_rust::transaction::error::TransactionError;
use starknet_in_rust::utils::Address;
use starknet_types::felt::{ClassHash, Felt, TransactionHash};
use starknet_types::starknet_api::block::BlockNumber;
use starknet_types::traits::ToHexString;

use super::error::{self, ApiError};
use super::models::{BlockHashAndNumberOutput, EstimateFeeOutput, SyncingOutput};
use super::{JsonRpcHandler, RpcResult};
use crate::api::models::block::{Block, BlockHeader};
use crate::api::models::contract_class::ContractClass;
use crate::api::models::state::{
    ClassHashes, ContractNonce, DeployedContract, StateUpdate, StorageDiff, StorageEntry,
    ThinStateDiff,
};
use crate::api::models::transaction::{
<<<<<<< HEAD
    BroadcastedTransactionWithType, DeclareTransactionV0V1, DeclareTransactionV2, EmittedEvent,
    Event, EventContent, EventFilter, EventsChunk, FunctionCall, Transaction, TransactionReceipt,
    TransactionType, TransactionWithType, Transactions,
=======
    BroadcastedTransactionWithType, EventFilter, EventsChunk, FunctionCall, Transaction,
    TransactionReceipt, TransactionWithType, Transactions,
>>>>>>> 6722ba9b
};
use crate::api::models::{BlockId, ContractAddressHex, PatriciaKeyHex};

/// here are the definitions and stub implementations of all JSON-RPC read endpoints
impl JsonRpcHandler {
    /// starknet_getBlockWithTxHashes
    pub(crate) async fn get_block_with_tx_hashes(&self, block_id: BlockId) -> RpcResult<Block> {
        let block =
            self.api.starknet.read().await.get_block(block_id.into()).map_err(|err| match err {
                Error::NoBlock => ApiError::BlockNotFound,
                unknown_error => ApiError::StarknetDevnetError(unknown_error),
            })?;

        Ok(Block {
            status: *block.status(),
            header: BlockHeader::from(&block),
            transactions: crate::api::models::transaction::Transactions::Hashes(
<<<<<<< HEAD
                block.get_transactions().to_owned(),
=======
                block
                    .get_transactions()
                    .iter()
                    // We shouldnt get in the situation where tx hash is None
                    .map(|tx| tx.get_hash())
                    .collect(),
>>>>>>> 6722ba9b
            ),
        })
    }

    /// starknet_getBlockWithTxs
    pub(crate) async fn get_block_with_txs(&self, block_id: BlockId) -> RpcResult<Block> {
        let starknet = self.api.starknet.read().await;
        let block = starknet.get_block(block_id.into()).map_err(|err| match err {
            Error::NoBlock => ApiError::BlockNotFound,
            unknown_error => ApiError::StarknetDevnetError(unknown_error),
        })?;

        let mut transactions = Vec::<TransactionWithType>::new();

        for txn_hash in block.get_transactions() {
            let txn_to_add =
                TransactionWithType::try_from(starknet.get_transaction_by_hash(*txn_hash)?)?;

            transactions.push(txn_to_add);
        }
        Ok(Block {
            status: *block.status(),
            header: BlockHeader::from(&block),
            transactions: Transactions::Full(transactions),
        })
    }

    /// starknet_getStateUpdate
    pub(crate) async fn get_state_update(&self, block_id: BlockId) -> RpcResult<StateUpdate> {
        let state_update =
            self.api.starknet.read().await.block_state_update(block_id.into()).map_err(|err| {
                match err {
                    Error::NoBlock => ApiError::BlockNotFound,
                    unknown_error => ApiError::StarknetDevnetError(unknown_error),
                }
            })?;

        let state_diff = ThinStateDiff {
            deployed_contracts: state_update
                .deployed_contracts
                .into_iter()
                .map(|(address, class_hash)| DeployedContract {
                    address: ContractAddressHex(address),
                    class_hash,
                })
                .collect(),
            declared_classes: state_update
                .declared_classes
                .into_iter()
                .map(|(class_hash, compiled_class_hash)| ClassHashes {
                    class_hash,
                    compiled_class_hash,
                })
                .collect(),
            deprecated_declared_classes: state_update.cairo_0_declared_classes,
            nonces: state_update
                .nonces
                .into_iter()
                .map(|(address, nonce)| ContractNonce {
                    contract_address: ContractAddressHex(address),
                    nonce,
                })
                .collect(),
            storage_diffs: state_update
                .storage_updates
                .into_iter()
                .map(|(contract_address, updates)| StorageDiff {
                    address: ContractAddressHex(contract_address),
                    storage_entries: updates
                        .into_iter()
                        .map(|(key, value)| StorageEntry { key: PatriciaKeyHex(key), value })
                        .collect(),
                })
                .collect(),
            replaced_classes: vec![],
        };

        Ok(StateUpdate {
            block_hash: state_update.block_hash,
            new_root: state_update.new_root,
            old_root: state_update.old_root,
            state_diff,
        })
    }

    /// starknet_getStorageAt
    pub(crate) async fn get_storage_at(
        &self,
        contract_address: ContractAddressHex,
        key: PatriciaKeyHex,
        block_id: BlockId,
    ) -> RpcResult<Felt> {
        let felt = self
            .api
            .starknet
            .read()
            .await
            .contract_storage_at_block(block_id.into(), contract_address.0, key.0)
            .map_err(|err| match err {
                Error::NoBlock => ApiError::BlockNotFound,
                Error::StateError(StateError::NoneStorage((_, _)))
                | Error::NoStateAtBlock { block_number: _ } => ApiError::ContractNotFound,
                unknown_error => ApiError::StarknetDevnetError(unknown_error),
            })?;

        Ok(felt)
    }

    /// starknet_getTransactionByHash
    pub(crate) async fn get_transaction_by_hash(
        &self,
        transaction_hash: TransactionHash,
    ) -> RpcResult<TransactionWithType> {
        let starknet = self.api.starknet.read().await;
        let transaction_to_map = starknet
            .transactions
            .get(&transaction_hash)
            .ok_or(error::ApiError::TransactionNotFound)?;
<<<<<<< HEAD
        let transaction_type;
        let transaction_data: Transaction = match transaction_to_map.inner.clone() {
            starknet_core::transactions::Transaction::Declare(declare_v1) => {
                transaction_type = TransactionType::Declare;
                Transaction::Declare(crate::api::models::transaction::DeclareTransaction::Version1(
                    DeclareTransactionV0V1 {
                        class_hash: declare_v1.class_hash,
                        sender_address: ContractAddressHex(declare_v1.sender_address),
                        nonce: declare_v1.nonce,
                        max_fee: Fee(declare_v1.max_fee),
                        version: Felt::from(1),
                        transaction_hash: declare_v1.transaction_hash,
                        signature: declare_v1.signature,
                    },
                ))
            }
            starknet_core::transactions::Transaction::DeclareV2(declare_v2) => {
                transaction_type = TransactionType::Declare;
                Transaction::Declare(crate::api::models::transaction::DeclareTransaction::Version2(
                    DeclareTransactionV2 {
                        class_hash: declare_v2.class_hash,
                        sender_address: ContractAddressHex(declare_v2.sender_address),
                        nonce: declare_v2.nonce,
                        max_fee: Fee(declare_v2.max_fee),
                        version: Felt::from(2),
                        transaction_hash: declare_v2.transaction_hash,
                        signature: declare_v2.signature,
                        compiled_class_hash: declare_v2.compiled_class_hash,
                    },
                ))
            }
            starknet_core::transactions::Transaction::DeployAccount(_deploy) => {
                return Err(error::ApiError::TransactionNotFound);
            }
            starknet_core::transactions::Transaction::Invoke(_invoke) => {
                return Err(error::ApiError::TransactionNotFound);
            }
        };

        let transaction =
            TransactionWithType { transaction: transaction_data, r#type: transaction_type };
=======
        let transaction = TransactionWithType::try_from(&transaction_to_map.inner)?;
>>>>>>> 6722ba9b

        Ok(transaction)
    }

    /// starknet_getTransactionByBlockIdAndIndex
    pub(crate) async fn get_transaction_by_block_id_and_index(
        &self,
        _block_id: BlockId,
        _index: BlockNumber,
    ) -> RpcResult<TransactionWithType> {
        Err(error::ApiError::InvalidTransactionIndexInBlock)
    }

    /// starknet_getTransactionReceipt
    pub(crate) async fn get_transaction_receipt_by_hash(
        &self,
        _transaction_hash: TransactionHash,
    ) -> RpcResult<TransactionReceipt> {
        Err(error::ApiError::TransactionNotFound)
    }

    /// starknet_getClass
    pub(crate) async fn get_class(
        &self,
        _block_id: BlockId,
        _class_hash: ClassHash,
    ) -> RpcResult<ContractClass> {
        Err(error::ApiError::ClassHashNotFound)
    }

    /// starknet_getClassHashAt
    pub(crate) async fn get_class_hash_at(
        &self,
        block_id: BlockId,
        contract_address: ContractAddressHex,
    ) -> RpcResult<ClassHash> {
        let starknet = self.api.starknet.read().await;
        match starknet.get_class_hash_at(&block_id.into(), &contract_address.0) {
            Ok(class_hash) => Ok(class_hash),
            Err(Error::NoBlock) => Err(ApiError::BlockNotFound),
            Err(Error::ContractNotFound | Error::NoStateAtBlock { block_number: _ }) => {
                Err(ApiError::ContractNotFound)
            }
            Err(unknown_error) => Err(ApiError::StarknetDevnetError(unknown_error)),
        }
    }

    /// starknet_getClassAt
    pub(crate) async fn get_class_at(
        &self,
        _block_id: BlockId,
        _contract_address: ContractAddressHex,
    ) -> RpcResult<ContractClass> {
        Err(error::ApiError::ContractNotFound)
    }

    /// starknet_getBlockTransactionCount
    pub(crate) async fn get_block_txs_count(&self, block_id: BlockId) -> RpcResult<u64> {
        let num_trans_count = self.api.starknet.read().await.get_block_txs_count(block_id.into());
        match num_trans_count {
            Ok(count) => Ok(count),
            Err(_) => Err(ApiError::NoBlocks),
        }
    }

    /// starknet_call
    pub(crate) async fn call(
        &self,
        block_id: BlockId,
        request: FunctionCall,
    ) -> RpcResult<Vec<Felt>> {
        let starknet = self.api.starknet.read().await;
        match starknet.call(
            block_id.into(),
            request.contract_address.0.into(),
            request.entry_point_selector,
            request.calldata,
        ) {
            Ok(result) => Ok(result),
            Err(Error::TransactionError(TransactionError::State(
                StateError::NoneContractState(Address(_address)),
            ))) => Err(ApiError::ContractNotFound),
            Err(_) => Err(ApiError::ContractError),
        }
    }

    /// starknet_estimateFee
    pub(crate) async fn estimate_fee(
        &self,
        _block_id: BlockId,
        _request: Vec<BroadcastedTransactionWithType>,
    ) -> RpcResult<Vec<EstimateFeeOutput>> {
        Err(error::ApiError::ContractError)
    }

    /// starknet_blockNumber
    pub(crate) async fn block_number(&self) -> RpcResult<BlockNumber> {
        let block_number = self.api.starknet.read().await.block_number();
        Ok(block_number)
    }

    /// starknet_blockHashAndNumber
    pub(crate) async fn block_hash_and_number(&self) -> RpcResult<BlockHashAndNumberOutput> {
        let block = self.api.starknet.read().await.get_latest_block().map_err(|err| match err {
            Error::NoBlock => ApiError::BlockNotFound,
            unknown_error => ApiError::StarknetDevnetError(unknown_error),
        })?;

        Ok(BlockHashAndNumberOutput {
            block_hash: block.block_hash(),
            block_number: block.block_number(),
        })
    }

    /// starknet_chainId
    pub(crate) async fn chain_id(&self) -> RpcResult<String> {
        let chain_id = self.api.starknet.read().await.chain_id();

        Ok(Felt::from(chain_id.to_felt()).to_prefixed_hex_str())
    }

    /// starknet_pendingTransactions
    pub(crate) async fn pending_transactions(&self) -> RpcResult<Vec<Transaction>> {
        Ok(vec![])
    }

    /// starknet_syncing
    pub(crate) async fn syncing(&self) -> RpcResult<SyncingOutput> {
        Ok(SyncingOutput::False(false))
    }

    /// starknet_getEvents
    pub(crate) async fn get_events(&self, filter: EventFilter) -> RpcResult<EventsChunk> {
        let starknet = self.api.starknet.read().await;

        let skip = filter
            .continuation_token
            .unwrap_or("0".to_string())
            .parse::<usize>()
            .map_err(|_| ApiError::InvalidContinuationToken)?;

        let (events, has_more_events) = starknet.get_events(
            filter.from_block,
            filter.to_block,
            filter.address.map(|val| val.0),
            filter.keys,
            skip,
            Some(filter.chunk_size),
        )?;

        Ok(EventsChunk {
            events: events
                .into_iter()
                .map(|emitted_event| EmittedEvent {
                    block_hash: emitted_event.block_hash,
                    block_number: emitted_event.block_number,
                    transaction_hash: emitted_event.transaction_hash,
                    event: Event {
                        from_address: ContractAddressHex(emitted_event.from_address),
                        content: EventContent {
                            keys: emitted_event.keys,
                            data: emitted_event.data,
                        },
                    },
                })
                .collect(),
            continuation_token: if has_more_events { Some((skip + 1).to_string()) } else { None },
        })
    }

    /// starknet_getNonce
    pub(crate) async fn get_nonce(
        &self,
        block_id: BlockId,
        contract_address: ContractAddressHex,
    ) -> RpcResult<Felt> {
        let nonce = self
            .api
            .starknet
            .read()
            .await
            .contract_nonce_at_block(block_id.into(), contract_address.0)
            .map_err(|err| match err {
                Error::NoBlock => ApiError::BlockNotFound,
                Error::NoStateAtBlock { block_number: _ } | Error::ContractNotFound => {
                    ApiError::ContractNotFound
                }
                unknown_error => ApiError::StarknetDevnetError(unknown_error),
            })?;

        Ok(nonce)
    }
}<|MERGE_RESOLUTION|>--- conflicted
+++ resolved
@@ -16,14 +16,9 @@
     ThinStateDiff,
 };
 use crate::api::models::transaction::{
-<<<<<<< HEAD
     BroadcastedTransactionWithType, DeclareTransactionV0V1, DeclareTransactionV2, EmittedEvent,
     Event, EventContent, EventFilter, EventsChunk, FunctionCall, Transaction, TransactionReceipt,
     TransactionType, TransactionWithType, Transactions,
-=======
-    BroadcastedTransactionWithType, EventFilter, EventsChunk, FunctionCall, Transaction,
-    TransactionReceipt, TransactionWithType, Transactions,
->>>>>>> 6722ba9b
 };
 use crate::api::models::{BlockId, ContractAddressHex, PatriciaKeyHex};
 
@@ -41,16 +36,7 @@
             status: *block.status(),
             header: BlockHeader::from(&block),
             transactions: crate::api::models::transaction::Transactions::Hashes(
-<<<<<<< HEAD
                 block.get_transactions().to_owned(),
-=======
-                block
-                    .get_transactions()
-                    .iter()
-                    // We shouldnt get in the situation where tx hash is None
-                    .map(|tx| tx.get_hash())
-                    .collect(),
->>>>>>> 6722ba9b
             ),
         })
     }
@@ -169,51 +155,7 @@
             .transactions
             .get(&transaction_hash)
             .ok_or(error::ApiError::TransactionNotFound)?;
-<<<<<<< HEAD
-        let transaction_type;
-        let transaction_data: Transaction = match transaction_to_map.inner.clone() {
-            starknet_core::transactions::Transaction::Declare(declare_v1) => {
-                transaction_type = TransactionType::Declare;
-                Transaction::Declare(crate::api::models::transaction::DeclareTransaction::Version1(
-                    DeclareTransactionV0V1 {
-                        class_hash: declare_v1.class_hash,
-                        sender_address: ContractAddressHex(declare_v1.sender_address),
-                        nonce: declare_v1.nonce,
-                        max_fee: Fee(declare_v1.max_fee),
-                        version: Felt::from(1),
-                        transaction_hash: declare_v1.transaction_hash,
-                        signature: declare_v1.signature,
-                    },
-                ))
-            }
-            starknet_core::transactions::Transaction::DeclareV2(declare_v2) => {
-                transaction_type = TransactionType::Declare;
-                Transaction::Declare(crate::api::models::transaction::DeclareTransaction::Version2(
-                    DeclareTransactionV2 {
-                        class_hash: declare_v2.class_hash,
-                        sender_address: ContractAddressHex(declare_v2.sender_address),
-                        nonce: declare_v2.nonce,
-                        max_fee: Fee(declare_v2.max_fee),
-                        version: Felt::from(2),
-                        transaction_hash: declare_v2.transaction_hash,
-                        signature: declare_v2.signature,
-                        compiled_class_hash: declare_v2.compiled_class_hash,
-                    },
-                ))
-            }
-            starknet_core::transactions::Transaction::DeployAccount(_deploy) => {
-                return Err(error::ApiError::TransactionNotFound);
-            }
-            starknet_core::transactions::Transaction::Invoke(_invoke) => {
-                return Err(error::ApiError::TransactionNotFound);
-            }
-        };
-
-        let transaction =
-            TransactionWithType { transaction: transaction_data, r#type: transaction_type };
-=======
         let transaction = TransactionWithType::try_from(&transaction_to_map.inner)?;
->>>>>>> 6722ba9b
 
         Ok(transaction)
     }
