use server::rpc_core::error::RpcError;
use starknet_core::error::Error;
use starknet_in_rust::core::errors::state_errors::StateError;
use starknet_in_rust::definitions::block_context::StarknetChainId;
use starknet_in_rust::transaction as starknet_in_rust_tx;
use starknet_in_rust::transaction::error::TransactionError;
use starknet_in_rust::utils::Address;
use starknet_types::contract_address::ContractAddress;
use starknet_types::felt::{ClassHash, Felt, TransactionHash};
use starknet_types::starknet_api::block::BlockNumber;
use starknet_types::traits::ToHexString;

use super::error::{self, ApiError};
use super::models::{BlockHashAndNumberOutput, EstimateFeeOutput, SyncingOutput};
use super::{JsonRpcHandler, RpcResult};
use crate::api::models::block::{Block, BlockHeader};
use crate::api::models::contract_class::ContractClass;
use crate::api::models::state::{
    ClassHashes, ContractNonce, DeployedContract, StateUpdate, StorageDiff, StorageEntry,
    ThinStateDiff,
};
use crate::api::models::transaction::{
<<<<<<< HEAD
    BroadcastedDeclareTransaction, BroadcastedInvokeTransaction, BroadcastedTransaction,
    BroadcastedTransactionWithType, DeclareTransactionV0V1, DeclareTransactionV2, EventFilter,
    EventsChunk, FunctionCall, Transaction, TransactionReceipt, TransactionType,
    TransactionWithType, Transactions,
=======
    BroadcastedTransactionWithType, EventFilter, EventsChunk, FunctionCall, Transaction,
    TransactionReceipt, TransactionWithType, Transactions,
>>>>>>> e2b1c10a
};
use crate::api::models::{BlockId, PatriciaKeyHex};

/// here are the definitions and stub implementations of all JSON-RPC read endpoints
impl JsonRpcHandler {
    /// starknet_getBlockWithTxHashes
    pub(crate) async fn get_block_with_tx_hashes(&self, block_id: BlockId) -> RpcResult<Block> {
        let block =
            self.api.starknet.read().await.get_block(block_id.into()).map_err(|err| match err {
                Error::NoBlock => ApiError::BlockNotFound,
                unknown_error => ApiError::StarknetDevnetError(unknown_error),
            })?;

        Ok(Block {
            status: *block.status(),
            header: BlockHeader::from(&block),
            transactions: crate::api::models::transaction::Transactions::Hashes(
                block
                    .get_transactions()
                    .iter()
                    // We shouldnt get in the situation where tx hash is None
                    .map(|tx| tx.get_hash())
                    .collect(),
            ),
        })
    }

    /// starknet_getBlockWithTxs
    pub(crate) async fn get_block_with_txs(&self, block_id: BlockId) -> RpcResult<Block> {
        let block =
            self.api.starknet.read().await.get_block(block_id.into()).map_err(|err| match err {
                Error::NoBlock => ApiError::BlockNotFound,
                unknown_error => ApiError::StarknetDevnetError(unknown_error),
            })?;

        let mut transactions = Vec::<TransactionWithType>::new();

        for txn in block.get_transactions() {
            let txn_to_add = TransactionWithType::try_from(txn)?;

            transactions.push(txn_to_add);
        }
        Ok(Block {
            status: *block.status(),
            header: BlockHeader::from(&block),
            transactions: Transactions::Full(transactions),
        })
    }

    /// starknet_getStateUpdate
    pub(crate) async fn get_state_update(&self, block_id: BlockId) -> RpcResult<StateUpdate> {
        let state_update =
            self.api.starknet.read().await.block_state_update(block_id.into()).map_err(|err| {
                match err {
                    Error::NoBlock => ApiError::BlockNotFound,
                    unknown_error => ApiError::StarknetDevnetError(unknown_error),
                }
            })?;

        let state_diff = ThinStateDiff {
            deployed_contracts: state_update
                .deployed_contracts
                .into_iter()
                .map(|(address, class_hash)| DeployedContract { address, class_hash })
                .collect(),
            declared_classes: state_update
                .declared_classes
                .into_iter()
                .map(|(class_hash, compiled_class_hash)| ClassHashes {
                    class_hash,
                    compiled_class_hash,
                })
                .collect(),
            deprecated_declared_classes: state_update.cairo_0_declared_classes,
            nonces: state_update
                .nonces
                .into_iter()
                .map(|(address, nonce)| ContractNonce { contract_address: address, nonce })
                .collect(),
            storage_diffs: state_update
                .storage_updates
                .into_iter()
                .map(|(contract_address, updates)| StorageDiff {
                    address: contract_address,
                    storage_entries: updates
                        .into_iter()
                        .map(|(key, value)| StorageEntry { key: PatriciaKeyHex(key), value })
                        .collect(),
                })
                .collect(),
            replaced_classes: vec![],
        };

        Ok(StateUpdate {
            block_hash: state_update.block_hash,
            new_root: state_update.new_root,
            old_root: state_update.old_root,
            state_diff,
        })
    }

    /// starknet_getStorageAt
    pub(crate) async fn get_storage_at(
        &self,
        contract_address: ContractAddress,
        key: PatriciaKeyHex,
        block_id: BlockId,
    ) -> RpcResult<Felt> {
        let felt = self
            .api
            .starknet
            .read()
            .await
            .contract_storage_at_block(block_id.into(), contract_address, key.0)
            .map_err(|err| match err {
                Error::NoBlock => ApiError::BlockNotFound,
                Error::StateError(StateError::NoneStorage((_, _)))
                | Error::NoStateAtBlock { block_number: _ } => ApiError::ContractNotFound,
                unknown_error => ApiError::StarknetDevnetError(unknown_error),
            })?;

        Ok(felt)
    }

    /// starknet_getTransactionByHash
    pub(crate) async fn get_transaction_by_hash(
        &self,
        transaction_hash: TransactionHash,
    ) -> RpcResult<TransactionWithType> {
        let starknet = self.api.starknet.read().await;
        let transaction_to_map = starknet
            .transactions
            .get(&transaction_hash)
            .ok_or(error::ApiError::TransactionNotFound)?;
        let transaction = TransactionWithType::try_from(&transaction_to_map.inner)?;

        Ok(transaction)
    }

    /// starknet_getTransactionByBlockIdAndIndex
    pub(crate) async fn get_transaction_by_block_id_and_index(
        &self,
        _block_id: BlockId,
        _index: BlockNumber,
    ) -> RpcResult<TransactionWithType> {
        Err(error::ApiError::InvalidTransactionIndexInBlock)
    }

    /// starknet_getTransactionReceipt
    pub(crate) async fn get_transaction_receipt_by_hash(
        &self,
        _transaction_hash: TransactionHash,
    ) -> RpcResult<TransactionReceipt> {
        Err(error::ApiError::TransactionNotFound)
    }

    /// starknet_getClass
    pub(crate) async fn get_class(
        &self,
        _block_id: BlockId,
        _class_hash: ClassHash,
    ) -> RpcResult<ContractClass> {
        Err(error::ApiError::ClassHashNotFound)
    }

    /// starknet_getClassHashAt
    pub(crate) async fn get_class_hash_at(
        &self,
        block_id: BlockId,
        contract_address: ContractAddress,
    ) -> RpcResult<ClassHash> {
        let starknet = self.api.starknet.read().await;
        match starknet.get_class_hash_at(&block_id.into(), &contract_address) {
            Ok(class_hash) => Ok(class_hash),
            Err(Error::NoBlock) => Err(ApiError::BlockNotFound),
            Err(Error::ContractNotFound | Error::NoStateAtBlock { block_number: _ }) => {
                Err(ApiError::ContractNotFound)
            }
            Err(unknown_error) => Err(ApiError::StarknetDevnetError(unknown_error)),
        }
    }

    /// starknet_getClassAt
    pub(crate) async fn get_class_at(
        &self,
        _block_id: BlockId,
        _contract_address: ContractAddress,
    ) -> RpcResult<ContractClass> {
        Err(error::ApiError::ContractNotFound)
    }

    /// starknet_getBlockTransactionCount
    pub(crate) async fn get_block_txs_count(&self, block_id: BlockId) -> RpcResult<u64> {
        let num_trans_count = self.api.starknet.read().await.get_block_txs_count(block_id.into());
        match num_trans_count {
            Ok(count) => Ok(count),
            Err(_) => Err(ApiError::NoBlocks),
        }
    }

    /// starknet_call
    pub(crate) async fn call(
        &self,
        block_id: BlockId,
        request: FunctionCall,
    ) -> RpcResult<Vec<Felt>> {
        let starknet = self.api.starknet.read().await;
        match starknet.call(
            block_id.into(),
            request.contract_address.into(),
            request.entry_point_selector,
            request.calldata,
        ) {
            Ok(result) => Ok(result),
            Err(Error::TransactionError(TransactionError::State(
                StateError::NoneContractState(Address(_address)),
            ))) => Err(ApiError::ContractNotFound),
            Err(Error::ContractNotFound) => Err(ApiError::ContractNotFound),
            Err(err) => Err(ApiError::ContractError { msg: err.to_string() }),
        }
    }

    /// starknet_estimateFee
    pub(crate) async fn estimate_fee(
        &self,
        block_id: BlockId,
        request: Vec<BroadcastedTransactionWithType>,
    ) -> RpcResult<Vec<EstimateFeeOutput>> {
        let starknet = self.api.starknet.read().await;
        let mut transactions = vec![];
        for broadcasted_tx in request {
            transactions.push(convert_broadcasted_tx(
                broadcasted_tx.transaction,
                starknet.config.chain_id,
            )?);
        }

        match starknet.estimate_gas_usage(block_id.into(), &transactions) {
            Ok(result) => Ok(result
                .iter()
                .map(|gas_consumed| EstimateFeeOutput {
                    gas_consumed: format!("0x{gas_consumed:x}"),
                    gas_price: format!("0x{:x}", starknet.config.gas_price),
                    overall_fee: format!("0x{:x}", starknet.config.gas_price * gas_consumed),
                })
                .collect()),
            Err(err) => Err(ApiError::ContractError { msg: err.to_string() }),
        }
    }

    /// starknet_blockNumber
    pub(crate) async fn block_number(&self) -> RpcResult<BlockNumber> {
        let block_number = self.api.starknet.read().await.block_number();
        Ok(block_number)
    }

    /// starknet_blockHashAndNumber
    pub(crate) async fn block_hash_and_number(&self) -> RpcResult<BlockHashAndNumberOutput> {
        let block = self.api.starknet.read().await.get_latest_block().map_err(|err| match err {
            Error::NoBlock => ApiError::BlockNotFound,
            unknown_error => ApiError::StarknetDevnetError(unknown_error),
        })?;

        Ok(BlockHashAndNumberOutput {
            block_hash: block.block_hash(),
            block_number: block.block_number(),
        })
    }

    /// starknet_chainId
    pub(crate) async fn chain_id(&self) -> RpcResult<String> {
        let chain_id = self.api.starknet.read().await.chain_id();

        Ok(Felt::from(chain_id.to_felt()).to_prefixed_hex_str())
    }

    /// starknet_pendingTransactions
    pub(crate) async fn pending_transactions(&self) -> RpcResult<Vec<Transaction>> {
        Ok(vec![])
    }

    /// starknet_syncing
    pub(crate) async fn syncing(&self) -> RpcResult<SyncingOutput> {
        Ok(SyncingOutput::False(false))
    }

    /// starknet_getEvents
    pub(crate) async fn get_events(&self, _filter: EventFilter) -> RpcResult<EventsChunk> {
        Err(error::ApiError::InvalidContinuationToken)
    }

    /// starknet_getNonce
    pub(crate) async fn get_nonce(
        &self,
        block_id: BlockId,
        contract_address: ContractAddress,
    ) -> RpcResult<Felt> {
        let nonce = self
            .api
            .starknet
            .read()
            .await
            .contract_nonce_at_block(block_id.into(), contract_address)
            .map_err(|err| match err {
                Error::NoBlock => ApiError::BlockNotFound,
                Error::NoStateAtBlock { block_number: _ } | Error::ContractNotFound => {
                    ApiError::ContractNotFound
                }
                unknown_error => ApiError::StarknetDevnetError(unknown_error),
            })?;

        Ok(nonce)
    }
}

fn convert_broadcasted_tx(
    broadcasted_tx: BroadcastedTransaction,
    chain_id: StarknetChainId,
) -> RpcResult<starknet_in_rust_tx::Transaction> {
    match broadcasted_tx {
        BroadcastedTransaction::Invoke(BroadcastedInvokeTransaction::V0(_)) => {
            Err(ApiError::UnsupportedAction { msg: "Invoke V0 is not supported".into() })
        }
        BroadcastedTransaction::Invoke(BroadcastedInvokeTransaction::V1(broadcasted_tx)) => {
            let selector =
                Felt::from(starknet_rs_core::utils::get_selector_from_name("__execute__").unwrap())
                    .into();

            Ok(starknet_in_rust_tx::Transaction::InvokeFunction(
                starknet_in_rust_tx::InvokeFunction::new(
                    broadcasted_tx.sender_address.0.try_into()?,
                    selector,
                    broadcasted_tx.common.max_fee.0,
                    broadcasted_tx.common.version.into(),
                    broadcasted_tx.calldata.iter().map(|s| s.into()).collect(),
                    broadcasted_tx.common.signature.iter().map(|s| s.into()).collect(),
                    chain_id.to_felt(),
                    Some(broadcasted_tx.common.nonce.into()),
                )?,
            ))
        }
        BroadcastedTransaction::Declare(BroadcastedDeclareTransaction::V1(broadcasted_tx)) => {
            let contract_class: starknet_types::contract_class::ContractClass = broadcasted_tx
                .contract_class
                .try_into()
                .map_err(|_| ApiError::RpcError(RpcError::invalid_request()))?;
            Ok(starknet_in_rust_tx::Transaction::Declare(starknet_in_rust_tx::Declare::new(
                contract_class.try_into()?,
                chain_id.to_felt(),
                broadcasted_tx.sender_address.0.try_into()?,
                broadcasted_tx.common.max_fee.0,
                broadcasted_tx.common.version.into(),
                broadcasted_tx.common.signature.iter().map(|s| s.into()).collect(),
                broadcasted_tx.common.nonce.into(),
            )?))
        }
        BroadcastedTransaction::Declare(BroadcastedDeclareTransaction::V2(broadcasted_tx)) => {
            Ok(starknet_in_rust_tx::Transaction::DeclareV2(Box::new(
                starknet_in_rust_tx::DeclareV2::new(
                    &broadcasted_tx.contract_class,
                    None,
                    broadcasted_tx.compiled_class_hash.into(),
                    chain_id.to_felt(),
                    broadcasted_tx.sender_address.0.try_into()?,
                    broadcasted_tx.common.max_fee.0,
                    broadcasted_tx.common.version.into(),
                    broadcasted_tx.common.signature.iter().map(|s| s.into()).collect(),
                    broadcasted_tx.common.nonce.into(),
                )?,
            )))
        }
        BroadcastedTransaction::DeployAccount(broadcasted_tx) => {
            Ok(starknet_in_rust_tx::Transaction::DeployAccount(
                starknet_in_rust_tx::DeployAccount::new(
                    broadcasted_tx.class_hash.bytes(),
                    broadcasted_tx.common.max_fee.0,
                    broadcasted_tx.common.version.into(),
                    broadcasted_tx.common.nonce.into(),
                    broadcasted_tx.constructor_calldata.iter().map(|s| s.into()).collect(),
                    broadcasted_tx.common.signature.iter().map(|s| s.into()).collect(),
                    broadcasted_tx.contract_address_salt.into(),
                    chain_id.to_felt(),
                )?,
            ))
        }
    }
}<|MERGE_RESOLUTION|>--- conflicted
+++ resolved
@@ -20,15 +20,9 @@
     ThinStateDiff,
 };
 use crate::api::models::transaction::{
-<<<<<<< HEAD
     BroadcastedDeclareTransaction, BroadcastedInvokeTransaction, BroadcastedTransaction,
-    BroadcastedTransactionWithType, DeclareTransactionV0V1, DeclareTransactionV2, EventFilter,
-    EventsChunk, FunctionCall, Transaction, TransactionReceipt, TransactionType,
-    TransactionWithType, Transactions,
-=======
     BroadcastedTransactionWithType, EventFilter, EventsChunk, FunctionCall, Transaction,
     TransactionReceipt, TransactionWithType, Transactions,
->>>>>>> e2b1c10a
 };
 use crate::api::models::{BlockId, PatriciaKeyHex};
 
@@ -359,7 +353,7 @@
 
             Ok(starknet_in_rust_tx::Transaction::InvokeFunction(
                 starknet_in_rust_tx::InvokeFunction::new(
-                    broadcasted_tx.sender_address.0.try_into()?,
+                    broadcasted_tx.sender_address.try_into()?,
                     selector,
                     broadcasted_tx.common.max_fee.0,
                     broadcasted_tx.common.version.into(),
@@ -378,7 +372,7 @@
             Ok(starknet_in_rust_tx::Transaction::Declare(starknet_in_rust_tx::Declare::new(
                 contract_class.try_into()?,
                 chain_id.to_felt(),
-                broadcasted_tx.sender_address.0.try_into()?,
+                broadcasted_tx.sender_address.try_into()?,
                 broadcasted_tx.common.max_fee.0,
                 broadcasted_tx.common.version.into(),
                 broadcasted_tx.common.signature.iter().map(|s| s.into()).collect(),
@@ -392,7 +386,7 @@
                     None,
                     broadcasted_tx.compiled_class_hash.into(),
                     chain_id.to_felt(),
-                    broadcasted_tx.sender_address.0.try_into()?,
+                    broadcasted_tx.sender_address.try_into()?,
                     broadcasted_tx.common.max_fee.0,
                     broadcasted_tx.common.version.into(),
                     broadcasted_tx.common.signature.iter().map(|s| s.into()).collect(),
