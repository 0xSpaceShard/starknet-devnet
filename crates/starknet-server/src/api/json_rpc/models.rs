use serde::{Deserialize, Serialize};
use starknet_types::contract_address::ContractAddress;
use starknet_types::felt::{BlockHash, ClassHash, TransactionHash};
use starknet_types::rpc::block::{BlockId, SyncStatus};
use starknet_types::rpc::transactions::broadcasted_deploy_account_transaction::BroadcastedDeployAccountTransaction;
use starknet_types::rpc::transactions::broadcasted_invoke_transaction::BroadcastedInvokeTransaction;
use starknet_types::rpc::transactions::{
<<<<<<< HEAD
    BroadcastedDeclareTransaction, BroadcastedInvokeTransaction, BroadcastedTransaction,
    EventFilter, FunctionCall,
=======
    BroadcastedDeclareTransaction, BroadcastedTransactionWithType, EventFilter, FunctionCall,
>>>>>>> a7472a08
};
use starknet_types::starknet_api::block::BlockNumber;

use crate::api::models::PatriciaKeyHex;

#[derive(Serialize, Deserialize, Clone, Debug, Eq, PartialEq)]
pub struct BlockIdInput {
    pub(crate) block_id: BlockId,
}

#[derive(Serialize, Deserialize, Clone, Debug, Eq, PartialEq)]
pub struct TransactionHashInput {
    pub(crate) transaction_hash: TransactionHash,
}

#[derive(Serialize, Deserialize, Clone, Debug, Eq, PartialEq)]
pub struct GetStorageInput {
    pub(crate) contract_address: ContractAddress,
    pub(crate) key: PatriciaKeyHex,
    pub(crate) block_id: BlockId,
}

#[derive(Serialize, Deserialize, Clone, Debug, Eq, PartialEq)]
pub struct BlockAndIndexInput {
    pub(crate) block_id: BlockId,
    pub(crate) index: u64,
}

#[derive(Serialize, Deserialize, Clone, Debug, Eq, PartialEq)]
pub struct BlockAndClassHashInput {
    pub(crate) block_id: BlockId,
    pub(crate) class_hash: ClassHash,
}

#[derive(Serialize, Deserialize, Clone, Debug, Eq, PartialEq)]
pub struct BlockAndContractAddressInput {
    pub(crate) block_id: BlockId,
    pub(crate) contract_address: ContractAddress,
}

#[derive(Debug, Clone, Eq, PartialEq, Deserialize, Serialize)]
pub struct CallInput {
    pub request: FunctionCall,
    pub block_id: BlockId,
}

#[derive(Debug, Clone, Eq, PartialEq, Deserialize, Serialize)]
pub struct EstimateFeeInput {
    pub request: Vec<BroadcastedTransaction>,
    pub block_id: BlockId,
}

#[derive(Debug, Clone, Eq, PartialEq, Deserialize, Serialize)]
pub struct BlockHashAndNumberOutput {
    pub block_hash: BlockHash,
    pub block_number: BlockNumber,
}

#[derive(Debug, Clone, Eq, PartialEq, Deserialize, Serialize)]
pub enum SyncingOutput {
    True(SyncStatus),
    False(bool),
}

#[derive(Debug, Clone, Eq, PartialEq, Deserialize, Serialize)]
pub struct EventsInput {
    pub filter: EventFilter,
}

#[derive(Debug, Clone, Eq, PartialEq, Deserialize, Serialize)]
pub struct BroadcastedDeclareTransactionInput {
    pub declare_transaction: BroadcastedDeclareTransaction,
}

#[derive(Debug, Clone, Eq, PartialEq, Deserialize, Serialize)]
pub struct DeclareTransactionOutput {
    pub transaction_hash: TransactionHash,
    pub class_hash: ClassHash,
}

#[derive(Debug, Clone, Eq, PartialEq, Deserialize, Serialize)]
pub struct BroadcastedDeployAccountTransactionInput {
    pub deploy_account_transaction: BroadcastedDeployAccountTransaction,
}

#[derive(Debug, Clone, Eq, PartialEq, Deserialize, Serialize)]
pub struct DeployAccountTransactionOutput {
    pub transaction_hash: TransactionHash,
    pub contract_address: ContractAddress,
}

#[derive(Debug, Clone, Eq, PartialEq, Deserialize, Serialize)]
pub struct BroadcastedInvokeTransactionInput {
    pub invoke_transaction: BroadcastedInvokeTransaction,
}

#[derive(Debug, Clone, Eq, PartialEq, Deserialize, Serialize)]
pub struct InvokeTransactionOutput {
    pub transaction_hash: TransactionHash,
}

#[cfg(test)]
mod tests {
    use starknet_types::contract_address::ContractAddress;
    use starknet_types::felt::Felt;
    use starknet_types::patricia_key::PatriciaKey;
    use starknet_types::rpc::block::{BlockHashOrNumber, BlockId, Tag};
    use starknet_types::rpc::transactions::{
        BroadcastedDeclareTransaction, BroadcastedTransaction,
    };
    use starknet_types::starknet_api::block::BlockNumber;

    use super::{BlockIdInput, EstimateFeeInput, GetStorageInput};
    use crate::api::models::PatriciaKeyHex;

    #[test]
    fn errored_deserialization_of_estimate_fee_with_broadcasted_declare_transaction() {
        // Errored json struct that passed DECLARE V2, but contract class is of type V1
        let json_str = r#"{
            "request": [
                "type": "DECLARE",
                "max_fee": "0xA",
                "version": "0x1",
                "signature": ["0xFF", "0xAA"],
                "nonce": "0x0",
                "sender_address": "0x0001",
                "compiled_class_hash": "0x01",
                "contract_class": {
                    "abi": [{
                        "inputs": [],
                        "name": "getPublicKey",
                        "outputs": [
                            {
                                "name": "publicKey",
                                "type": "felt"
                            }
                        ],
                        "stateMutability": "view",
                        "type": "function"
                    },
                    {
                        "inputs": [],
                        "name": "setPublicKey",
                        "outputs": [
                            {
                                "name": "publicKey",
                                "type": "felt"
                            }
                        ],
                        "type": "function"
                    }],
                    "program": "",
                    "entry_points_by_type": {}
                }
            ],
            "block_id": {
                "block_number": 1
            }
        }"#;

        assert!(serde_json::from_str::<EstimateFeeInput>(json_str).is_err());
    }

    #[test]
    fn deserialize_estimate_fee_input() {
        let json_str = r#"{
            "request": [
                {
                    "type": "DECLARE",
                    "max_fee": "0xA", 
                    "version": "0x1", 
                    "signature": ["0xFF", "0xAA"],
                    "nonce": "0x0",
                    "sender_address": "0x0001",
                    "contract_class": {
                        "abi": [{
                            "inputs": [],
                            "name": "getPublicKey",
                            "outputs": [
                                {
                                    "name": "publicKey",
                                    "type": "felt"
                                }
                            ],
                            "stateMutability": "view",
                            "type": "function"
                        },
                        {
                            "inputs": [],
                            "name": "setPublicKey",
                            "outputs": [
                                {
                                    "name": "publicKey",
                                    "type": "felt"
                                }
                            ],
                            "type": "function"
                        }],
                        "program": "",
                        "entry_points_by_type": {
                            "CONSTRUCTOR": [], 
                            "EXTERNAL": [], 
                            "L1_HANDLER": []
                        }
                    }
                },
                {
                    "type": "DECLARE",
                    "max_fee": "0xA",
                    "version": "0x1",
                    "signature": ["0xFF", "0xAA"],
                    "nonce": "0x0",
                    "sender_address": "0x0001",
                    "compiled_class_hash": "0x01",
                    "contract_class": {
                        "sierra_program": ["0xAA", "0xBB"],
                        "contract_class_version": "1.0",
                        "entry_points_by_type": {
                            "EXTERNAL": [
                                {
                                    "selector": "0x3c118a68e16e12e97ed25cb4901c12f4d3162818669cc44c391d8049924c14",
                                    "function_idx": 4
                                },
                                {
                                    "selector": "0xe7510edcf6e9f1b70f7bd1f488767b50f0363422f3c563160ab77adf62467b",
                                    "function_idx": 7
                                }
                            ],
                            "L1_HANDLER": [
                                {
                                    "selector": "0x39edbbb129ad752107a94d40c3873cae369a46fd2fc578d075679aa67e85d12",
                                    "function_idx": 11
                                }
                            ],
                            "CONSTRUCTOR": [
                                {
                                    "selector": "0x28ffe4ff0f226a9107253e17a904099aa4f63a02a5621de0576e5aa71bc5194",
                                    "function_idx": 12
                                }
                            ]
                        },
                        "abi": [
                            {
                                "type": "constructor",
                                "name": "constructor",
                                "inputs": [
                                    {
                                        "name": "arg1",
                                        "type": "core::felt252"
                                    },
                                    {
                                        "name": "arg2",
                                        "type": "core::felt252"
                                    }
                                ]
                            }
                        ]
                    }
                },
                {
                    "type": "INVOKE",
                    "max_fee": "0x1",
                    "version": "0x100000000000000000000000000000001",
                    "signature": [
                    "0x2"
                    ],
                    "nonce": "0x1",
                    "sender_address": "0x3",
                    "calldata": [
                    "0x1",
                    "0x2",
                    "0x3"
                  ]
                },
                {
                    "type": "DEPLOY_ACCOUNT",
                    "max_fee": "0xA",
                    "version": "0x1",
                    "signature": ["0xFF", "0xAA"],
                    "nonce": "0x0",
                    "contract_address_salt": "0x01",
                    "constructor_calldata": ["0x01"],
                    "class_hash": "0x01"
                }
                ], 
            "block_id": {
                "block_number": 1
            }
        }"#;

        let estimate_fee_input = serde_json::from_str::<super::EstimateFeeInput>(json_str).unwrap();
        assert!(
            estimate_fee_input.block_id
                == BlockId::HashOrNumber(BlockHashOrNumber::Number(BlockNumber(1)))
        );
        assert!(estimate_fee_input.request.len() == 4);
        assert!(matches!(
            estimate_fee_input.request[0],
            BroadcastedTransaction::Declare(BroadcastedDeclareTransaction::V1(_))
        ));
        assert!(matches!(
            estimate_fee_input.request[1],
            BroadcastedTransaction::Declare(BroadcastedDeclareTransaction::V2(_))
        ));
        assert!(matches!(
<<<<<<< HEAD
            estimate_fee_input.request[2],
            BroadcastedTransaction::Invoke(BroadcastedInvokeTransaction::V0(_))
        ));
        assert!(matches!(
            estimate_fee_input.request[3],
            BroadcastedTransaction::Invoke(BroadcastedInvokeTransaction::V1(_))
        ));
        assert!(matches!(estimate_fee_input.request[4], BroadcastedTransaction::DeployAccount(_)));
=======
            estimate_fee_input.request[2].transaction,
            BroadcastedTransaction::Invoke(_)
        ));
        assert!(matches!(
            estimate_fee_input.request[3].transaction,
            BroadcastedTransaction::DeployAccount(_)
        ));
>>>>>>> a7472a08
    }

    #[test]
    fn deserialize_call_input() {
        let json_str = r#"{"request": {"contract_address": "0x01", "entry_point_selector": "0x02", "calldata": ["0x03"]}, "block_id": {"block_number": 1}}"#;
        let call_input = serde_json::from_str::<super::CallInput>(json_str).unwrap();

        assert_eq!(
            call_input,
            super::CallInput {
                request: super::FunctionCall {
                    contract_address: ContractAddress::new(
                        Felt::from_prefixed_hex_str("0x01").unwrap()
                    )
                    .unwrap(),
                    entry_point_selector: Felt::from_prefixed_hex_str("0x02").unwrap(),
                    calldata: vec![Felt::from_prefixed_hex_str("0x03").unwrap()],
                },
                block_id: BlockId::HashOrNumber(BlockHashOrNumber::Number(BlockNumber(1))),
            }
        );
    }

    #[test]
    fn deserialize_get_storage_input() {
        fn assert_get_storage_input_correctness(
            should_be_correct: bool,
            expected_storage_input: GetStorageInput,
            json_str: &str,
        ) {
            let is_correct =
                if let Ok(get_storage_input) = serde_json::from_str::<GetStorageInput>(json_str) {
                    get_storage_input == expected_storage_input
                } else {
                    false
                };

            assert_eq!(should_be_correct, is_correct);
        }

        let expected_storage_input = GetStorageInput {
            block_id: BlockId::HashOrNumber(BlockHashOrNumber::Hash(
                Felt::from_prefixed_hex_str("0x01").unwrap(),
            )),
            contract_address: ContractAddress::new(Felt::from_prefixed_hex_str("0x02").unwrap())
                .unwrap(),
            key: PatriciaKeyHex(
                PatriciaKey::new(Felt::from_prefixed_hex_str("0x03").unwrap()).unwrap(),
            ),
        };

        assert_get_storage_input_correctness(
            true,
            expected_storage_input.clone(),
            r#"{"block_id": {"block_hash": "0x01"}, "contract_address": "0x02", "key": "0x03"}"#,
        );

        // Incorrect contract_address key
        assert_get_storage_input_correctness(
            false,
            expected_storage_input.clone(),
            r#"{"block_id": {"block_hash": "0x01"}, "contract_addresss": "0x02", "key": "0x03"}"#,
        );

        // Incorrect key key
        assert_get_storage_input_correctness(
            false,
            expected_storage_input,
            r#"{"block_id": {"block_hash": "0x01"}, "contract_address": "0x02", "keyy": "0x03"}"#,
        );
    }

    // unit tests for TransactionHashInput deserialization
    #[test]
    fn deserialize_transaction_hash_input() {
        assert_transaction_hash_correctness(true, "0x01", r#"{"transaction_hash": "0x01"}"#);

        // Incorrect transaction_hash key
        assert_transaction_hash_correctness(false, "0x01", r#"{"transaction_hashh": "0x01"}"#);

        // Incorrect transaction_hash value
        assert_transaction_hash_correctness(false, "0x02", r#"{"transaction_hash": "0x01"}"#);

        // Incorrect transaction_hash format, should be prefixed with 0x
        assert_transaction_hash_correctness(false, "0x02", r#"{"transaction_hash": "01"}"#);
    }
    #[test]
    fn deserialize_block_id_tag_variants() {
        assert_block_id_tag_correctness(true, Tag::Latest, r#"{"block_id": "latest"}"#);
        assert_block_id_tag_correctness(true, Tag::Pending, r#"{"block_id": "pending"}"#);

        // Incorrect tag
        assert_block_id_tag_correctness(false, Tag::Latest, r#"{"block_id": "latests"}"#);
        assert_block_id_tag_correctness(false, Tag::Pending, r#"{"block_id": "pendingg"}"#);

        // Incorrect key
        assert_block_id_tag_correctness(false, Tag::Latest, r#"{"block": "latest"}"#);
        assert_block_id_tag_correctness(false, Tag::Pending, r#"{"block": "pending"}"#);
    }

    #[test]
    fn deserialize_block_id_block_hash_variants() {
        assert_block_id_block_hash_correctness(
            true,
            "0x01",
            r#"{"block_id": {"block_hash": "0x01"}}"#,
        );

        // BlockId's key is block instead of block_id
        assert_block_id_block_hash_correctness(
            false,
            "0x01",
            r#"{"block": {"block_hash": "0x01"}}"#,
        );

        // Incorrect block_hash key
        assert_block_id_block_hash_correctness(
            false,
            "0x01",
            r#"{"block_id": {"block_hasha": "0x01"}}"#,
        );

        // Incorrect block_hash value
        assert_block_id_block_hash_correctness(
            false,
            "0x02",
            r#"{"block_id": {"block_hash": "0x01"}}"#,
        );

        // Block hash hex value is more than 64 chars
        assert_block_id_block_hash_correctness(
            false,
            "0x01",
            r#"{"block_id": {"block_hash": "0x004134134134134134134134134134134134134134134134134134134134134134"}}"#,
        );

        // Block hash hex doesnt start with 0x
        assert_block_id_block_hash_correctness(
            false,
            "0x01",
            r#"{"block_id": {"block_hash": "01"}}"#,
        );
    }

    #[test]
    fn deserialize_block_id_block_number_variants() {
        assert_block_id_block_number_correctness(true, 10, r#"{"block_id": {"block_number": 10}}"#);

        // BlockId's key is block instead of block_id
        assert_block_id_block_number_correctness(false, 10, r#"{"block": {"block_number": 10}}"#);

        // Incorrect block_number key
        assert_block_id_block_number_correctness(
            false,
            10,
            r#"{"block_id": {"block_numberr": 10}}"#,
        );

        // Incorrect block_number value
        assert_block_id_block_number_correctness(
            false,
            10,
            r#"{"block_id": {"block_number": "0x01"}}"#,
        );
    }

    fn assert_block_id_tag_correctness(
        should_be_correct: bool,
        expected_tag: Tag,
        json_str_block_id: &str,
    ) {
        let is_correct = if let Ok(BlockIdInput { block_id: BlockId::Tag(generated_tag) }) =
            serde_json::from_str::<BlockIdInput>(json_str_block_id)
        {
            generated_tag == expected_tag
        } else {
            false
        };

        assert_eq!(should_be_correct, is_correct);
    }

    fn assert_block_id_block_number_correctness(
        should_be_correct: bool,
        expected_block_number: u64,
        json_str_block_id: &str,
    ) {
        let is_correct = if let Ok(BlockIdInput {
            block_id: BlockId::HashOrNumber(BlockHashOrNumber::Number(generated_block_number)),
        }) = serde_json::from_str::<BlockIdInput>(json_str_block_id)
        {
            generated_block_number == BlockNumber(expected_block_number)
        } else {
            false
        };

        assert_eq!(should_be_correct, is_correct);
    }

    fn assert_block_id_block_hash_correctness(
        should_be_correct: bool,
        expected_block_hash: &str,
        json_str_block_id: &str,
    ) {
        let is_correct = if let Ok(BlockIdInput {
            block_id: BlockId::HashOrNumber(BlockHashOrNumber::Hash(generated_block_hash)),
        }) = serde_json::from_str::<BlockIdInput>(json_str_block_id)
        {
            generated_block_hash == Felt::from_prefixed_hex_str(expected_block_hash).unwrap()
        } else {
            false
        };

        assert_eq!(should_be_correct, is_correct)
    }

    fn assert_transaction_hash_correctness(
        should_be_correct: bool,
        expected_transaction_hash: &str,
        json_str_transaction_hash: &str,
    ) {
        let is_correct = if let Ok(transaction_hash_input) =
            serde_json::from_str::<super::TransactionHashInput>(json_str_transaction_hash)
        {
            transaction_hash_input.transaction_hash
                == Felt::from_prefixed_hex_str(expected_transaction_hash).unwrap()
        } else {
            false
        };

        assert_eq!(should_be_correct, is_correct);
    }
}<|MERGE_RESOLUTION|>--- conflicted
+++ resolved
@@ -5,12 +5,7 @@
 use starknet_types::rpc::transactions::broadcasted_deploy_account_transaction::BroadcastedDeployAccountTransaction;
 use starknet_types::rpc::transactions::broadcasted_invoke_transaction::BroadcastedInvokeTransaction;
 use starknet_types::rpc::transactions::{
-<<<<<<< HEAD
-    BroadcastedDeclareTransaction, BroadcastedInvokeTransaction, BroadcastedTransaction,
-    EventFilter, FunctionCall,
-=======
-    BroadcastedDeclareTransaction, BroadcastedTransactionWithType, EventFilter, FunctionCall,
->>>>>>> a7472a08
+    BroadcastedDeclareTransaction, BroadcastedTransaction, EventFilter, FunctionCall,
 };
 use starknet_types::starknet_api::block::BlockNumber;
 
@@ -302,11 +297,11 @@
         }"#;
 
         let estimate_fee_input = serde_json::from_str::<super::EstimateFeeInput>(json_str).unwrap();
-        assert!(
-            estimate_fee_input.block_id
-                == BlockId::HashOrNumber(BlockHashOrNumber::Number(BlockNumber(1)))
-        );
-        assert!(estimate_fee_input.request.len() == 4);
+        assert_eq!(
+            estimate_fee_input.block_id,
+            BlockId::HashOrNumber(BlockHashOrNumber::Number(BlockNumber(1)))
+        );
+        assert_eq!(estimate_fee_input.request.len(), 4);
         assert!(matches!(
             estimate_fee_input.request[0],
             BroadcastedTransaction::Declare(BroadcastedDeclareTransaction::V1(_))
@@ -315,25 +310,8 @@
             estimate_fee_input.request[1],
             BroadcastedTransaction::Declare(BroadcastedDeclareTransaction::V2(_))
         ));
-        assert!(matches!(
-<<<<<<< HEAD
-            estimate_fee_input.request[2],
-            BroadcastedTransaction::Invoke(BroadcastedInvokeTransaction::V0(_))
-        ));
-        assert!(matches!(
-            estimate_fee_input.request[3],
-            BroadcastedTransaction::Invoke(BroadcastedInvokeTransaction::V1(_))
-        ));
-        assert!(matches!(estimate_fee_input.request[4], BroadcastedTransaction::DeployAccount(_)));
-=======
-            estimate_fee_input.request[2].transaction,
-            BroadcastedTransaction::Invoke(_)
-        ));
-        assert!(matches!(
-            estimate_fee_input.request[3].transaction,
-            BroadcastedTransaction::DeployAccount(_)
-        ));
->>>>>>> a7472a08
+        assert!(matches!(estimate_fee_input.request[2], BroadcastedTransaction::Invoke(_)));
+        assert!(matches!(estimate_fee_input.request[3], BroadcastedTransaction::DeployAccount(_)));
     }
 
     #[test]
