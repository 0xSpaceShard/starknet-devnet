use server::rpc_core::error::RpcError;
use starknet_types;
use thiserror::Error;
use tracing::error;

#[allow(unused)]
#[derive(Error, Debug)]
pub enum ApiError {
    #[error(transparent)]
    StarknetDevnetError(#[from] starknet_core::error::Error),
    #[error("Types error")]
    TypesError(#[from] starknet_types::error::Error),
    #[error("Rpc error {0:?}")]
    RpcError(RpcError),
    #[error("Block not found")]
    BlockNotFound,
    #[error("Contract not found")]
    ContractNotFound,
    #[error("Transaction hash not found")]
    TransactionNotFound,
    #[error("Invalid transaction index in a block")]
    InvalidTransactionIndexInBlock,
    #[error("Class hash not found")]
    ClassHashNotFound,
    #[error("Contract error: {msg}")]
    ContractError { msg: String },
    #[error("There are no blocks")]
    NoBlocks,
    #[error("Requested page size is too big")]
    RequestPageSizeTooBig,
    #[error("The supplied continuation token is invalid or unknown")]
    InvalidContinuationToken,
    #[error("Too many keys provided in a filter")]
    TooManyKeysInFilter,
    #[error("Class already declared")]
    ClassAlreadyDeclared,
    #[error("Invalid contract class")]
    InvalidContractClass,
    #[error("Only latest/pending block is supported")]
    OnlyLatestBlock,
<<<<<<< HEAD
    #[error("Unsupported version")]
    UnsupportedVersion,
    #[error("Serialization error")]
    SerializationError(#[from] serde_json::Error),
=======
    #[error("{msg}")]
    UnsupportedAction { msg: String },
>>>>>>> 3073f06f
}

#[cfg(test)]
mod tests {

    use crate::api::json_rpc::error::ApiError;
    use crate::api::json_rpc::{RpcResult, ToRpcResponseResult};

    #[test]
    fn contract_not_found_error() {
        error_expected_code_and_message(ApiError::ContractNotFound, 20, "Contract not found");
    }

    #[test]
    fn block_not_found_error() {
        error_expected_code_and_message(ApiError::BlockNotFound, 24, "Block not found");
    }

    #[test]
    fn transaction_not_found_error() {
        error_expected_code_and_message(
            ApiError::TransactionNotFound,
            25,
            "Transaction hash not found",
        );
    }

    #[test]
    fn invalid_transaction_index_error() {
        error_expected_code_and_message(
            ApiError::InvalidTransactionIndexInBlock,
            27,
            "Invalid transaction index in a block",
        );
    }

    #[test]
    fn class_hash_not_found_error() {
        error_expected_code_and_message(ApiError::ClassHashNotFound, 28, "Class hash not found");
    }

    #[test]
    fn page_size_too_big_error() {
        error_expected_code_and_message(
            ApiError::RequestPageSizeTooBig,
            31,
            "Requested page size is too big",
        );
    }

    #[test]
    fn no_blocks_error() {
        error_expected_code_and_message(ApiError::NoBlocks, 32, "There are no blocks");
    }

    #[test]
    fn invalid_continuation_token_error() {
        error_expected_code_and_message(
            ApiError::InvalidContinuationToken,
            33,
            "The supplied continuation token is invalid or unknown",
        );
    }

    #[test]
    fn too_many_keys_in_filter_error() {
        error_expected_code_and_message(
            ApiError::TooManyKeysInFilter,
            34,
            "Too many keys provided in a filter",
        );
    }

    #[test]
    fn contract_error() {
        error_expected_code_and_message(
            ApiError::ContractError { msg: "Contract error".into() },
            40,
            "Contract error",
        );
    }

    fn error_expected_code_and_message(err: ApiError, expected_code: i64, expected_message: &str) {
        let error_result = RpcResult::<()>::Err(err).to_rpc_result();
        match error_result {
            server::rpc_core::response::ResponseResult::Success(_) => panic!("Expected error"),
            server::rpc_core::response::ResponseResult::Error(err) => {
                assert_eq!(err.message, expected_message);
                assert_eq!(err.code, server::rpc_core::error::ErrorCode::ServerError(expected_code))
            }
        }
    }
}<|MERGE_RESOLUTION|>--- conflicted
+++ resolved
@@ -38,15 +38,12 @@
     InvalidContractClass,
     #[error("Only latest/pending block is supported")]
     OnlyLatestBlock,
-<<<<<<< HEAD
     #[error("Unsupported version")]
     UnsupportedVersion,
     #[error("Serialization error")]
     SerializationError(#[from] serde_json::Error),
-=======
     #[error("{msg}")]
     UnsupportedAction { msg: String },
->>>>>>> 3073f06f
 }
 
 #[cfg(test)]
