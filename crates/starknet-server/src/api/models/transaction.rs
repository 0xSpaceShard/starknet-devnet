--- conflicted
+++ resolved
@@ -234,12 +234,6 @@
     pub keys: Option<Vec<Vec<FeltHex>>>,
     pub continuation_token: Option<String>,
     pub chunk_size: usize,
-<<<<<<< HEAD
-=======
-    pub address: Option<ContractAddressHex>,
-    #[serde(default)]
-    pub keys: Vec<HashSet<Felt>>,
->>>>>>> f79fe816
 }
 
 #[derive(Debug, Clone, PartialEq, Eq, Deserialize, Serialize)]
