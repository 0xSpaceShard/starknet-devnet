pub mod constants {
    use starknet_core::constants::DEVNET_DEFAULT_INITIAL_BALANCE;
    use starknet_rs_core::types::FieldElement;

    pub const HOST: &str = "localhost";
    pub const MIN_PORT: u16 = 1025;
    pub const MAX_PORT: u16 = 65_535;
    pub const SEED: usize = 42;
    pub const ACCOUNTS: usize = 3;
    pub const CHAIN_ID: FieldElement = starknet_rs_core::chain_id::TESTNET;
    pub const CHAIN_ID_CLI_PARAM: &str = "TESTNET";

    // predeployed account info with seed=42
    pub const PREDEPLOYED_ACCOUNT_ADDRESS: &str =
        "0x34ba56f92265f0868c57d3fe72ecab144fc96f97954bbbc4252cef8e8a979ba";
    pub const PREDEPLOYED_ACCOUNT_PRIVATE_KEY: &str = "0xb137668388dbe9acdfa3bc734cc2c469";
<<<<<<< HEAD
    pub const PREDEPLOYED_ACCOUNT_PUBLIC_KEY: &str =
        "0x05a5e37c60e77a0318643b111f88413a76af6233c891a0cfb2804106372006d4";
    // half the default value - sanity check
    pub const PREDEPLOYED_ACCOUNT_INITIAL_BALANCE: u128 = DEVNET_DEFAULT_INITIAL_BALANCE / 2;

    // Example contract - Cairo 0
    pub const CAIRO_0_CONTRACT_PATH: &str = "starknet/test_artifacts/cairo_0_test.json";
=======
    // half the default value - sanity check
    pub const PREDEPLOYED_ACCOUNT_INITIAL_BALANCE: u128 = DEVNET_DEFAULT_INITIAL_BALANCE / 2;
    pub const CASM_COMPILED_CLASS_HASH: &str =
        "0x63b33a5f2f46b1445d04c06d7832c48c48ad087ce0803b71f2b8d96353716ca";
>>>>>>> f79fe816
}

pub mod util {
    use std::fmt::LowerHex;
    use std::net::TcpListener;
    use std::process::{Child, Command, Stdio};
    use std::{thread, time};

    use hyper::client::HttpConnector;
    use hyper::http::request;
    use hyper::{Body, Client, Response, StatusCode, Uri};
    use lazy_static::lazy_static;
    use serde_json::json;
    use starknet_rs_core::types::FieldElement;
    use starknet_rs_providers::jsonrpc::HttpTransport;
    use starknet_rs_providers::JsonRpcClient;
    use starknet_rs_signers::{LocalWallet, SigningKey};
    use thiserror::Error;
    use tokio::sync::Mutex;
    use url::Url;

    use super::constants::{
        ACCOUNTS, CHAIN_ID_CLI_PARAM, HOST, MAX_PORT, MIN_PORT, PREDEPLOYED_ACCOUNT_ADDRESS,
        PREDEPLOYED_ACCOUNT_INITIAL_BALANCE, PREDEPLOYED_ACCOUNT_PRIVATE_KEY, SEED,
    };

    #[derive(Error, Debug)]
    pub enum TestError {
        #[error("No free ports")]
        NoFreePorts,

        #[error("Could not parse URL")]
        UrlParseError(#[from] url::ParseError),

        #[error("Invalid URI")]
        InvalidUri(#[from] hyper::http::uri::InvalidUri),

        #[error("Could not start Devnet")]
        DevnetNotStartable,
    }

    fn get_free_port() -> Result<u16, TestError> {
        for port in MIN_PORT..=MAX_PORT {
            if let Ok(listener) = TcpListener::bind(("127.0.0.1", port)) {
                return Ok(listener.local_addr().expect("No local addr").port());
            }
            // otherwise port is occupied
        }
        Err(TestError::NoFreePorts)
    }

    pub async fn get_json_body(resp: Response<Body>) -> serde_json::Value {
        let resp_body = resp.into_body();
        let resp_body_bytes = hyper::body::to_bytes(resp_body).await.unwrap();
        serde_json::from_slice(&resp_body_bytes).unwrap()
    }

    /// Assumes Devnet has been run with the usual account seed and returns
    /// the signer and address of the 0th account
    pub fn get_predeployed_account_props() -> (LocalWallet, FieldElement) {
        let signer = LocalWallet::from(SigningKey::from_secret_scalar(
            FieldElement::from_hex_be(PREDEPLOYED_ACCOUNT_PRIVATE_KEY).unwrap(),
        ));
        let address = FieldElement::from_hex_be(PREDEPLOYED_ACCOUNT_ADDRESS).unwrap();
        (signer, address)
    }

    /// dummy testing value
    pub fn get_deployable_account_signer() -> LocalWallet {
        let new_account_private_key = "0xc248668388dbe9acdfa3bc734cc2d57a";
        starknet_rs_signers::LocalWallet::from(starknet_rs_signers::SigningKey::from_secret_scalar(
            FieldElement::from_hex_be(new_account_private_key).unwrap(),
        ))
    }

    /// resolve a path relative to the crates directory
    pub fn resolve_crates_path(relative_path: &str) -> String {
        let manifest_dir = std::env::var("CARGO_MANIFEST_DIR").unwrap();
        format!("{manifest_dir}/../{relative_path}")
    }

    pub fn load_json<T: serde::de::DeserializeOwned>(path: &str) -> T {
        let reader = std::fs::File::open(path).unwrap();
        let loaded: T = serde_json::from_reader(reader).unwrap();
        loaded
    }

    lazy_static! {
        /// This is to prevent TOCTOU errors; i.e. one background devnet might find one
        /// port to be free, and while it's trying to start listening to it, another instance
        /// finds that it's free and tries occupying it
        /// Using the mutex in `get_free_port_listener` might be safer than using no mutex at all,
        /// but not sufficiently safe
        static ref BACKGROUND_DEVNET_MUTEX: Mutex<()> = Mutex::new(());
    }

    pub struct BackgroundDevnet {
        pub http_client: Client<HttpConnector>,
        pub json_rpc_client: JsonRpcClient<HttpTransport>,
        process: Child,
        url: String,
        rpc_url: Url,
    }

    impl BackgroundDevnet {
        /// Ensures the background instance spawns at a free port, checks at most `MAX_RETRIES`
        /// times
        pub(crate) async fn spawn() -> Result<Self, TestError> {
            // we keep the reference, otherwise the mutex unlocks immediately
            let _mutex_guard = BACKGROUND_DEVNET_MUTEX.lock().await;

            let free_port = get_free_port().expect("No free ports");

            let devnet_url = format!("http://{HOST}:{free_port}");
            let devnet_rpc_url = Url::parse(format!("{}/rpc", devnet_url.as_str()).as_str())?;
            let json_rpc_client = JsonRpcClient::new(HttpTransport::new(devnet_rpc_url.clone()));

            let process = Command::new("cargo")
                .arg("run")
                .arg("--release")
                .arg("--")
                .arg("--seed")
                .arg(SEED.to_string())
                .arg("--accounts")
                .arg(ACCOUNTS.to_string())
                .arg("--port")
                .arg(free_port.to_string())
                .arg("--initial-balance")
                .arg(PREDEPLOYED_ACCOUNT_INITIAL_BALANCE.to_string())
                .arg("--chain-id")
                .arg(CHAIN_ID_CLI_PARAM)
                // .stdout(Stdio::piped()) // comment this out for complete devnet stdout
                .spawn()
                .expect("Could not start background devnet");

            let healthcheck_uri =
                format!("{}/is_alive", devnet_url.as_str()).as_str().parse::<Uri>()?;

            let mut retries = 0;
            let max_retries = 30; // limit the number of times we check if devnet is spawned
            let http_client = Client::new();
            while retries < max_retries {
                if let Ok(alive_resp) = http_client.get(healthcheck_uri.clone()).await {
                    assert_eq!(alive_resp.status(), StatusCode::OK);
                    println!("Spawned background devnet at port {free_port}");
                    return Ok(BackgroundDevnet {
                        http_client,
                        json_rpc_client,
                        process,
                        url: devnet_url,
                        rpc_url: devnet_rpc_url,
                    });
                }

                // otherwise there is an error, probably a ConnectError if Devnet is not yet up
                // so we retry after some sleep
                retries += 1;
                thread::sleep(time::Duration::from_millis(500));
            }

            Err(TestError::DevnetNotStartable)
        }

        pub async fn post_json(
            &self,
            path: String,
            body: hyper::Body,
        ) -> Result<Response<hyper::Body>, hyper::Error> {
            let req = request::Request::builder()
                .method("POST")
                .uri(format!("{}{}", self.url.as_str(), path))
                .header("content-type", "application/json")
                .body(body)
                .unwrap();
            self.http_client.request(req).await
        }

        pub fn clone_provider(&self) -> JsonRpcClient<HttpTransport> {
            JsonRpcClient::new(HttpTransport::new(self.rpc_url.clone()))
        }

        pub async fn mint(&self, address: impl LowerHex, mint_amount: u128) {
            let req_body = Body::from(
                json!({
                    "address": format!("{address:#x}"),
                    "amount": mint_amount
                })
                .to_string(),
            );

            let resp = self.post_json("/mint".into(), req_body).await.unwrap();
            assert_eq!(resp.status(), StatusCode::OK, "Checking status of {resp:?}");
        }
    }

    /// By implementing Drop, we ensure there are no zombie background Devnet processes
    /// in case of an early test failure
    impl Drop for BackgroundDevnet {
        fn drop(&mut self) {
            self.process.kill().expect("Cannot kill process");
        }
    }
}<|MERGE_RESOLUTION|>--- conflicted
+++ resolved
@@ -14,7 +14,6 @@
     pub const PREDEPLOYED_ACCOUNT_ADDRESS: &str =
         "0x34ba56f92265f0868c57d3fe72ecab144fc96f97954bbbc4252cef8e8a979ba";
     pub const PREDEPLOYED_ACCOUNT_PRIVATE_KEY: &str = "0xb137668388dbe9acdfa3bc734cc2c469";
-<<<<<<< HEAD
     pub const PREDEPLOYED_ACCOUNT_PUBLIC_KEY: &str =
         "0x05a5e37c60e77a0318643b111f88413a76af6233c891a0cfb2804106372006d4";
     // half the default value - sanity check
@@ -22,12 +21,8 @@
 
     // Example contract - Cairo 0
     pub const CAIRO_0_CONTRACT_PATH: &str = "starknet/test_artifacts/cairo_0_test.json";
-=======
-    // half the default value - sanity check
-    pub const PREDEPLOYED_ACCOUNT_INITIAL_BALANCE: u128 = DEVNET_DEFAULT_INITIAL_BALANCE / 2;
     pub const CASM_COMPILED_CLASS_HASH: &str =
         "0x63b33a5f2f46b1445d04c06d7832c48c48ad087ce0803b71f2b8d96353716ca";
->>>>>>> f79fe816
 }
 
 pub mod util {
