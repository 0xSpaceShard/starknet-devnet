pub mod constants {
    use starknet_core::constants::DEVNET_DEFAULT_INITIAL_BALANCE;

    pub const HOST: &str = "localhost";
    pub const MIN_PORT: u16 = 1025;
    pub const MAX_PORT: u16 = 65_535;
    pub const SEED: usize = 42;
    pub const ACCOUNTS: usize = 3;

    // predeployed account info with seed=42
    pub const PREDEPLOYED_ACCOUNT_ADDRESS: &str =
        "0x34ba56f92265f0868c57d3fe72ecab144fc96f97954bbbc4252cef8e8a979ba";
<<<<<<< HEAD
    pub const PREDEPLOYED_ACCOUNT_PRIVATE_KEY: &str =
        "0xb137668388dbe9acdfa3bc734cc2c469";
=======
    // half the default value - sanity check
    pub const PREDEPLOYED_ACCOUNT_INITIAL_BALANCE: u128 = DEVNET_DEFAULT_INITIAL_BALANCE / 2;
>>>>>>> 31d209ed
}

pub mod util {
    use std::net::TcpListener;
    use std::process::{Child, Command, Stdio};
    use std::{thread, time};

    use hyper::client::HttpConnector;
    use hyper::http::request;
    use hyper::{Body, Client, Response, StatusCode, Uri};
    use lazy_static::lazy_static;
    use starknet_rs_providers::jsonrpc::HttpTransport;
    use starknet_rs_providers::JsonRpcClient;
    use thiserror::Error;
    use tokio::sync::Mutex;
    use url::Url;

    use super::constants::{
        ACCOUNTS, HOST, MAX_PORT, MIN_PORT, PREDEPLOYED_ACCOUNT_INITIAL_BALANCE, SEED,
    };

    #[derive(Error, Debug)]
    pub enum TestError {
        #[error("No free ports")]
        NoFreePorts,

        #[error("Could not parse URL")]
        UrlParseError(#[from] url::ParseError),

        #[error("Invalid URI")]
        InvalidUri(#[from] hyper::http::uri::InvalidUri),

        #[error("Could not start Devnet")]
        DevnetNotStartable,
    }

    fn get_free_port() -> Result<u16, TestError> {
        for port in MIN_PORT..=MAX_PORT {
            if let Ok(listener) = TcpListener::bind(("127.0.0.1", port)) {
                return Ok(listener.local_addr().expect("No local addr").port());
            }
            // otherwise port is occupied
        }
        Err(TestError::NoFreePorts)
    }

    pub async fn get_json_body(resp: Response<Body>) -> serde_json::Value {
        let resp_body = resp.into_body();
        let resp_body_bytes = hyper::body::to_bytes(resp_body).await.unwrap();
        serde_json::from_slice(&resp_body_bytes).unwrap()
    }

    lazy_static! {
        /// This is to prevent TOCTOU errors; i.e. one background devnet might find one
        /// port to be free, and while it's trying to start listening to it, another instance
        /// finds that it's free and tries occupying it
        /// Using the mutex in `get_free_port_listener` might be safer than using no mutex at all,
        /// but not sufficiently safe
        static ref BACKGROUND_DEVNET_MUTEX: Mutex<()> = Mutex::new(());
    }

    pub struct BackgroundDevnet {
        pub http_client: Client<HttpConnector>,
        pub json_rpc_client: JsonRpcClient<HttpTransport>,
        process: Child,
        url: String,
    }

    impl BackgroundDevnet {
        /// Ensures the background instance spawns at a free port, checks at most `MAX_RETRIES`
        /// times
        pub(crate) async fn spawn() -> Result<Self, TestError> {
            // we keep the reference, otherwise the mutex unlocks immediately
            let _mutex_guard = BACKGROUND_DEVNET_MUTEX.lock().await;

            let free_port = get_free_port().expect("No free ports");

            let devnet_url = format!("http://{HOST}:{free_port}");
            let devnet_rpc_url = Url::parse(format!("{}/rpc", devnet_url.as_str()).as_str())?;
            let json_rpc_client = JsonRpcClient::new(HttpTransport::new(devnet_rpc_url));

            let process = Command::new("cargo")
                .arg("run")
                .arg("--release")
                .arg("--")
                .arg("--seed")
                .arg(SEED.to_string())
                .arg("--accounts")
                .arg(ACCOUNTS.to_string())
                .arg("--port")
                .arg(free_port.to_string())
<<<<<<< HEAD
                .env("RUST_LOG", "DEBUG")
                //.stdout(Stdio::piped()) // comment this out for complete devnet stdout
=======
                .arg("--initial-balance")
                .arg(PREDEPLOYED_ACCOUNT_INITIAL_BALANCE.to_string())
                .stdout(Stdio::piped()) // comment this out for complete devnet stdout
>>>>>>> 31d209ed
                .spawn()
                .expect("Could not start background devnet");

            let healthcheck_uri =
                format!("{}/is_alive", devnet_url.as_str()).as_str().parse::<Uri>()?;

            let mut retries = 0;
            let max_retries = 30; // limit the number of times we check if devnet is spawned
            let http_client = Client::new();
            while retries < max_retries {
                if let Ok(alive_resp) = http_client.get(healthcheck_uri.clone()).await {
                    assert_eq!(alive_resp.status(), StatusCode::OK);
                    println!("Spawned background devnet at port {free_port}");
                    return Ok(BackgroundDevnet {
                        http_client,
                        json_rpc_client,
                        process,
                        url: devnet_url,
                    });
                }

                // otherwise there is an error, probably a ConnectError if Devnet is not yet up
                // so we retry after some sleep
                retries += 1;
                thread::sleep(time::Duration::from_millis(500));
            }

            Err(TestError::DevnetNotStartable)
        }

        pub async fn post_json(
            &self,
            path: String,
            body: hyper::Body,
        ) -> Result<Response<hyper::Body>, hyper::Error> {
            let req = request::Request::builder()
                .method("POST")
                .uri(format!("{}{}", self.url.as_str(), path))
                .header("content-type", "application/json")
                .body(body)
                .unwrap();
            self.http_client.request(req).await
        }
    }

    /// By implementing Drop, we ensure there are no zombie background Devnet processes
    /// in case of an early test failure
    impl Drop for BackgroundDevnet {
        fn drop(&mut self) {
            self.process.kill().expect("Cannot kill process");
        }
    }
}<|MERGE_RESOLUTION|>--- conflicted
+++ resolved
@@ -10,13 +10,10 @@
     // predeployed account info with seed=42
     pub const PREDEPLOYED_ACCOUNT_ADDRESS: &str =
         "0x34ba56f92265f0868c57d3fe72ecab144fc96f97954bbbc4252cef8e8a979ba";
-<<<<<<< HEAD
     pub const PREDEPLOYED_ACCOUNT_PRIVATE_KEY: &str =
         "0xb137668388dbe9acdfa3bc734cc2c469";
-=======
     // half the default value - sanity check
     pub const PREDEPLOYED_ACCOUNT_INITIAL_BALANCE: u128 = DEVNET_DEFAULT_INITIAL_BALANCE / 2;
->>>>>>> 31d209ed
 }
 
 pub mod util {
@@ -108,14 +105,9 @@
                 .arg(ACCOUNTS.to_string())
                 .arg("--port")
                 .arg(free_port.to_string())
-<<<<<<< HEAD
-                .env("RUST_LOG", "DEBUG")
-                //.stdout(Stdio::piped()) // comment this out for complete devnet stdout
-=======
                 .arg("--initial-balance")
                 .arg(PREDEPLOYED_ACCOUNT_INITIAL_BALANCE.to_string())
                 .stdout(Stdio::piped()) // comment this out for complete devnet stdout
->>>>>>> 31d209ed
                 .spawn()
                 .expect("Could not start background devnet");
 
