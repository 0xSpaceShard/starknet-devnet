use std::fmt::LowerHex;
use std::fs;
use std::path::Path;

use hyper::{Body, Response};
use starknet_in_rust::core::contract_address::compute_casm_class_hash;
use starknet_in_rust::CasmContractClass;
use starknet_rs_core::types::contract::SierraClass;
use starknet_rs_core::types::{ExecutionResult, FieldElement, FlattenedSierraClass};
use starknet_rs_providers::Provider;
use starknet_rs_signers::{LocalWallet, SigningKey};
use starknet_types::felt::Felt;

use super::constants::{PREDEPLOYED_ACCOUNT_ADDRESS, PREDEPLOYED_ACCOUNT_PRIVATE_KEY};

pub async fn get_json_body(resp: Response<Body>) -> serde_json::Value {
    let resp_body = resp.into_body();
    let resp_body_bytes = hyper::body::to_bytes(resp_body).await.unwrap();
    serde_json::from_slice(&resp_body_bytes).unwrap()
}

/// Assumes Devnet has been run with the usual account seed and returns
/// the signer and address of the 0th account
pub fn get_predeployed_account_props() -> (LocalWallet, FieldElement) {
    let signer = LocalWallet::from(SigningKey::from_secret_scalar(
        FieldElement::from_hex_be(PREDEPLOYED_ACCOUNT_PRIVATE_KEY).unwrap(),
    ));
    let address = FieldElement::from_hex_be(PREDEPLOYED_ACCOUNT_ADDRESS).unwrap();
    (signer, address)
}

/// dummy testing value
pub fn get_deployable_account_signer() -> LocalWallet {
    let new_account_private_key = "0xc248668388dbe9acdfa3bc734cc2d57a";
    starknet_rs_signers::LocalWallet::from(starknet_rs_signers::SigningKey::from_secret_scalar(
        FieldElement::from_hex_be(new_account_private_key).unwrap(),
    ))
}

/// resolve a path relative to the crates directory
pub fn resolve_path(relative_path: &str) -> String {
    let manifest_dir = std::env::var("CARGO_MANIFEST_DIR").unwrap();
    format!("{manifest_dir}/{relative_path}")
}

pub fn remove_file(path: &str) {
    let file_path = Path::new(path);
    if file_path.exists() {
        fs::remove_file(file_path).expect("Could not remove file");
    }
}

pub fn load_json<T: serde::de::DeserializeOwned>(path: &str) -> T {
    let reader = std::fs::File::open(path).unwrap();
    let loaded: T = serde_json::from_reader(reader).unwrap();
    loaded
}

pub fn get_events_contract_in_sierra_and_compiled_class_hash()
-> (FlattenedSierraClass, FieldElement) {
    let sierra_artifact = std::fs::read_to_string(concat!(
        env!("CARGO_MANIFEST_DIR"),
        "/test_data/cairo1/events/events_2.0.1_compiler.sierra"
    ))
    .unwrap();
    let sierra_class: SierraClass = serde_json::from_str(&sierra_artifact).unwrap();

    let contract_class: starknet_in_rust::ContractClass =
        serde_json::from_str(&sierra_artifact).unwrap();

    let casm_contract_class =
        CasmContractClass::from_contract_class(contract_class, false).unwrap();
    let compiled_class_hash = compute_casm_class_hash(&casm_contract_class).unwrap();

    (sierra_class.flatten().unwrap(), Felt::from(compiled_class_hash).into())
}

<<<<<<< HEAD
pub async fn assert_tx_successful<T: Provider>(tx_hash: &FieldElement, client: &T) {
    let receipt = client.get_transaction_receipt(tx_hash).await.unwrap();
    match receipt.execution_result() {
        ExecutionResult::Succeeded => (),
        other => panic!("Should have succeeded; got: {other:?}"),
    }
}

pub async fn assert_tx_reverted<T: Provider>(
    tx_hash: &FieldElement,
    client: &T,
    expected_failure_reasons: &[&str],
) {
    let receipt = client.get_transaction_receipt(tx_hash).await.unwrap();
    match receipt.execution_result() {
        ExecutionResult::Reverted { reason } => {
            for expected_reason in expected_failure_reasons {
                reason.contains(expected_reason);
            }
        }
        other => panic!("Should have reverted; got: {other:?}; receipt: {receipt:?}"),
    }
=======
pub fn to_hex_felt<T: LowerHex>(value: &T) -> String {
    format!("{value:#x}")
}

pub fn to_num_as_hex<T: LowerHex>(value: &T) -> String {
    format!("{value:#x}")
}

pub fn iter_to_hex_felt<T: LowerHex>(iterable: &[T]) -> Vec<String> {
    iterable.iter().map(to_hex_felt).collect()
>>>>>>> 3c6bfc2c
}<|MERGE_RESOLUTION|>--- conflicted
+++ resolved
@@ -75,7 +75,6 @@
     (sierra_class.flatten().unwrap(), Felt::from(compiled_class_hash).into())
 }
 
-<<<<<<< HEAD
 pub async fn assert_tx_successful<T: Provider>(tx_hash: &FieldElement, client: &T) {
     let receipt = client.get_transaction_receipt(tx_hash).await.unwrap();
     match receipt.execution_result() {
@@ -98,7 +97,8 @@
         }
         other => panic!("Should have reverted; got: {other:?}; receipt: {receipt:?}"),
     }
-=======
+}
+
 pub fn to_hex_felt<T: LowerHex>(value: &T) -> String {
     format!("{value:#x}")
 }
@@ -109,5 +109,4 @@
 
 pub fn iter_to_hex_felt<T: LowerHex>(iterable: &[T]) -> Vec<String> {
     iterable.iter().map(to_hex_felt).collect()
->>>>>>> 3c6bfc2c
 }