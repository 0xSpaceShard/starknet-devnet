--- conflicted
+++ resolved
@@ -19,11 +19,7 @@
     ACCOUNTS, CHAIN_ID_CLI_PARAM, HEALTHCHECK_PATH, HOST, MAX_PORT, MIN_PORT,
     PREDEPLOYED_ACCOUNT_INITIAL_BALANCE, RPC_PATH, SEED,
 };
-<<<<<<< HEAD
-use super::utils::get_json_body;
-=======
 use crate::common::utils::get_json_body;
->>>>>>> da183f5a
 
 #[derive(Error, Debug)]
 pub enum TestError {
