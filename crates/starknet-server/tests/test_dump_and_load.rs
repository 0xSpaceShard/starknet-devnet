--- conflicted
+++ resolved
@@ -3,11 +3,6 @@
 // Important! Use unique file names for dump files, tests can be run in parallel.
 mod dump_and_load_tests {
     use std::path::Path;
-<<<<<<< HEAD
-=======
-    use std::process::Command;
-    use std::{thread, time};
->>>>>>> 8f719667
 
     use hyper::Body;
     use serde_json::json;
@@ -121,12 +116,8 @@
         let devnet_dump_pid = devnet_dump.process.id();
         let mint_tx_hash = devnet_dump.mint(DUMMY_ADDRESS, DUMMY_AMOUNT).await;
 
-<<<<<<< HEAD
         send_ctrl_c_signal(&devnet_dump.process).await;
-=======
-        send_ctrl_c_signal(&devnet_dump).await;
-        thread::sleep(time::Duration::from_secs(1));
->>>>>>> 8f719667
+        std::thread::sleep(std::time::Duration::from_secs(1));
 
         // load transaction from file and check transaction hash
         let devnet_load =
@@ -245,12 +236,8 @@
         .await
         .expect("Could not start Devnet");
 
-<<<<<<< HEAD
         send_ctrl_c_signal(&devnet_dump.process).await;
-=======
-        send_ctrl_c_signal(&devnet_dump).await;
-        thread::sleep(time::Duration::from_secs(1));
->>>>>>> 8f719667
+        std::thread::sleep(std::time::Duration::from_secs(1));
 
         // file should not be created if there are no transactions
         if Path::new(dump_file_name).exists() {
