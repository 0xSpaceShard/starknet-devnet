--- conflicted
+++ resolved
@@ -4,14 +4,7 @@
 
     use std::sync::Arc;
 
-<<<<<<< HEAD
-    use starknet_rs_accounts::{Account, ExecutionEncoding, SingleOwnerAccount};
-=======
-    use starknet_core::constants::CAIRO_0_ACCOUNT_CONTRACT_HASH;
-    use starknet_rs_accounts::{
-        Account, AccountFactory, OpenZeppelinAccountFactory, SingleOwnerAccount,
-    };
->>>>>>> 0890d941
+    use starknet_rs_accounts::{Account, AccountFactory, ExecutionEncoding, SingleOwnerAccount};
     use starknet_rs_contract::ContractFactory;
     use starknet_rs_core::chain_id;
     use starknet_rs_core::types::{
