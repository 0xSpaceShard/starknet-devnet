--- conflicted
+++ resolved
@@ -4,11 +4,7 @@
 
     use std::sync::Arc;
 
-<<<<<<< HEAD
-    use starknet_core::constants::CAIRO_1_ACCOUNT_CONTRACT_SIERRA_HASH;
-=======
-    use starknet_core::constants::{CAIRO_0_ACCOUNT_CONTRACT_HASH, ERC20_CONTRACT_ADDRESS};
->>>>>>> 966bc467
+    use starknet_core::constants::{CAIRO_1_ACCOUNT_CONTRACT_SIERRA_HASH, ERC20_CONTRACT_ADDRESS};
     use starknet_rs_accounts::{
         Account, AccountFactory, Call, ExecutionEncoding, OpenZeppelinAccountFactory,
         SingleOwnerAccount,
