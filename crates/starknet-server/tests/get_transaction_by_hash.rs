pub mod common;

mod get_transaction_by_hash_integration_tests {
    use std::sync::Arc;

    use starknet_rs_accounts::{Account, ExecutionEncoding, SingleOwnerAccount};
    use starknet_rs_core::chain_id;
    use starknet_rs_core::types::contract::{CompiledClass, SierraClass};
    use starknet_rs_core::types::{
        BlockId, BlockTag, BroadcastedDeclareTransactionV1, BroadcastedDeployAccountTransaction,
        BroadcastedInvokeTransaction, FieldElement, StarknetError,
    };
    use starknet_rs_providers::{
        MaybeUnknownErrorCode, Provider, ProviderError, StarknetErrorWithMessage,
    };
    use starknet_rs_signers::{LocalWallet, SigningKey};
    use starknet_types::felt::Felt;
    use starknet_types::traits::ToHexString;

    use crate::common::constants::{
        CASM_COMPILED_CLASS_HASH, PREDEPLOYED_ACCOUNT_ADDRESS, PREDEPLOYED_ACCOUNT_PRIVATE_KEY,
    };
    use crate::common::devnet::BackgroundDevnet;

    pub const DECLARE_V1_TRANSACTION_HASH: &str =
        "0x01d50d192f54d8d75e73c8ab8fb7159e70bfdbccc322abb43a081889a3043627";

    pub const DECLARE_V2_TRANSACTION_HASH: &str =
        "0x040b80108251e5991622eb2ff6061313dabe66a52f550c59867c027910777e7e";

    pub const DEPLOY_ACCOUNT_TRANSACTION_HASH: &str =
        "0x01b815e18639e72c8f56f5dbee70c5997f127e6183e46ea26a41b7f2944be593";

    pub const INVOKE_V1_TRANSACTION_HASH: &str =
        "0x057c60c720f9ce34cd0a411e5c2ded91dfd2a912c11a26508c796da53d1b73c6";

    #[tokio::test]
    async fn get_declare_v1_transaction_by_hash_happy_path() {
        let devnet = BackgroundDevnet::spawn(None).await.expect("Could not start Devnet");
        let json_string = std::fs::read_to_string(concat!(
            env!("CARGO_MANIFEST_DIR"),
            "/test_data/rpc/declare_v1.json"
        ))
        .unwrap();
        let declare_txn_v1: BroadcastedDeclareTransactionV1 =
            serde_json::from_str(&json_string).unwrap();

        let declare_transaction = devnet
            .json_rpc_client
            .add_declare_transaction(starknet_rs_core::types::BroadcastedDeclareTransaction::V1(
                declare_txn_v1.clone(),
            ))
            .await
            .unwrap();

        let result = devnet
            .json_rpc_client
            .get_transaction_by_hash(declare_transaction.transaction_hash)
            .await
            .unwrap();

        if let starknet_rs_core::types::Transaction::Declare(
            starknet_rs_core::types::DeclareTransaction::V1(declare_v1),
        ) = result
        {
            assert_eq!(
                declare_v1.transaction_hash,
                FieldElement::from_hex_be(DECLARE_V1_TRANSACTION_HASH).unwrap()
            );
        } else {
            panic!("Could not unpack the transaction from {result:?}");
        }
    }

    #[tokio::test]
    async fn get_declare_v2_transaction_by_hash_happy_path() {
        let devnet = BackgroundDevnet::spawn(None).await.expect("Could not start Devnet");

        // Sierra class artifact. Output of the `starknet-compile` command.
        let path_to_cairo1 =
            concat!(env!("CARGO_MANIFEST_DIR"), "/test_data/rpc/contract_cairo_v1/output.json");
        let contract_artifact: SierraClass =
            serde_json::from_reader(std::fs::File::open(path_to_cairo1).unwrap()).unwrap();

        // Casm artifact. Output of the `starknet-sierra-compile` command.
        let path_to_casm = concat!(
            env!("CARGO_MANIFEST_DIR"),
            "/test_data/rpc/contract_cairo_v1/output-casm.json"
        );
        let casm_contract_definition: CompiledClass =
            serde_json::from_reader(std::fs::File::open(path_to_casm).unwrap()).unwrap();
        let compiled_class_hash = (casm_contract_definition.class_hash()).unwrap();
        assert_eq!(Felt::from(compiled_class_hash).to_prefixed_hex_str(), CASM_COMPILED_CLASS_HASH);

        let signer = LocalWallet::from(SigningKey::from_secret_scalar(
            FieldElement::from_hex_be(PREDEPLOYED_ACCOUNT_PRIVATE_KEY).unwrap(),
        ));
        let address = FieldElement::from_hex_be(PREDEPLOYED_ACCOUNT_ADDRESS).unwrap();

        let mut account = SingleOwnerAccount::new(
            &devnet.json_rpc_client,
            signer,
            address,
            chain_id::TESTNET,
            ExecutionEncoding::Legacy,
        );
        account.set_block_id(BlockId::Tag(BlockTag::Latest));

        // We need to flatten the ABI into a string first
        let flattened_class = contract_artifact.flatten().unwrap();
        let declare_result = account
            .declare(Arc::new(flattened_class), compiled_class_hash)
            .nonce(FieldElement::ZERO)
            .max_fee(FieldElement::from_hex_be("0xde0b6b3a7640000").unwrap()) // Specified max fee of 10^18 to declare v2 transaction, can be removed once fee estimation will work
            .send()
            .await;

        let result = devnet
            .json_rpc_client
            .get_transaction_by_hash(declare_result.unwrap().transaction_hash)
            .await
            .unwrap();

        if let starknet_rs_core::types::Transaction::Declare(
            starknet_rs_core::types::DeclareTransaction::V2(declare_v2),
        ) = result
        {
            assert_eq!(
                declare_v2.transaction_hash,
                FieldElement::from_hex_be(DECLARE_V2_TRANSACTION_HASH).unwrap()
            );
        } else {
            panic!("Could not unpack the transaction from {result:?}");
        }
    }

    #[tokio::test]
    async fn get_deploy_account_transaction_by_hash_happy_path() {
        let devnet = BackgroundDevnet::spawn(None).await.expect("Could not start Devnet");
        let deploy_account_txn = BroadcastedDeployAccountTransaction {
            max_fee: FieldElement::from_hex_be("0xde0b6b3a7640000").unwrap(),
            signature: vec![
                FieldElement::from_hex_be("0x1").unwrap(),
                FieldElement::from_hex_be("0x1").unwrap(),
            ],
            nonce: FieldElement::from_hex_be("0x0").unwrap(),
            class_hash: FieldElement::from_hex_be(
                "0x7B3E05F48F0C69E4A65CE5E076A66271A527AFF2C34CE1083EC6E1526997A69", // UDC_CONTRACT_CLASS_HASH as string
            )
            .unwrap(),
            contract_address_salt: FieldElement::from_hex_be("0x1").unwrap(),
            constructor_calldata: vec![FieldElement::from_hex_be("0x1").unwrap()],
            is_query: false,
        };

        let deploy_transaction =
            devnet.json_rpc_client.add_deploy_account_transaction(deploy_account_txn.clone()).await;

        let result = devnet
            .json_rpc_client
            .get_transaction_by_hash(deploy_transaction.unwrap().transaction_hash)
            .await
            .unwrap();

        if let starknet_rs_core::types::Transaction::DeployAccount(deploy) = result {
            assert_eq!(
                deploy.transaction_hash,
                FieldElement::from_hex_be(DEPLOY_ACCOUNT_TRANSACTION_HASH).unwrap()
            );
        } else {
            panic!("Could not unpack the transaction from {result:?}");
        }
    }

    #[tokio::test]
    async fn get_invoke_v1_transaction_by_hash_happy_path() {
<<<<<<< HEAD
        let devnet = BackgroundDevnet::spawn(None).await.expect("Could not start Devnet");
        let invoke_txn_v1 = BroadcastedInvokeTransactionV1 {
=======
        let devnet = BackgroundDevnet::spawn().await.expect("Could not start Devnet");
        let invoke_txn_v1 = BroadcastedInvokeTransaction {
>>>>>>> a0d87f2f
            max_fee: FieldElement::from_hex_be("0xde0b6b3a7640000").unwrap(),
            signature: vec![],
            nonce: FieldElement::from_hex_be("0x0").unwrap(),
            sender_address: FieldElement::from_hex_be("0x0").unwrap(),
            calldata: vec![],
            is_query: false,
        };

        let invoke_transaction =
            devnet.json_rpc_client.add_invoke_transaction(invoke_txn_v1.clone()).await.unwrap();

        let result = devnet
            .json_rpc_client
            .get_transaction_by_hash(invoke_transaction.transaction_hash)
            .await
            .unwrap();

        if let starknet_rs_core::types::Transaction::Invoke(
            starknet_rs_core::types::InvokeTransaction::V1(invoke_v1),
        ) = result
        {
            assert_eq!(
                invoke_v1.transaction_hash,
                FieldElement::from_hex_be(INVOKE_V1_TRANSACTION_HASH).unwrap()
            );
        } else {
            panic!("Could not unpack the transaction from {result:?}");
        }
    }

    #[tokio::test]
    async fn get_non_existing_transaction() {
        let devnet = BackgroundDevnet::spawn(None).await.expect("Could not start Devnet");
        let result = devnet
            .json_rpc_client
            .get_transaction_by_hash(FieldElement::from_hex_be("0x0").unwrap())
            .await
            .unwrap_err();

        match result {
            ProviderError::StarknetError(StarknetErrorWithMessage {
                code: MaybeUnknownErrorCode::Known(StarknetError::TransactionHashNotFound),
                ..
            }) => (),
            _ => panic!("Invalid error: {result:?}"),
        }
    }
}<|MERGE_RESOLUTION|>--- conflicted
+++ resolved
@@ -174,13 +174,8 @@
 
     #[tokio::test]
     async fn get_invoke_v1_transaction_by_hash_happy_path() {
-<<<<<<< HEAD
-        let devnet = BackgroundDevnet::spawn(None).await.expect("Could not start Devnet");
-        let invoke_txn_v1 = BroadcastedInvokeTransactionV1 {
-=======
-        let devnet = BackgroundDevnet::spawn().await.expect("Could not start Devnet");
+        let devnet = BackgroundDevnet::spawn(None).await.expect("Could not start Devnet");
         let invoke_txn_v1 = BroadcastedInvokeTransaction {
->>>>>>> a0d87f2f
             max_fee: FieldElement::from_hex_be("0xde0b6b3a7640000").unwrap(),
             signature: vec![],
             nonce: FieldElement::from_hex_be("0x0").unwrap(),
