--- conflicted
+++ resolved
@@ -25,14 +25,10 @@
 
     use crate::common::constants::{CAIRO_1_CONTRACT_PATH, CASM_COMPILED_CLASS_HASH, CHAIN_ID};
     use crate::common::devnet::BackgroundDevnet;
-<<<<<<< HEAD
     use crate::common::utils::{
-        assert_tx_reverted, assert_tx_successful, get_deployable_account_signer,
-        get_predeployed_account_props, load_json, resolve_path,
+        assert_tx_reverted, assert_tx_successful, get_deployable_account_signer, load_json,
+        resolve_path,
     };
-=======
-    use crate::common::utils::{get_deployable_account_signer, load_json, resolve_path};
->>>>>>> 966bc467
 
     fn assert_fee_estimation(fee_estimation: &FeeEstimate) {
         assert_eq!(
