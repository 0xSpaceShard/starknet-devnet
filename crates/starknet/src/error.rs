use thiserror::Error;
use {starknet_in_rust, starknet_types};

#[derive(Error, Debug)]
pub enum Error {
    #[error(transparent)]
    StarknetApiError(#[from] starknet_api::StarknetApiError),
    #[error(transparent)]
    StateError(#[from] starknet_in_rust::core::errors::state_errors::StateError),
    #[error(transparent)]
    TransactionError(#[from] starknet_in_rust::transaction::error::TransactionError),
    #[error("Types error")]
    TypesError(#[from] starknet_types::error::Error),
    #[error("I/O error")]
    IoError(#[from] std::io::Error),
    #[error("Error when reading file {path}")]
    ReadFileError { source: std::io::Error, path: String },
    #[error("Contract not found")]
    ContractNotFound,
    #[error(transparent)]
    SyscallHandlerError(
        #[from] starknet_in_rust::syscalls::syscall_handler_errors::SyscallHandlerError,
    ),
    #[error(transparent)]
    SignError(#[from] starknet_rs_signers::local_wallet::SignError),
    #[error("{msg}")]
    InvalidMintingTransaction { msg: String },
    #[error("No block found")]
    NoBlock,
    #[error("No state at block {block_number}")]
    NoStateAtBlock { block_number: u64 },
    #[error("Format error")]
    FormatError,
    #[error("Sierra compilation error")]
    SierraCompilationError,
    #[error("No transaction found")]
    NoTransaction,
    #[error("Invalid transaction index in a block")]
    InvalidTransactionIndexInBlock,
    #[error("{msg}")]
    UnsupportedAction { msg: String },
<<<<<<< HEAD
    #[error("Unexpected internal error: {msg}")]
    UnexpectedInternalError { msg: String },
=======
    #[error("Failed to load ContractClass")]
    ContractClassLoadError,
    #[error("Deserialization error of {obj_name}")]
    DeserializationError { obj_name: String },
    #[error("Serialization error of {obj_name}")]
    SerializationError { obj_name: String },
    #[error("Serialization not supported")]
    SerializationNotSupported,
>>>>>>> da183f5a
}

pub type DevnetResult<T, E = Error> = Result<T, E>;<|MERGE_RESOLUTION|>--- conflicted
+++ resolved
@@ -39,10 +39,8 @@
     InvalidTransactionIndexInBlock,
     #[error("{msg}")]
     UnsupportedAction { msg: String },
-<<<<<<< HEAD
     #[error("Unexpected internal error: {msg}")]
     UnexpectedInternalError { msg: String },
-=======
     #[error("Failed to load ContractClass")]
     ContractClassLoadError,
     #[error("Deserialization error of {obj_name}")]
@@ -51,7 +49,6 @@
     SerializationError { obj_name: String },
     #[error("Serialization not supported")]
     SerializationNotSupported,
->>>>>>> da183f5a
 }
 
 pub type DevnetResult<T, E = Error> = Result<T, E>;