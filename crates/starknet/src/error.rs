use thiserror::Error;
use {starknet_in_rust, starknet_types};

#[derive(Error, Debug)]
pub enum Error {
    #[error(transparent)]
    StarknetApiError(#[from] starknet_api::StarknetApiError),
    #[error(transparent)]
    StateError(#[from] starknet_in_rust::core::errors::state_errors::StateError),
    #[error(transparent)]
    TransactionError(#[from] starknet_in_rust::transaction::error::TransactionError),
    #[error("Types error")]
    TypesError(#[from] starknet_types::error::Error),
    #[error("Specifying block by hash is currently not enabled")]
    BlockIdHashUnimplementedError,
    #[error("Specifying block by number is currently not enabled")]
    BlockIdNumberUnimplementedError,
    #[error("I/O error")]
    IoError(#[from] std::io::Error),
    #[error("Error when reading file {path}")]
    ReadFileError { source: std::io::Error, path: String },
    #[error("Contract not found")]
    ContractNotFound,
    #[error(transparent)]
    SyscallHandlerError(
        #[from] starknet_in_rust::syscalls::syscall_handler_errors::SyscallHandlerError,
    ),
    #[error(transparent)]
    SignError(#[from] starknet_rs_signers::local_wallet::SignError),
<<<<<<< HEAD
    #[error("{msg}")]
    InvalidMintingTransaction { msg: String },
=======
    #[error("No block found")]
    NoBlock,
>>>>>>> d1f5654d
}

pub type Result<T, E = Error> = std::result::Result<T, E>;<|MERGE_RESOLUTION|>--- conflicted
+++ resolved
@@ -27,13 +27,10 @@
     ),
     #[error(transparent)]
     SignError(#[from] starknet_rs_signers::local_wallet::SignError),
-<<<<<<< HEAD
     #[error("{msg}")]
     InvalidMintingTransaction { msg: String },
-=======
     #[error("No block found")]
     NoBlock,
->>>>>>> d1f5654d
 }
 
 pub type Result<T, E = Error> = std::result::Result<T, E>;