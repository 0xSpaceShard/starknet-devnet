use starknet_types;
use starknet_types::contract_address::ContractAddress;
use starknet_types::contract_storage_key::ContractStorageKey;
use starknet_types::felt::Felt;
use thiserror::Error;

#[derive(Error, Debug)]
pub enum Error {
    #[error(transparent)]
    StarknetApiError(#[from] starknet_api::StarknetApiError),
    #[error(transparent)]
    StateError(#[from] StateError),
    #[error(transparent)]
    BlockifierStateError(#[from] blockifier::state::errors::StateError),
    #[error(transparent)]
    BlockifierTransactionError(#[from] blockifier::transaction::errors::TransactionExecutionError),
    #[error("Types error")]
    TypesError(#[from] starknet_types::error::Error),
    #[error("I/O error")]
    IoError(#[from] std::io::Error),
    #[error("Error when reading file {path}")]
    ReadFileError { source: std::io::Error, path: String },
    #[error("Contract not found")]
    ContractNotFound,
    #[error(transparent)]
    SignError(#[from] starknet_rs_signers::local_wallet::SignError),
    #[error("{msg}")]
    InvalidMintingTransaction { msg: String },
    #[error("No block found")]
    NoBlock,
    #[error("No state at block {block_number}")]
    NoStateAtBlock { block_number: u64 },
    #[error("Format error")]
    FormatError,
    #[error("Sierra compilation error")]
    SierraCompilationError,
    #[error("No transaction found")]
    NoTransaction,
    #[error("Invalid transaction index in a block")]
    InvalidTransactionIndexInBlock,
    #[error("{msg}")]
    UnsupportedAction { msg: String },
<<<<<<< HEAD
    #[error("{reason}")]
    FeeError { reason: String },
}

#[derive(Debug, Error)]
pub enum StateError {
    #[error("No class hash {0} found")]
    NoneClassHash(Felt),
    #[error("No compiled class hash found for class_hash {0}")]
    NoneCompiledHash(Felt),
    #[error("No casm class found for hash {0}")]
    NoneCasmClass(Felt),
    #[error("No contract state assigned for contact address: {0}")]
    NoneContractState(ContractAddress),
    #[error("No storage value assigned for: {0}")]
    NoneStorage(ContractStorageKey),
=======
    #[error("Failed to load ContractClass")]
    ContractClassLoadError,
    #[error("Deserialization error of {obj_name}")]
    DeserializationError { obj_name: String },
    #[error("Serialization error of {obj_name}")]
    SerializationError { obj_name: String },
    #[error("Serialization not supported")]
    SerializationNotSupported,
>>>>>>> da183f5a
}

pub type DevnetResult<T, E = Error> = Result<T, E>;<|MERGE_RESOLUTION|>--- conflicted
+++ resolved
@@ -40,7 +40,14 @@
     InvalidTransactionIndexInBlock,
     #[error("{msg}")]
     UnsupportedAction { msg: String },
-<<<<<<< HEAD
+    #[error("Failed to load ContractClass")]
+    ContractClassLoadError,
+    #[error("Deserialization error of {obj_name}")]
+    DeserializationError { obj_name: String },
+    #[error("Serialization error of {obj_name}")]
+    SerializationError { obj_name: String },
+    #[error("Serialization not supported")]
+    SerializationNotSupported,
     #[error("{reason}")]
     FeeError { reason: String },
 }
@@ -57,16 +64,6 @@
     NoneContractState(ContractAddress),
     #[error("No storage value assigned for: {0}")]
     NoneStorage(ContractStorageKey),
-=======
-    #[error("Failed to load ContractClass")]
-    ContractClassLoadError,
-    #[error("Deserialization error of {obj_name}")]
-    DeserializationError { obj_name: String },
-    #[error("Serialization error of {obj_name}")]
-    SerializationError { obj_name: String },
-    #[error("Serialization not supported")]
-    SerializationNotSupported,
->>>>>>> da183f5a
 }
 
 pub type DevnetResult<T, E = Error> = Result<T, E>;