--- conflicted
+++ resolved
@@ -59,11 +59,9 @@
     #[error(transparent)]
     TransactionValidationError(#[from] TransactionValidationError),
     #[error(transparent)]
-<<<<<<< HEAD
+    TransactionFeeError(#[from] blockifier::transaction::errors::TransactionFeeError),
+    #[error(transparent)]
     MessagingError(#[from] MessagingError),
-=======
-    TransactionFeeError(#[from] blockifier::transaction::errors::TransactionFeeError),
->>>>>>> 64c425b8
 }
 
 #[derive(Debug, Error)]
