--- conflicted
+++ resolved
@@ -21,10 +21,6 @@
     IoError(#[from] std::io::Error),
     #[error("Error when reading file {path}")]
     ReadFileError { source: std::io::Error, path: String },
-<<<<<<< HEAD
-    #[error("Format error")]
-    FormatError,
-=======
     #[error("Contract not found")]
     ContractNotFound,
     #[error(transparent)]
@@ -35,7 +31,8 @@
     SignError(#[from] starknet_rs_signers::local_wallet::SignError),
     #[error("No block found")]
     NoBlock,
->>>>>>> 10721fce
+    #[error("Format error")]
+    FormatError,
 }
 
 pub type Result<T, E = Error> = std::result::Result<T, E>;