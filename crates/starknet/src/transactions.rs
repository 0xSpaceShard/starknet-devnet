use blockifier::execution::call_info::CallInfo;
use blockifier::transaction::objects::TransactionExecutionInfo;
use indexmap::IndexMap;
use serde::{Deserialize, Serialize};
use starknet_api::block::BlockNumber;
use starknet_rs_core::types::{ExecutionResult, FieldElement, MsgToL1, TransactionFinalityStatus};
use starknet_rs_core::utils::get_selector_from_name;
use starknet_types::contract_address::ContractAddress;
use starknet_types::emitted_event::{Event, OrderedEvent};
use starknet_types::felt::{BlockHash, Felt, TransactionHash};
use starknet_types::rpc::transaction_receipt::{
    DeployTransactionReceipt, MessageToL1, TransactionOutput, TransactionReceipt,
};
use starknet_types::rpc::transactions::{Transaction, TransactionType};

use crate::constants::UDC_CONTRACT_ADDRESS;
use crate::error::{DevnetResult, Error};
use crate::traits::{HashIdentified, HashIdentifiedMut};

#[derive(Debug, Default, Serialize, Deserialize)]
pub struct StarknetTransactions(IndexMap<TransactionHash, StarknetTransaction>);

impl StarknetTransactions {
    pub fn insert(&mut self, transaction_hash: &TransactionHash, transaction: StarknetTransaction) {
        self.0.insert(*transaction_hash, transaction);
    }

    pub fn get(&self, transaction_hash: &TransactionHash) -> Option<&StarknetTransaction> {
        self.0.get(transaction_hash)
    }

    pub fn iter(&self) -> indexmap::map::Iter<'_, Felt, StarknetTransaction> {
        self.0.iter()
    }
}

impl HashIdentifiedMut for StarknetTransactions {
    type Hash = TransactionHash;
    type Element = StarknetTransaction;
    fn get_by_hash_mut(&mut self, hash: &Self::Hash) -> Option<&mut StarknetTransaction> {
        self.0.get_mut(hash)
    }
}

impl HashIdentified for StarknetTransactions {
    type Hash = TransactionHash;
    type Element = StarknetTransaction;
    fn get_by_hash(&self, hash: Self::Hash) -> Option<&StarknetTransaction> {
        self.0.get(&hash)
    }
}

#[allow(unused)]
#[derive(Debug, Serialize, Deserialize)]
pub struct StarknetTransaction {
    pub inner: Transaction,
    pub(crate) finality_status: TransactionFinalityStatus,
    pub(crate) execution_result: ExecutionResult,
    pub(crate) block_hash: Option<BlockHash>,
    pub(crate) block_number: Option<BlockNumber>,
    #[serde(skip)]
    pub(crate) execution_info: TransactionExecutionInfo,
}

impl StarknetTransaction {
    pub fn create_accepted(
        transaction: &Transaction,
        execution_info: TransactionExecutionInfo,
    ) -> Self {
        Self {
            finality_status: TransactionFinalityStatus::AcceptedOnL2,
            execution_result: match execution_info.is_reverted() {
                true => ExecutionResult::Reverted {
                    reason: execution_info
                        .revert_error
                        .clone()
                        .unwrap_or("No revert error".to_string()),
                },
                false => ExecutionResult::Succeeded,
            },
            inner: transaction.clone(),
            block_hash: None,
            block_number: None,
            execution_info,
        }
    }

    pub fn get_events(&self) -> Vec<Event> {
        let mut events: Vec<Event> = vec![];

<<<<<<< HEAD
        fn get_blockifier_events_recursively(call_info: &CallInfo) -> Vec<(usize, Event)> {
            let mut events: Vec<(usize, Event)> = vec![];

            events.extend(call_info.execution.events.iter().map(|e| {
                (
                    e.order,
                    Event {
                        from_address: call_info.call.storage_address.into(),
                        data: e.event.data.0.iter().map(|d| (*d).into()).collect(),
                        keys: e.event.keys.iter().map(|k| k.0.into()).collect(),
                    },
                )
            }));
=======
        fn get_blockifier_events_recursively(
            call_info: &blockifier::execution::call_info::CallInfo,
        ) -> Vec<OrderedEvent> {
            let mut events: Vec<OrderedEvent> = vec![];

            events.extend(
                call_info
                    .execution
                    .events
                    .iter()
                    .map(|e| OrderedEvent::new(e, call_info.call.storage_address.into())),
            );
>>>>>>> 86c2cdb2

            call_info.inner_calls.iter().for_each(|call| {
                events.extend(get_blockifier_events_recursively(call));
            });

            events
        }

        let call_infos = vec![
            self.execution_info.validate_call_info.as_ref(),
            self.execution_info.execute_call_info.as_ref(),
            self.execution_info.fee_transfer_call_info.as_ref(),
        ];

        for inner_call_info in call_infos.into_iter().flatten() {
            let mut not_sorted_events = get_blockifier_events_recursively(inner_call_info);
            not_sorted_events.sort_by_key(|event| event.order);
            events.extend(not_sorted_events.into_iter().map(|e| e.event));
        }

        events
    }

    /// Scans through events and gets information from Event generated from UDC with specific
    /// ContractDeployed. Returns the contract address
    ///
    /// # Arguments
    /// * `events` - The events that will be searched
    pub fn get_deployed_address_from_events(
        events: &[Event],
    ) -> DevnetResult<Option<ContractAddress>> {
        let contract_deployed_event_key =
            Felt::from(get_selector_from_name("ContractDeployed").map_err(|_| Error::FormatError)?);

        let udc_address = ContractAddress::new(Felt::from_prefixed_hex_str(UDC_CONTRACT_ADDRESS)?)?;

        let deployed_address = events
            .iter()
            .find(|e| {
                e.from_address == udc_address && e.keys.contains(&contract_deployed_event_key)
            })
            .map(|e| e.data.first().cloned().unwrap_or_default());

        Ok(if let Some(contract_address) = deployed_address {
            Some(ContractAddress::new(contract_address)?)
        } else {
            None
        })
    }

    pub fn get_receipt(&self) -> DevnetResult<TransactionReceipt> {
        let events = self.get_events();

        let mut messages_sent: Vec<MessageToL1> = vec![];
        for message in self.get_l2_to_l1_messages().into_iter() {
            messages_sent.push(message.try_into()?);
        }

        let output = TransactionOutput {
            actual_fee: self.execution_info.actual_fee,
            messages_sent,
            // TODO: we may have performances issues here? Can have a lot's of events..
            events: events.clone(),
        };

        let mut common_receipt = self.inner.create_common_receipt(
            output,
            self.block_hash.as_ref(),
            self.block_number,
            &self.execution_result,
            self.finality_status,
<<<<<<< HEAD
=======
            self.execution_info.actual_fee,
            &self.execution_info,
>>>>>>> 86c2cdb2
        );

        match &self.inner {
            Transaction::DeployAccount(deploy_account_transaction) => {
                Ok(TransactionReceipt::Deploy(DeployTransactionReceipt {
                    common: common_receipt,
                    contract_address: deploy_account_transaction.contract_address,
                }))
            }
            Transaction::Invoke(_) => {
                let deployed_address =
                    StarknetTransaction::get_deployed_address_from_events(&events)?;

                let receipt = if let Some(contract_address) = deployed_address {
                    common_receipt.r#type = TransactionType::Deploy;
                    TransactionReceipt::Deploy(DeployTransactionReceipt {
                        common: common_receipt,
                        contract_address,
                    })
                } else {
                    TransactionReceipt::Common(common_receipt)
                };

                Ok(receipt)
            }
            _ => Ok(TransactionReceipt::Common(common_receipt)),
        }
    }

    pub fn get_l2_to_l1_messages(&self) -> Vec<MsgToL1> {
        let mut messages = vec![];

        fn get_blockifier_messages_recursively(call_info: &CallInfo) -> Vec<MsgToL1> {
            let mut messages = vec![];

            messages.extend(call_info.execution.l2_to_l1_messages.iter().map(|m| MsgToL1 {
                to_address:
                    FieldElement::from_byte_slice_be(m.message.to_address.0.as_bytes()).unwrap(),
                from_address: (*call_info.call.caller_address.0.key()).into(),
                payload: m.message.payload.0.iter().map(|p| (*p).into()).collect(),
            }));

            call_info.inner_calls.iter().for_each(|call| {
                messages.extend(get_blockifier_messages_recursively(call));
            });

            messages
        }

        if let Some(info) = self.execution_info.validate_call_info.as_ref() {
            messages.extend(get_blockifier_messages_recursively(info));
        }

        if let Some(info) = self.execution_info.execute_call_info.as_ref() {
            messages.extend(get_blockifier_messages_recursively(info));
        }

        if let Some(info) = self.execution_info.fee_transfer_call_info.as_ref() {
            messages.extend(get_blockifier_messages_recursively(info));
        }

        messages
    }
}

#[cfg(test)]
mod tests {
    use blockifier::transaction::objects::TransactionExecutionInfo;
    use starknet_rs_core::types::{TransactionExecutionStatus, TransactionFinalityStatus};
    use starknet_types::rpc::transactions::{DeclareTransaction, Transaction};
    use starknet_types::traits::HashProducer;

    use super::{StarknetTransaction, StarknetTransactions};
    use crate::traits::HashIdentifiedMut;
    use crate::utils::test_utils::dummy_declare_transaction_v1;

    #[test]
    fn get_transaction_by_hash() {
        let declare_transaction = dummy_declare_transaction_v1();
        let hash = declare_transaction.generate_hash().unwrap();
        let tx = Transaction::Declare(DeclareTransaction::Version1(declare_transaction));

        let sn_tx = StarknetTransaction::create_accepted(&tx, TransactionExecutionInfo::default());
        let mut sn_txs = StarknetTransactions::default();
        sn_txs.insert(
            &hash,
            StarknetTransaction::create_accepted(&tx, TransactionExecutionInfo::default()),
        );

        let extracted_tran = sn_txs.get_by_hash_mut(&hash).unwrap();

        assert_eq!(sn_tx.block_hash, extracted_tran.block_hash);
        assert_eq!(sn_tx.block_number, extracted_tran.block_number);
        assert!(sn_tx.inner == extracted_tran.inner);
        assert_eq!(sn_tx.finality_status, extracted_tran.finality_status);
        assert_eq!(sn_tx.execution_info, extracted_tran.execution_info);
    }

    #[test]
    fn check_correct_successful_transaction_creation() {
        let tx = Transaction::Declare(DeclareTransaction::Version1(dummy_declare_transaction_v1()));

        let sn_tran =
            StarknetTransaction::create_accepted(&tx, TransactionExecutionInfo::default());
        assert_eq!(sn_tran.finality_status, TransactionFinalityStatus::AcceptedOnL2);
        assert_eq!(sn_tran.execution_result.status(), TransactionExecutionStatus::Succeeded);

        assert!(sn_tran.block_hash.is_none());
        assert!(sn_tran.block_number.is_none());
        assert_eq!(sn_tran.inner, tx);
    }
}<|MERGE_RESOLUTION|>--- conflicted
+++ resolved
@@ -9,7 +9,7 @@
 use starknet_types::emitted_event::{Event, OrderedEvent};
 use starknet_types::felt::{BlockHash, Felt, TransactionHash};
 use starknet_types::rpc::transaction_receipt::{
-    DeployTransactionReceipt, MessageToL1, TransactionOutput, TransactionReceipt,
+    DeployTransactionReceipt, MessageToL1, OrderedMessageToL1, TransactionOutput, TransactionReceipt,
 };
 use starknet_types::rpc::transactions::{Transaction, TransactionType};
 
@@ -88,21 +88,6 @@
     pub fn get_events(&self) -> Vec<Event> {
         let mut events: Vec<Event> = vec![];
 
-<<<<<<< HEAD
-        fn get_blockifier_events_recursively(call_info: &CallInfo) -> Vec<(usize, Event)> {
-            let mut events: Vec<(usize, Event)> = vec![];
-
-            events.extend(call_info.execution.events.iter().map(|e| {
-                (
-                    e.order,
-                    Event {
-                        from_address: call_info.call.storage_address.into(),
-                        data: e.event.data.0.iter().map(|d| (*d).into()).collect(),
-                        keys: e.event.keys.iter().map(|k| k.0.into()).collect(),
-                    },
-                )
-            }));
-=======
         fn get_blockifier_events_recursively(
             call_info: &blockifier::execution::call_info::CallInfo,
         ) -> Vec<OrderedEvent> {
@@ -115,7 +100,6 @@
                     .iter()
                     .map(|e| OrderedEvent::new(e, call_info.call.storage_address.into())),
             );
->>>>>>> 86c2cdb2
 
             call_info.inner_calls.iter().for_each(|call| {
                 events.extend(get_blockifier_events_recursively(call));
@@ -167,31 +151,22 @@
     }
 
     pub fn get_receipt(&self) -> DevnetResult<TransactionReceipt> {
-        let events = self.get_events();
+        let transaction_events = self.get_events();
 
         let mut messages_sent: Vec<MessageToL1> = vec![];
         for message in self.get_l2_to_l1_messages().into_iter() {
-            messages_sent.push(message.try_into()?);
-        }
-
-        let output = TransactionOutput {
-            actual_fee: self.execution_info.actual_fee,
-            messages_sent,
-            // TODO: we may have performances issues here? Can have a lot's of events..
-            events: events.clone(),
-        };
+            messages_sent.push(message.into());
+        }
 
         let mut common_receipt = self.inner.create_common_receipt(
-            output,
+            &transaction_events,
+            &messages_sent,
             self.block_hash.as_ref(),
             self.block_number,
             &self.execution_result,
             self.finality_status,
-<<<<<<< HEAD
-=======
             self.execution_info.actual_fee,
             &self.execution_info,
->>>>>>> 86c2cdb2
         );
 
         match &self.inner {
@@ -203,7 +178,7 @@
             }
             Transaction::Invoke(_) => {
                 let deployed_address =
-                    StarknetTransaction::get_deployed_address_from_events(&events)?;
+                    StarknetTransaction::get_deployed_address_from_events(&transaction_events)?;
 
                 let receipt = if let Some(contract_address) = deployed_address {
                     common_receipt.r#type = TransactionType::Deploy;
@@ -221,17 +196,23 @@
         }
     }
 
-    pub fn get_l2_to_l1_messages(&self) -> Vec<MsgToL1> {
+    pub fn get_l2_to_l1_messages(&self) -> Vec<MessageToL1> {
         let mut messages = vec![];
 
-        fn get_blockifier_messages_recursively(call_info: &CallInfo) -> Vec<MsgToL1> {
+        fn get_blockifier_messages_recursively(call_info: &CallInfo) -> Vec<OrderedMessageToL1> {
             let mut messages = vec![];
 
-            messages.extend(call_info.execution.l2_to_l1_messages.iter().map(|m| MsgToL1 {
-                to_address:
-                    FieldElement::from_byte_slice_be(m.message.to_address.0.as_bytes()).unwrap(),
-                from_address: (*call_info.call.caller_address.0.key()).into(),
-                payload: m.message.payload.0.iter().map(|p| (*p).into()).collect(),
+            let from_address = call_info.call.caller_address.into();
+
+            messages.extend(call_info.execution.l2_to_l1_messages.iter().map(|m| {
+                OrderedMessageToL1 {
+                    order: m.order,
+                    message: MessageToL1 {
+                        to_address: m.message.to_address.into(),
+                        from_address,
+                        payload: m.message.payload.0.iter().map(|p| (*p).into()).collect(),
+                    }
+                }
             }));
 
             call_info.inner_calls.iter().for_each(|call| {
@@ -241,16 +222,16 @@
             messages
         }
 
-        if let Some(info) = self.execution_info.validate_call_info.as_ref() {
-            messages.extend(get_blockifier_messages_recursively(info));
-        }
-
-        if let Some(info) = self.execution_info.execute_call_info.as_ref() {
-            messages.extend(get_blockifier_messages_recursively(info));
-        }
-
-        if let Some(info) = self.execution_info.fee_transfer_call_info.as_ref() {
-            messages.extend(get_blockifier_messages_recursively(info));
+        let call_infos = vec![
+            self.execution_info.validate_call_info.as_ref(),
+            self.execution_info.execute_call_info.as_ref(),
+            self.execution_info.fee_transfer_call_info.as_ref(),
+        ];
+
+        for inner_call_info in call_infos.into_iter().flatten() {
+            let mut not_sorted_messages = get_blockifier_messages_recursively(inner_call_info);
+            not_sorted_messages.sort_by_key(|message| message.order);
+            messages.extend(not_sorted_messages.into_iter().map(|m| m.message));
         }
 
         messages
