--- conflicted
+++ resolved
@@ -57,11 +57,6 @@
     pub(crate) block_number: Option<BlockNumber>,
     #[serde(skip_serializing, skip_deserializing)]
     pub(crate) execution_info: Option<starknet_in_rust::execution::TransactionExecutionInfo>,
-<<<<<<< HEAD
-    #[serde(skip_serializing, skip_deserializing)]
-    pub(crate) execution_error: Option<TransactionError>,
-=======
->>>>>>> a0d87f2f
 }
 
 impl StarknetTransaction {
