use std::collections::HashMap;
use std::sync::Arc;

use starknet_api::hash::StarkFelt;
use starknet_in_rust::services::api::contract_classes::compiled_class::CompiledClass;
use starknet_in_rust::state::cached_state::CachedState;
use starknet_in_rust::state::state_api::StateReader;
use starknet_in_rust::utils::Address;
use starknet_types::cairo_felt::Felt252;
use starknet_types::contract_address::ContractAddress;
use starknet_types::contract_class::ContractClass;
use starknet_types::contract_storage_key::ContractStorageKey;
use starknet_types::felt::{ClassHash, CompiledClassHash, Felt};
use starknet_types::patricia_key::StorageKey;

use self::state_diff::StateDiff;
use crate::error::{DevnetResult, Error};
use crate::traits::{StateChanger, StateExtractor};

pub(crate) mod state_diff;
pub mod state_update;

#[derive(Default)]
pub(crate) struct StarknetState {
    pub state: CachedState<DevnetState>,
    pub(crate) contract_classes: HashMap<ClassHash, ContractClass>,
}

#[derive(Default, Clone)]
pub(crate) struct DevnetState {
    pub address_to_class_hash: HashMap<ContractAddress, ClassHash>,
    pub address_to_nonce: HashMap<ContractAddress, Felt>,
    pub address_to_storage: HashMap<ContractStorageKey, Felt>,
    pub class_hash_to_compiled_class: HashMap<ClassHash, ContractClass>,
    pub class_hash_to_compiled_class_hash: HashMap<ClassHash, CompiledClassHash>,
}

impl crate::traits::DevnetStateReader for DevnetState {
    fn compiled_class_hash_at(&self, class_hash: &ClassHash) -> ClassHash {
        self.class_hash_to_compiled_class_hash.get(class_hash).cloned().unwrap_or_default()
    }

    fn storage_at(&self, storage_key: &ContractStorageKey) -> Felt {
        self.address_to_storage.get(storage_key).cloned().unwrap_or_default()
    }

    fn nonce_at(&self, address: &ContractAddress) -> Felt {
        self.address_to_nonce.get(address).cloned().unwrap_or_default()
    }

    fn class_hash_at(&self, address: &ContractAddress) -> ClassHash {
        self.address_to_class_hash.get(address).cloned().unwrap_or_default()
    }

    fn contract_class_at(&self, class_hash: &ClassHash) -> DevnetResult<ContractClass> {
        if let Some(deprecated_contract_class) = self.class_hash_to_compiled_class.get(class_hash) {
            Ok(deprecated_contract_class.clone())
        } else {
            let compiled_class_hash =
                self.class_hash_to_compiled_class_hash.get(class_hash).ok_or(Error::StateError(
                    starknet_in_rust::core::errors::state_errors::StateError::NoneCompiledHash(
                        class_hash.bytes(),
                    ),
                ))?;

            self.class_hash_to_compiled_class
                .get(compiled_class_hash)
                .ok_or(Error::StateError(
                    starknet_in_rust::core::errors::state_errors::StateError::MissingCasmClass(
                        compiled_class_hash.bytes(),
                    ),
                ))
                .cloned()
        }
    }
}

impl blockifier::state::state_api::StateReader for DevnetState {
    fn get_storage_at(
        &mut self,
        contract_address: starknet_api::core::ContractAddress,
        key: starknet_api::state::StorageKey,
    ) -> blockifier::state::state_api::StateResult<starknet_api::hash::StarkFelt> {
        let storage = crate::traits::DevnetStateReader::storage_at(
            self,
            &ContractStorageKey::new(contract_address.into(), key.0.into()),
        );
        Ok(storage.into())
    }

    fn get_nonce_at(
        &mut self,
        contract_address: starknet_api::core::ContractAddress,
    ) -> blockifier::state::state_api::StateResult<starknet_api::core::Nonce> {
        let nonce = crate::traits::DevnetStateReader::nonce_at(self, &contract_address.into());
        Ok(starknet_api::core::Nonce(nonce.into()))
    }

    fn get_class_hash_at(
        &mut self,
        contract_address: starknet_api::core::ContractAddress,
    ) -> blockifier::state::state_api::StateResult<starknet_api::core::ClassHash> {
        let class_hash =
            crate::traits::DevnetStateReader::class_hash_at(self, &contract_address.into());
        Ok(starknet_api::core::ClassHash(class_hash.into()))
    }

    fn get_compiled_contract_class(
        &mut self,
        class_hash: &starknet_api::core::ClassHash,
    ) -> blockifier::state::state_api::StateResult<
        blockifier::execution::contract_class::ContractClass,
    > {
<<<<<<< HEAD
        let class_hash_as_felt: Felt = class_hash.0.into();
        if let Some(deprecated_contract_class) =
            self.class_hash_to_compiled_class.get(&class_hash_as_felt)
        {
            return Ok(blockifier::execution::contract_class::ContractClass::try_from(
                deprecated_contract_class.clone(),
            )
            .map_err(|err| {
                blockifier::state::errors::StateError::StateReadError(err.to_string())
            })?);
        }

        let compiled_class_hash =
            self.class_hash_to_compiled_class_hash
                .get(&class_hash_as_felt)
                .ok_or(blockifier::state::errors::StateError::UndeclaredClassHash(*class_hash))?;

        if let Some(contract_class) = self.class_hash_to_compiled_class.get(compiled_class_hash) {
            blockifier::execution::contract_class::ContractClass::try_from(contract_class.clone())
                .map_err(|err| {
                    blockifier::state::errors::StateError::StateReadError(err.to_string())
                })
        } else {
            Err(blockifier::state::errors::StateError::UndeclaredClassHash(
                starknet_api::core::ClassHash(starknet_api::hash::StarkFelt::from(
                    *compiled_class_hash,
                )),
            ))
        }
=======
        let contract_class =
            crate::traits::DevnetStateReader::contract_class_at(self, &class_hash.0.into())
                .map_err(|_| {
                    blockifier::state::errors::StateError::UndeclaredClassHash(*class_hash)
                })?;

        Ok(blockifier::execution::contract_class::ContractClass::try_from(contract_class).map_err(
            |err| blockifier::state::errors::StateError::StateReadError(err.to_string()),
        )?)
>>>>>>> 49ba43a4
    }

    fn get_compiled_class_hash(
        &mut self,
        class_hash: starknet_api::core::ClassHash,
    ) -> blockifier::state::state_api::StateResult<starknet_api::core::CompiledClassHash> {
        let compiled_class_hash =
            crate::traits::DevnetStateReader::compiled_class_hash_at(self, &(class_hash.0.into()));
        Ok(starknet_api::core::CompiledClassHash(compiled_class_hash.into()))
    }
}

impl starknet_in_rust::state::state_api::StateReader for DevnetState {
    fn get_contract_class(
        &self,
        class_hash: &starknet_in_rust::utils::ClassHash,
    ) -> Result<CompiledClass, starknet_in_rust::core::errors::state_errors::StateError> {
        let class_hash_as_felt = Felt::new(*class_hash).map_err(|err| {
            starknet_in_rust::core::errors::state_errors::StateError::CustomError(err.to_string())
        })?;

        let contract_class = crate::traits::DevnetStateReader::contract_class_at(self, &class_hash_as_felt)
            .map_err(|err| match err {
                Error::StateError(starknet_in_rust::core::errors::state_errors::StateError::MissingCasmClass(reason)) => {
                    starknet_in_rust::core::errors::state_errors::StateError::MissingCasmClass(reason)
                },
                Error::StateError(starknet_in_rust::core::errors::state_errors::StateError::NoneCompiledHash(reason)) => {
                    starknet_in_rust::core::errors::state_errors::StateError::NoneCompiledHash(reason)
                }
                general_error => {
                    starknet_in_rust::core::errors::state_errors::StateError::CustomError(general_error.to_string())
                },
            })?;

        CompiledClass::try_from(contract_class.clone()).map_err(|err| {
            starknet_in_rust::core::errors::state_errors::StateError::CustomError(
                err.to_string(),
            )
        })
    }

    fn get_class_hash_at(
        &self,
        contract_address: &Address,
    ) -> Result<
        starknet_in_rust::utils::ClassHash,
        starknet_in_rust::core::errors::state_errors::StateError,
    > {
        let address = ContractAddress::try_from(contract_address).map_err(|err| {
            starknet_in_rust::core::errors::state_errors::StateError::CustomError(err.to_string())
        })?;
        let class_hash = crate::traits::DevnetStateReader::class_hash_at(self, &address);

        Ok(class_hash.bytes())
    }

    fn get_nonce_at(
        &self,
        contract_address: &Address,
    ) -> Result<Felt252, starknet_in_rust::core::errors::state_errors::StateError> {
        let address = ContractAddress::try_from(contract_address).map_err(|err| {
            starknet_in_rust::core::errors::state_errors::StateError::CustomError(err.to_string())
        })?;
        let nonce = crate::traits::DevnetStateReader::nonce_at(self, &address);

        Ok(nonce.into())
    }

    fn get_storage_at(
        &self,
        storage_entry: &starknet_in_rust::state::state_cache::StorageEntry,
    ) -> Result<Felt252, starknet_in_rust::core::errors::state_errors::StateError> {
        let contract_address = ContractAddress::try_from(&storage_entry.0).map_err(|err| {
            starknet_in_rust::core::errors::state_errors::StateError::CustomError(err.to_string())
        })?;
        let storage_key = StorageKey::new(Felt::new(storage_entry.1).map_err(|err| {
            starknet_in_rust::core::errors::state_errors::StateError::CustomError(err.to_string())
        })?)
        .map_err(|err| {
            starknet_in_rust::core::errors::state_errors::StateError::CustomError(err.to_string())
        })?;

        let storage = crate::traits::DevnetStateReader::storage_at(
            self,
            &ContractStorageKey::new(contract_address, storage_key),
        );
        Ok(storage.into())
    }

    fn get_compiled_class_hash(
        &self,
        class_hash: &starknet_in_rust::utils::ClassHash,
    ) -> Result<
        starknet_in_rust::utils::CompiledClassHash,
        starknet_in_rust::core::errors::state_errors::StateError,
    > {
        let class_hash_as_felt = Felt::new(*class_hash).map_err(|err| {
            starknet_in_rust::core::errors::state_errors::StateError::CustomError(
                err.to_string(),
            )
        })?;

        let compiled_class_hash = crate::traits::DevnetStateReader::compiled_class_hash_at(self, &class_hash_as_felt);
        if compiled_class_hash == Felt::default() {
            return Err(starknet_in_rust::core::errors::state_errors::StateError::NoneCompiledHash(
                *class_hash,
            ))
        }
       
        Ok(compiled_class_hash.bytes())
    }
}

impl StarknetState {
    /// this method clears the state from data that was accumulated in the StateCache
    /// and restores it to the data in the state_reader, which is the "persistent" data
    pub(crate) fn clear_dirty_state(&mut self) {
        self.state = CachedState::new(
            self.state.state_reader.clone(),
            self.state.contract_classes().clone(),
        );
    }

    /// this method is making deep copy of the object
    /// because CachedState has a property of type Arc
    /// and the derived clone method is making a shallow copy
    pub(crate) fn make_deep_clone(&self) -> Self {
        Self {
            state: CachedState::new(
                Arc::new(self.state.state_reader.as_ref().clone()),
                self.state.contract_classes().clone(),
            ),
            contract_classes: self.contract_classes.clone(),
        }
    }
}

impl StateChanger for StarknetState {
    fn declare_contract_class(
        &mut self,
        class_hash: ClassHash,
        contract_class: ContractClass,
    ) -> DevnetResult<()> {
        self.contract_classes.insert(class_hash, contract_class.clone());
        let persistent_state = Arc::make_mut(&mut self.state.state_reader);

        persistent_state.class_hash_to_compiled_class.insert(class_hash, contract_class);

        Ok(())
    }

    fn deploy_contract(
        &mut self,
        address: ContractAddress,
        class_hash: ClassHash,
    ) -> DevnetResult<()> {
        let persistent_state = Arc::make_mut(&mut self.state.state_reader);

        persistent_state.address_to_class_hash.insert(address, class_hash);
        persistent_state.address_to_nonce.insert(address, Felt::from(0));

        Ok(())
    }

    fn change_storage(&mut self, storage_key: ContractStorageKey, data: Felt) -> DevnetResult<()> {
        let persistent_state = Arc::make_mut(&mut self.state.state_reader);

        persistent_state.address_to_storage.insert(storage_key, data);

        Ok(())
    }

    fn increment_nonce(&mut self, address: ContractAddress) -> DevnetResult<()> {
        let nonce = self.state.state_reader.get_nonce_at(&address.into())?;
        let persistent_state = Arc::make_mut(&mut self.state.state_reader);

        persistent_state.address_to_nonce.insert(address, (nonce + Felt252::new(1)).into());

        Ok(())
    }

    fn apply_state_difference(&mut self, state_diff: StateDiff) -> DevnetResult<()> {
        let old_state = Arc::make_mut(&mut self.state.state_reader);
        let contract_classes_cache = &self.contract_classes;

        let storage_updates =
            state_diff.storage_updates.into_iter().flat_map(|(address, entries)| {
                entries.into_iter().map(move |(storage_key, value)| {
                    (ContractStorageKey::new(address, storage_key), value)
                })
            });

        old_state.address_to_storage.extend(storage_updates);

        // update cairo 0 differences
        for class_hash in state_diff.cairo_0_declared_contracts {
            let cairo_0_contract_class =
                contract_classes_cache.get(&class_hash).ok_or(Error::StateError(
                    starknet_in_rust::core::errors::state_errors::StateError::MissingClassHash(),
                ))?;
            old_state
                .class_hash_to_compiled_class
                .insert(class_hash, cairo_0_contract_class.clone());
        }

        // update class_hash -> compiled_class_hash differences
        old_state
            .class_hash_to_compiled_class_hash
            .extend(state_diff.class_hash_to_compiled_class_hash.iter());

        // update cairo 1 differences
        // Note: due to the fact that starknet_in_rust holds Cairo 1 as CasmContractClass
        // We cant transform it to ContractClass, because there is no conversion from casm to sierra
        // so we use our mapping contract_classes of the StarknetState to get the sierra
        // representation
        state_diff.declared_contracts.into_iter().try_for_each(
            |compiled_class_hash| -> DevnetResult<()> {
                let class_hash = old_state
                    .class_hash_to_compiled_class_hash
                    .iter()
                    .find(|(_, val)| compiled_class_hash == **val)
                    .map(|(key, _)| key)
                    .ok_or(Error::StateError(
                        starknet_in_rust::core::errors::state_errors::StateError::NoneCompiledClass(
                            compiled_class_hash.bytes(),
                        ),
                    ))?;

                let cairo_1_sierra =
                    contract_classes_cache.get(class_hash).ok_or(Error::StateError(
                        starknet_in_rust::core::errors::state_errors::StateError::MissingCasmClass(
                            class_hash.bytes(),
                        ),
                    ))?;
                old_state
                    .class_hash_to_compiled_class
                    .insert(compiled_class_hash, cairo_1_sierra.clone());

                Ok(())
            },
        )?;

        // update deployed contracts
        old_state.address_to_class_hash.extend(state_diff.address_to_class_hash.iter());

        // update accounts nonce
        old_state.address_to_nonce.extend(state_diff.address_to_nonce.iter());

        Ok(())
    }
}

impl StateExtractor for StarknetState {
    fn get_storage(&self, storage_key: ContractStorageKey) -> DevnetResult<Felt> {
        if !self.is_contract_deployed(storage_key.get_contract_address()) {
            return Err(Error::ContractNotFound);
        }

        let storage_entry = storage_key.into();
        let data = self.state.get_storage_at(&storage_entry).map(Felt::from)?;

        Ok(data)
    }

    fn is_contract_declared(&mut self, class_hash: &ClassHash) -> bool {
        self.state.state_reader.class_hash_to_compiled_class_hash.contains_key(class_hash)
            || self.state.state_reader.class_hash_to_compiled_class.contains_key(class_hash)
    }

    fn is_contract_deployed(&self, address: &ContractAddress) -> bool {
        self.state.state_reader.address_to_class_hash.contains_key(address)
    }

    fn get_class_hash_at_contract_address(
        &mut self,
        contract_address: &ContractAddress,
    ) -> DevnetResult<ClassHash> {
        Ok(self.state.get_class_hash_at(&contract_address.into()).map(Felt::new)??)
    }

    fn extract_state_diff_from_pending_state(&self) -> DevnetResult<StateDiff> {
        StateDiff::difference_between_old_and_new_state(
            self.state.state_reader.as_ref().clone(),
            self.state.clone(),
        )
    }

    fn get_nonce(&self, address: &ContractAddress) -> DevnetResult<Felt> {
        if !self.is_contract_deployed(address) {
            return Err(Error::ContractNotFound);
        }

        self.state.get_nonce_at(&address.into()).map(Felt::from).map_err(Error::from)
    }
}

#[cfg(test)]
mod tests {
    use std::sync::Arc;

    use blockifier::test_utils::DictStateReader;
    use starknet_in_rust::services::api::contract_classes::compiled_class::CompiledClass;
    use starknet_in_rust::services::api::contract_classes::deprecated_contract_class::ContractClass as StarknetInRustContractClass;
    use starknet_in_rust::state::in_memory_state_reader::InMemoryStateReader;
    use starknet_in_rust::state::state_api::{State, StateReader};
    use starknet_types::contract_address::ContractAddress;
    use starknet_types::contract_class::Cairo0ContractClass;
    use starknet_types::contract_storage_key::ContractStorageKey;
    use starknet_types::felt::{ClassHash, Felt};

    use super::{DevnetState, StarknetState};
    use crate::error::Error;
    use crate::traits::{StateChanger, StateExtractor};
    use crate::utils::exported_test_utils::dummy_cairo_0_contract_class;
    use crate::utils::test_utils::{
        dummy_cairo_1_contract_class, dummy_contract_address, dummy_contract_storage_key,
        dummy_felt,
    };

    #[test]
    fn apply_state_update_for_contract_class_successfully() {
        let mut state = StarknetState::default();

        let class_hash = dummy_felt().bytes();
        let contract_class: Cairo0ContractClass = dummy_cairo_0_contract_class().into();

        state
            .state
            .set_contract_class(
                &class_hash,
                &CompiledClass::Deprecated(Arc::new(contract_class.clone().try_into().unwrap())),
            )
            .unwrap();

        state.contract_classes.insert(class_hash.into(), contract_class.into());

        assert!(!state.is_contract_declared(&dummy_felt()));
        state.state.get_contract_class(&class_hash).unwrap();
        state
            .apply_state_difference(state.extract_state_diff_from_pending_state().unwrap())
            .unwrap();

        assert!(state.is_contract_declared(&dummy_felt()));
    }

    #[test]
    fn synchronize_states_after_changing_pending_state_it_should_be_empty() {
        let mut state = StarknetState::default();
        state
            .state
            .set_storage_at(&dummy_contract_storage_key().try_into().unwrap(), dummy_felt().into());

        state.state.get_storage_at(&dummy_contract_storage_key().try_into().unwrap()).unwrap();

        state.clear_dirty_state();

        assert_eq!(
            state.state.get_storage_at(&dummy_contract_storage_key().try_into().unwrap()).unwrap(),
            Felt::default().into()
        );
    }

    #[test]
    fn apply_state_updates_for_storage_successfully() {
        let mut state = StarknetState::default();
        state
            .state
            .deploy_contract(
                dummy_contract_storage_key().get_contract_address().into(),
                dummy_felt().into(),
            )
            .unwrap();

        state
            .state
            .set_storage_at(&dummy_contract_storage_key().try_into().unwrap(), dummy_felt().into());

        let get_storage_result = state.get_storage(dummy_contract_storage_key());

        assert!(matches!(get_storage_result.unwrap_err(), Error::ContractNotFound));

        // apply changes to persistent state
        state
            .apply_state_difference(state.extract_state_diff_from_pending_state().unwrap())
            .unwrap();
        assert_eq!(state.get_storage(dummy_contract_storage_key()).unwrap(), dummy_felt());
    }

    #[test]
    fn apply_state_updates_for_address_nonce_successfully() {
        let mut state = StarknetState::default();

        state.deploy_contract(dummy_contract_address(), dummy_felt()).unwrap();
        let contract_address = dummy_contract_address();

        // check if current nonce is 0
        assert!(
            state
                .state
                .state_reader
                .address_to_nonce
                .get(&contract_address)
                .unwrap()
                .eq(&Felt::from(0))
        );

        state.clear_dirty_state();
        state.state.increment_nonce(&contract_address.try_into().unwrap()).unwrap();
        state
            .apply_state_difference(state.extract_state_diff_from_pending_state().unwrap())
            .unwrap();

        // check if nonce update was correct
        assert!(
            state
                .state
                .state_reader
                .address_to_nonce
                .get(&contract_address)
                .unwrap()
                .eq(&Felt::from(1))
        );
    }

    #[test]
    fn declare_cairo_0_contract_class_successfully() {
        let mut state = StarknetState::default();
        let class_hash = Felt::from_prefixed_hex_str("0xFE").unwrap();

        let contract_class: Cairo0ContractClass = dummy_cairo_0_contract_class().into();
        assert!(
            state
                .declare_contract_class(class_hash, contract_class.clone().try_into().unwrap())
                .is_ok()
        );
        assert!(state.state.state_reader.class_hash_to_compiled_class.len() == 1);
        let declared_contract_class = state
            .state
            .state_reader
            .class_hash_to_compiled_class
            .get(&class_hash)
            .unwrap()
            .to_owned();

        match declared_contract_class {
            starknet_types::contract_class::ContractClass::Cairo0(deprecated_contract_class) => {
                assert_eq!(
                    StarknetInRustContractClass::try_from(deprecated_contract_class).unwrap(),
                    StarknetInRustContractClass::try_from(contract_class).unwrap()
                );
            }
            _ => panic!("Wrong version of contract class"),
        }
    }

    #[test]
    fn deploy_cairo_0_contract_class_successfully() {
        let (mut state, address) = setup();
        let felt = dummy_felt();

        assert!(state.deploy_contract(address, felt).is_ok());
        assert!(state.state.state_reader.address_to_class_hash.len() == 1);
        assert!(state.state.state_reader.address_to_class_hash.contains_key(&address));
        assert!(
            state.state.state_reader.address_to_nonce.get(&address).unwrap().eq(&Felt::from(0))
        );
    }

    #[test]
    fn change_storage_successfully() {
        let mut state = StarknetState::default();
        let storage_key = dummy_contract_storage_key();

        assert!(state.change_storage(storage_key, dummy_felt()).is_ok());
        assert!(state.state.state_reader.address_to_storage.len() == 1);
        assert!(state.state.state_reader.address_to_storage.contains_key(&(storage_key)));
    }

    #[test]
    fn increment_nonce_successful() {
        let (mut state, address) = setup();

        state.increment_nonce(address).unwrap();
        let nonce = *state.state.state_reader.address_to_nonce.get(&address).unwrap();
        let expected_nonce = Felt::from(1);

        assert_eq!(expected_nonce, nonce);
    }

    #[test]
    fn read_from_storage_returns_correct_result() {
        let (mut state, _) = setup();
        let expected_result = Felt::from(33);

        state
            .deploy_contract(*dummy_contract_storage_key().get_contract_address(), dummy_felt())
            .unwrap();
        state.change_storage(dummy_contract_storage_key(), expected_result).unwrap();
        let generated_result = state.get_storage(dummy_contract_storage_key()).unwrap();
        assert_eq!(expected_result, generated_result);
    }

    #[test]
    fn get_nonce_should_return_error_when_contract_not_deployed() {
        let (state, _) = setup();
        match state.get_nonce(&ContractAddress::new(Felt::from(1)).unwrap()) {
            Err(Error::ContractNotFound) => {}
            _ => panic!("Expected to return an error - ContractNotFound"),
        }
    }

    #[test]
    fn get_nonce_should_return_zero_for_freshly_deployed_contract() {
        let (state, address) = setup();
        assert_eq!(state.get_nonce(&address).unwrap(), Felt::from(0));
    }

    #[test]
    fn check_clone_derived_vs_make_deep_clone_method() {
        let state = StarknetState::default();

        let deep_cloned_state = state.make_deep_clone();

        // get pointers to Arcs
        let p_state = Arc::as_ptr(&state.state.state_reader);
        let p_deep_cloned_state = Arc::as_ptr(&deep_cloned_state.state.state_reader);

        // deep cloned should not point to the same memory location as the original
        assert_ne!(p_deep_cloned_state, p_state);
    }

    #[test]
    fn check_devnet_state_with_starknet_in_rust_in_memory_state_reader() {
        let mut in_memory_state_reader = InMemoryStateReader::default();
        let (devnet_state, class_hash, address, storage_key) = setup_devnet_state();

        devnet_state.address_to_class_hash.iter().for_each(|(k, v)| {
            in_memory_state_reader
                .address_to_class_hash
                .insert(starknet_in_rust::utils::Address::from(*k), v.bytes());
        });

        devnet_state.address_to_nonce.iter().for_each(|(k, v)| {
            in_memory_state_reader
                .address_to_nonce
                .insert(starknet_in_rust::utils::Address::from(*k), v.into());
        });

        devnet_state.address_to_storage.iter().for_each(|(k, v)| {
            in_memory_state_reader.address_to_storage.insert(k.into(), v.into());
        });

        devnet_state.class_hash_to_compiled_class_hash.iter().for_each(|(k, v)| {
            in_memory_state_reader.class_hash_to_compiled_class_hash.insert(k.bytes(), v.bytes());
        });

        devnet_state.class_hash_to_compiled_class.iter().for_each(|(k, v)| {
            in_memory_state_reader
                .class_hash_to_compiled_class
                .insert(k.bytes(), CompiledClass::try_from(v.clone()).unwrap());
        });

        fn assert_equal_results(
            first: &impl starknet_in_rust::state::state_api::StateReader,
            second: &impl starknet_in_rust::state::state_api::StateReader,
            address: starknet_in_rust::utils::Address,
            class_hash: [u8; 32],
            storage_key: starknet_in_rust::state::state_cache::StorageEntry,
        ) {
            let second_result = second.get_nonce_at(&address);
            match first.get_nonce_at(&address) {
                Ok(nonce) => assert_eq!(nonce, second_result.unwrap()),
                Err(err) => {
                    assert_eq!(err.to_string(), second_result.unwrap_err().to_string());
                }
            }

            let second_result = second.get_class_hash_at(&address);
            match first.get_class_hash_at(&address) {
                Ok(class_hash) => assert_eq!(class_hash, second_result.unwrap()),
                Err(err) => {
                    assert_eq!(err.to_string(), second_result.unwrap_err().to_string());
                }
            }

            let second_result = second.get_storage_at(&storage_key);
            match first.get_storage_at(&storage_key) {
                Ok(storage) => assert_eq!(storage, second_result.unwrap()),
                Err(err) => {
                    assert_eq!(err.to_string(), second_result.unwrap_err().to_string());
                }
            }

            let second_result = second.get_compiled_class_hash(&class_hash);
            match first.get_compiled_class_hash(&class_hash) {
                Ok(compiled_class_hash) => assert_eq!(compiled_class_hash, second_result.unwrap()),
                Err(err) => {
                    assert_eq!(err.to_string(), second_result.unwrap_err().to_string());
                }
            }

            let second_result = second.get_contract_class(&class_hash);
            match first.get_contract_class(&class_hash) {
                Ok(contract_class) => assert_eq!(contract_class, second_result.unwrap()),
                Err(err) => {
                    assert_eq!(err.to_string(), second_result.unwrap_err().to_string());
                }
            }
        }

        assert_equal_results(
            &devnet_state,
            &in_memory_state_reader,
            address.into(),
            class_hash.into(),
            storage_key.into(),
        );
        assert_equal_results(
            &devnet_state,
            &in_memory_state_reader,
            ContractAddress::default().into(),
            Felt::default().into(),
            ContractStorageKey::default().into(),
        );
    }

    #[test]
    fn check_devnet_state_with_blockifier_dict_state_reader() {
        let mut dict_state_reader = DictStateReader::default();
        let (mut devnet_state, class_hash, address, storage_key) = setup_devnet_state();

        devnet_state.address_to_class_hash.iter().for_each(|(k, v)| {
            dict_state_reader.address_to_class_hash.insert(
                starknet_api::core::ContractAddress::try_from(*k).unwrap(),
                starknet_api::core::ClassHash((*v).into()),
            );
        });

        devnet_state.address_to_nonce.iter().for_each(|(k, v)| {
            dict_state_reader.address_to_nonce.insert(
                starknet_api::core::ContractAddress::try_from(*k).unwrap(),
                starknet_api::core::Nonce((*v).into()),
            );
        });

        devnet_state.address_to_storage.iter().for_each(|(k, v)| {
            dict_state_reader.storage_view.insert(
                (
                    starknet_api::core::ContractAddress::try_from(*k.get_contract_address())
                        .unwrap(),
                    starknet_api::state::StorageKey(
                        starknet_api::core::PatriciaKey::try_from(*k.get_storage_key()).unwrap(),
                    ),
                ),
                v.into(),
            );
        });

        devnet_state.class_hash_to_compiled_class_hash.iter().for_each(|(k, v)| {
            dict_state_reader.class_hash_to_compiled_class_hash.insert(
                starknet_api::core::ClassHash((*k).into()),
                starknet_api::core::CompiledClassHash((*v).into()),
            );
        });

        devnet_state.class_hash_to_compiled_class.iter().for_each(|(k, v)| {
            dict_state_reader.class_hash_to_class.insert(
                starknet_api::core::ClassHash((*k).into()),
                blockifier::execution::contract_class::ContractClass::try_from(v.clone()).unwrap(),
            );
        });

        fn assert_equal_results(
            first: &mut impl blockifier::state::state_api::StateReader,
            second: &mut impl blockifier::state::state_api::StateReader,
            address: starknet_api::core::ContractAddress,
            class_hash: starknet_api::core::ClassHash,
            contract_storage_key: (
                starknet_api::core::ContractAddress,
                starknet_api::state::StorageKey,
            ),
        ) {
            let second_result = second.get_nonce_at(address);
            match first.get_nonce_at(address) {
                Ok(nonce) => assert_eq!(nonce, second_result.unwrap()),
                Err(err) => {
                    assert_eq!(err.to_string(), second_result.unwrap_err().to_string());
                }
            }

            let second_result = second.get_class_hash_at(address);
            match first.get_class_hash_at(address) {
                Ok(class_hash) => assert_eq!(class_hash, second_result.unwrap()),
                Err(err) => {
                    assert_eq!(err.to_string(), second_result.unwrap_err().to_string());
                }
            }

            let second_result =
                second.get_storage_at(contract_storage_key.0, contract_storage_key.1);
            match first.get_storage_at(contract_storage_key.0, contract_storage_key.1) {
                Ok(storage) => assert_eq!(storage, second_result.unwrap()),
                Err(err) => {
                    assert_eq!(err.to_string(), second_result.unwrap_err().to_string());
                }
            }

            let second_result = second.get_compiled_class_hash(class_hash);
            match first.get_compiled_class_hash(class_hash) {
                Ok(compiled_class_hash) => assert_eq!(compiled_class_hash, second_result.unwrap()),
                Err(err) => {
                    assert_eq!(err.to_string(), second_result.unwrap_err().to_string());
                }
            }

            let second_result = second.get_compiled_contract_class(&class_hash);
            match first.get_compiled_contract_class(&class_hash) {
                Ok(contract_class) => assert_eq!(contract_class, second_result.unwrap()),
                Err(err) => {
                    assert_eq!(err.to_string(), second_result.unwrap_err().to_string());
                }
            }
        }

        assert_equal_results(
            &mut devnet_state,
            &mut dict_state_reader,
            address.try_into().unwrap(),
            class_hash.into(),
            (
                starknet_api::core::ContractAddress::try_from(*storage_key.get_contract_address())
                    .unwrap(),
                starknet_api::state::StorageKey(
                    starknet_api::core::PatriciaKey::try_from(*storage_key.get_storage_key())
                        .unwrap(),
                ),
            ),
        )
    }

    fn setup_devnet_state() -> (DevnetState, ClassHash, ContractAddress, ContractStorageKey) {
        let mut state = DevnetState::default();
        let class_hash = dummy_felt();
        let compiled_class_hash = Felt::from(1);
        let address = dummy_contract_address();
        let storage_key = dummy_contract_storage_key();

        state.class_hash_to_compiled_class_hash.insert(class_hash, compiled_class_hash);
        state
            .class_hash_to_compiled_class
            .insert(dummy_felt(), dummy_cairo_1_contract_class().into());
        state.address_to_class_hash.insert(address, class_hash);
        state.address_to_storage.insert(storage_key, class_hash);
        state.address_to_nonce.insert(address, Felt::from(1));

        (state, class_hash, address, storage_key)
    }

    fn setup() -> (StarknetState, ContractAddress) {
        let mut state = StarknetState::default();
        let address = dummy_contract_address();
        let contract_class = dummy_cairo_0_contract_class();
        let class_hash = dummy_felt();

        state.declare_contract_class(class_hash, contract_class.into()).unwrap();
        state.deploy_contract(address, class_hash).unwrap();

        (state, address)
    }
}<|MERGE_RESOLUTION|>--- conflicted
+++ resolved
@@ -111,37 +111,6 @@
     ) -> blockifier::state::state_api::StateResult<
         blockifier::execution::contract_class::ContractClass,
     > {
-<<<<<<< HEAD
-        let class_hash_as_felt: Felt = class_hash.0.into();
-        if let Some(deprecated_contract_class) =
-            self.class_hash_to_compiled_class.get(&class_hash_as_felt)
-        {
-            return Ok(blockifier::execution::contract_class::ContractClass::try_from(
-                deprecated_contract_class.clone(),
-            )
-            .map_err(|err| {
-                blockifier::state::errors::StateError::StateReadError(err.to_string())
-            })?);
-        }
-
-        let compiled_class_hash =
-            self.class_hash_to_compiled_class_hash
-                .get(&class_hash_as_felt)
-                .ok_or(blockifier::state::errors::StateError::UndeclaredClassHash(*class_hash))?;
-
-        if let Some(contract_class) = self.class_hash_to_compiled_class.get(compiled_class_hash) {
-            blockifier::execution::contract_class::ContractClass::try_from(contract_class.clone())
-                .map_err(|err| {
-                    blockifier::state::errors::StateError::StateReadError(err.to_string())
-                })
-        } else {
-            Err(blockifier::state::errors::StateError::UndeclaredClassHash(
-                starknet_api::core::ClassHash(starknet_api::hash::StarkFelt::from(
-                    *compiled_class_hash,
-                )),
-            ))
-        }
-=======
         let contract_class =
             crate::traits::DevnetStateReader::contract_class_at(self, &class_hash.0.into())
                 .map_err(|_| {
@@ -151,7 +120,6 @@
         Ok(blockifier::execution::contract_class::ContractClass::try_from(contract_class).map_err(
             |err| blockifier::state::errors::StateError::StateReadError(err.to_string()),
         )?)
->>>>>>> 49ba43a4
     }
 
     fn get_compiled_class_hash(
