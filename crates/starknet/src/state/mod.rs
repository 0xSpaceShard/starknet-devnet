--- conflicted
+++ resolved
@@ -28,13 +28,8 @@
 }
 
 impl StarknetState {
-<<<<<<< HEAD
-    // this method clears the state from data that was accumulated in the StateCache
-    // and restores it to the data in the state_reader, which is the "persistent" data
-=======
     /// this method clears the state from data that was accumulated in the StateCache
     /// and restores it to the data in the state_reader, which is the "persistent" data
->>>>>>> 249671d4
     pub(crate) fn clear_dirty_state(&mut self) {
         self.state = CachedState::new(
             self.state.state_reader.clone(),
@@ -56,21 +51,13 @@
 
         match contract_class {
             ContractClass::Cairo0(deprecated_contract_class) => {
-<<<<<<< HEAD
-                state_reader.class_hash_to_compiled_class_mut().insert(
-=======
                 persistent_state.class_hash_to_compiled_class_mut().insert(
->>>>>>> 249671d4
                     class_hash.bytes(),
                     starknet_in_rust::services::api::contract_classes::compiled_class::CompiledClass::Deprecated(Arc::new(StarknetInRustContractClass::try_from(deprecated_contract_class)?)),
                 );
             }
             ContractClass::Cairo1(sierra_contract_class) => {
-<<<<<<< HEAD
-                state_reader.class_hash_to_compiled_class_mut().insert(
-=======
                 persistent_state.class_hash_to_compiled_class_mut().insert(
->>>>>>> 249671d4
                     class_hash.bytes(),
                     starknet_in_rust::services::api::contract_classes::compiled_class::CompiledClass::Casm(Arc::new(CasmContractClass::from_contract_class(sierra_contract_class, true)
                         .map_err(|_| Error::SierraCompilationError)?)),
@@ -90,36 +77,18 @@
         class_hash: ClassHash,
     ) -> DevnetResult<()> {
         let addr: Address = address.into();
-<<<<<<< HEAD
-        let mut state_reader = self.state.state_reader.as_ref().clone();
-
-        state_reader.address_to_class_hash_mut().insert(addr.clone(), class_hash.bytes());
-        state_reader.address_to_nonce_mut().insert(addr, Felt252::new(0));
-
-        self.state =
-            CachedState::new(Arc::new(state_reader), self.state.contract_classes().clone());
-=======
         let persistent_state = Arc::make_mut(&mut self.state.state_reader);
 
         persistent_state.address_to_class_hash_mut().insert(addr.clone(), class_hash.bytes());
         persistent_state.address_to_nonce_mut().insert(addr, Felt252::new(0));
->>>>>>> 249671d4
 
         Ok(())
     }
 
     fn change_storage(&mut self, storage_key: ContractStorageKey, data: Felt) -> DevnetResult<()> {
-<<<<<<< HEAD
-        let mut state_reader = self.state.state_reader.as_ref().clone();
-
-        state_reader.address_to_storage_mut().insert(storage_key.into(), data.into());
-        self.state =
-            CachedState::new(Arc::new(state_reader), self.state.contract_classes().clone());
-=======
         let persistent_state = Arc::make_mut(&mut self.state.state_reader);
 
         persistent_state.address_to_storage_mut().insert(storage_key.into(), data.into());
->>>>>>> 249671d4
 
         Ok(())
     }
@@ -127,28 +96,15 @@
     fn increment_nonce(&mut self, address: ContractAddress) -> DevnetResult<()> {
         let addr: Address = address.into();
         let nonce = self.state.get_nonce_at(&addr)?;
-<<<<<<< HEAD
-        let mut state_reader = self.state.state_reader.as_ref().clone();
-
-        state_reader.address_to_nonce_mut().insert(addr, nonce + Felt252::new(1));
-
-        self.state =
-            CachedState::new(Arc::new(state_reader), self.state.contract_classes().clone());
-=======
         let persistent_state = Arc::make_mut(&mut self.state.state_reader);
 
         persistent_state.address_to_nonce_mut().insert(addr, nonce + Felt252::new(1));
->>>>>>> 249671d4
 
         Ok(())
     }
 
     fn apply_state_difference(&mut self, state_diff: StateDiff) -> DevnetResult<()> {
-<<<<<<< HEAD
-        let mut old_state = self.state.state_reader.as_ref().clone();
-=======
         let old_state = Arc::make_mut(&mut self.state.state_reader);
->>>>>>> 249671d4
 
         // update contract storages
         state_diff.inner.storage_updates().iter().for_each(|(contract_address, storages)| {
