use std::collections::HashMap;
use std::sync::Arc;

use starknet_in_rust::services::api::contract_classes::compiled_class::CompiledClass;
use starknet_in_rust::services::api::contract_classes::deprecated_contract_class::ContractClass as StarknetInRustContractClass;
use starknet_in_rust::state::cached_state::CachedState;
use starknet_in_rust::state::in_memory_state_reader::InMemoryStateReader;
use starknet_in_rust::state::state_api::StateReader;
use starknet_in_rust::utils::Address;
use starknet_in_rust::CasmContractClass;
use starknet_types::cairo_felt::Felt252;
use starknet_types::contract_address::ContractAddress;
use starknet_types::contract_class::ContractClass;
use starknet_types::contract_storage_key::ContractStorageKey;
use starknet_types::felt::{ClassHash, Felt};

use self::state_diff::StateDiff;
use crate::error::{DevnetResult, Error};
use crate::traits::{StateChanger, StateExtractor};

pub(crate) mod state_diff;
pub mod state_update;

#[derive(Debug, Clone, Default)]
pub(crate) struct StarknetState {
    pub state: CachedState<InMemoryStateReader>,
    pub(crate) contract_classes: HashMap<ClassHash, ContractClass>,
}

impl StarknetState {
    /// this method clears the state from data that was accumulated in the StateCache
    /// and restores it to the data in the state_reader, which is the "persistent" data
    pub(crate) fn clear_dirty_state(&mut self) {
        self.state = CachedState::new(
            self.state.state_reader.clone(),
            self.state.state_reader.class_hash_to_compiled_class.clone(),
        );
    }
}

impl StateChanger for StarknetState {
    fn declare_contract_class(
        &mut self,
        class_hash: ClassHash,
        contract_class: ContractClass,
    ) -> DevnetResult<()> {
        self.contract_classes.insert(class_hash, contract_class.clone());
        let mut state_reader = self.state.state_reader.as_ref().clone();

        let persistent_state = Arc::make_mut(&mut self.state.state_reader);

        let persistent_state = Arc::make_mut(&mut self.state.state_reader);

        match contract_class {
            ContractClass::Cairo0(deprecated_contract_class) => {
                persistent_state.class_hash_to_compiled_class_mut().insert(
                    class_hash.bytes(),
                    starknet_in_rust::services::api::contract_classes::compiled_class::CompiledClass::Deprecated(Arc::new(StarknetInRustContractClass::try_from(deprecated_contract_class)?)),
                );
            }
            ContractClass::Cairo1(sierra_contract_class) => {
                persistent_state.class_hash_to_compiled_class_mut().insert(
                    class_hash.bytes(),
                    starknet_in_rust::services::api::contract_classes::compiled_class::CompiledClass::Casm(Arc::new(CasmContractClass::from_contract_class(sierra_contract_class, true)
                        .map_err(|_| Error::SierraCompilationError)?)),
                );
            }
        }

        self.state =
            CachedState::new(Arc::new(state_reader), self.state.contract_classes().clone());

        Ok(())
    }

    fn deploy_contract(
        &mut self,
        address: ContractAddress,
        class_hash: ClassHash,
    ) -> DevnetResult<()> {
        let addr: Address = address.into();
        let persistent_state = Arc::make_mut(&mut self.state.state_reader);

        persistent_state.address_to_class_hash_mut().insert(addr.clone(), class_hash.bytes());
        persistent_state.address_to_nonce_mut().insert(addr, Felt252::new(0));

        Ok(())
    }

    fn change_storage(&mut self, storage_key: ContractStorageKey, data: Felt) -> DevnetResult<()> {
        let persistent_state = Arc::make_mut(&mut self.state.state_reader);

        persistent_state.address_to_storage_mut().insert(storage_key.into(), data.into());

        Ok(())
    }

    fn increment_nonce(&mut self, address: ContractAddress) -> DevnetResult<()> {
        let addr: Address = address.into();
        let nonce = self.state.get_nonce_at(&addr)?;
        let persistent_state = Arc::make_mut(&mut self.state.state_reader);

        persistent_state.address_to_nonce_mut().insert(addr, nonce + Felt252::new(1));

        Ok(())
    }

    fn apply_state_difference(&mut self, state_diff: StateDiff) -> DevnetResult<()> {
        let old_state = Arc::make_mut(&mut self.state.state_reader);

        // update contract storages
        state_diff.inner.storage_updates().iter().for_each(|(contract_address, storages)| {
            storages.iter().for_each(|(key, value)| {
                // old_state.storage_view.insert((contract_address, key), value);
                let key = (contract_address.clone(), key.to_be_bytes());
                old_state.address_to_storage_mut().insert(key, value.clone());
            })
        });

        // update cairo 0 differences
        for (class_hash, cairo_0_contract_class) in state_diff.cairo_0_declared_contracts {
            old_state.class_hash_to_compiled_class_mut().insert(
                class_hash.bytes(),
                CompiledClass::Deprecated(Arc::new(cairo_0_contract_class)),
            );
        }

        // update class_hash -> compiled_class_hash differences
        state_diff.class_hash_to_compiled_class_hash.into_iter().for_each(
            |(class_hash, compiled_class_hash)| {
                old_state
                    .class_hash_to_compiled_class_hash_mut()
                    .insert(class_hash.bytes(), compiled_class_hash.bytes());
            },
        );

        // update cairo 1 differences
        state_diff.declared_contracts.into_iter().for_each(|(class_hash, cairo_1_casm)| {
            old_state
                .class_hash_to_compiled_class_mut()
                .insert(class_hash.bytes(), CompiledClass::Casm(Arc::new(cairo_1_casm)));
        });

        // update deployed contracts
        state_diff.inner.address_to_class_hash().iter().for_each(
            |(contract_address, class_hash)| {
                old_state.address_to_class_hash_mut().insert(contract_address.clone(), *class_hash);
            },
        );

        // update accounts nonce
        state_diff.inner.address_to_nonce().iter().for_each(|(contract_address, nonce)| {
            old_state.address_to_nonce_mut().insert(contract_address.clone(), nonce.clone());
        });

        self.state = CachedState::new(Arc::new(old_state), self.state.contract_classes().clone());

        Ok(())
    }
}

impl StateExtractor for StarknetState {
    fn get_storage(&self, storage_key: ContractStorageKey) -> DevnetResult<Felt> {
        if !self.is_contract_deployed(storage_key.get_contract_address()) {
            return Err(Error::ContractNotFound);
        }

        let storage_entry = storage_key.into();
        let data = self.state.get_storage_at(&storage_entry).map(Felt::from)?;

        Ok(data)
    }

    fn is_contract_declared(&mut self, class_hash: &ClassHash) -> bool {
        self.state.state_reader.class_hash_to_compiled_class_hash.contains_key(&class_hash.bytes())
            || self
                .state
                .state_reader
                .class_hash_to_compiled_class
                .contains_key(&class_hash.bytes())
    }

    fn is_contract_deployed(&self, address: &ContractAddress) -> bool {
        let address_felt: Felt252 = (*address).into();
        self.state.state_reader.address_to_class_hash.contains_key(&Address(address_felt))
    }

    fn get_class_hash_at_contract_address(
        &mut self,
        contract_address: &ContractAddress,
    ) -> DevnetResult<ClassHash> {
        Ok(self.state.get_class_hash_at(&contract_address.into()).map(Felt::new)??)
    }

    fn extract_state_diff_from_pending_state(&self) -> DevnetResult<StateDiff> {
        StateDiff::difference_between_old_and_new_state(
            self.state.state_reader.as_ref().clone(),
            self.state.clone(),
        )
    }

    fn get_nonce(&self, address: &ContractAddress) -> DevnetResult<Felt> {
        if !self.is_contract_deployed(address) {
            return Err(Error::ContractNotFound);
        }

        self.state.get_nonce_at(&address.into()).map(Felt::from).map_err(Error::from)
    }
}

#[cfg(test)]
mod tests {
    use std::sync::Arc;

    use starknet_in_rust::services::api::contract_classes::compiled_class::CompiledClass;
    use starknet_in_rust::state::state_api::{State, StateReader};
    use starknet_types::cairo_felt::Felt252;
    use starknet_types::contract_address::ContractAddress;
    use starknet_types::contract_class::Cairo0ContractClass;
    use starknet_types::felt::Felt;

    use super::StarknetState;
    use crate::error::Error;
    use crate::traits::{StateChanger, StateExtractor};
    use crate::utils::exported_test_utils::dummy_cairo_0_contract_class;
    use crate::utils::test_utils::{
        dummy_contract_address, dummy_contract_storage_key, dummy_felt,
    };

    #[test]
    fn apply_state_update_for_contract_class_successfully() {
        let mut state = StarknetState::default();

        let class_hash = dummy_felt().bytes();
        let contract_class: Cairo0ContractClass = dummy_cairo_0_contract_class().into();

        state
            .state
            .set_contract_class(
                &class_hash,
                &CompiledClass::Deprecated(Arc::new(contract_class.try_into().unwrap())),
            )
            .unwrap();

        assert!(!state.is_contract_declared(&dummy_felt()));
        state.state.get_contract_class(&class_hash).unwrap();
        state
            .apply_state_difference(state.extract_state_diff_from_pending_state().unwrap())
            .unwrap();

        assert!(state.is_contract_declared(&dummy_felt()));
    }

    #[test]
    fn synchronize_states_after_changing_pending_state_it_should_be_empty() {
        let mut state = StarknetState::default();
        state
            .state
            .set_storage_at(&dummy_contract_storage_key().try_into().unwrap(), dummy_felt().into());

        state.state.get_storage_at(&dummy_contract_storage_key().try_into().unwrap()).unwrap();

        state.clear_dirty_state();

        assert_eq!(
            state.state.get_storage_at(&dummy_contract_storage_key().try_into().unwrap()).unwrap(),
            Felt::default().into()
        );
    }

    #[test]
    fn apply_state_updates_for_storage_successfully() {
        let mut state = StarknetState::default();
        state
            .state
            .deploy_contract(
                dummy_contract_storage_key().get_contract_address().into(),
                dummy_felt().into(),
            )
            .unwrap();

        state
            .state
            .set_storage_at(&dummy_contract_storage_key().try_into().unwrap(), dummy_felt().into());

        let get_storage_result = state.get_storage(dummy_contract_storage_key());

        assert!(matches!(get_storage_result.unwrap_err(), Error::ContractNotFound));

        // apply changes to persistent state
        state
            .apply_state_difference(state.extract_state_diff_from_pending_state().unwrap())
            .unwrap();
        assert_eq!(state.get_storage(dummy_contract_storage_key()).unwrap(), dummy_felt());
    }

    #[test]
    fn apply_state_updates_for_address_nonce_successfully() {
        let mut state = StarknetState::default();

        state.deploy_contract(dummy_contract_address(), dummy_felt()).unwrap();
        let starknet_in_rust_address: starknet_in_rust::utils::Address =
            dummy_contract_address().try_into().unwrap();

        // check if current nonce is 0
        assert!(
            state
                .state
                .state_reader
                .address_to_nonce
                .get(&starknet_in_rust_address)
                .unwrap()
                .eq(&Felt252::from(0))
        );

        state.clear_dirty_state();
        state.state.increment_nonce(&starknet_in_rust_address).unwrap();
        state
            .apply_state_difference(state.extract_state_diff_from_pending_state().unwrap())
            .unwrap();

        // check if nonce update was correct
        assert!(
            state
                .state
                .state_reader
                .address_to_nonce
                .get(&starknet_in_rust_address)
                .unwrap()
                .eq(&Felt252::from(1))
        );
    }

    #[test]
    fn declare_cairo_0_contract_class_successfully() {
        let mut state = StarknetState::default();
        let class_hash = Felt::from_prefixed_hex_str("0xFE").unwrap();

        let contract_class: Cairo0ContractClass = dummy_cairo_0_contract_class().into();
        assert!(
            state
                .declare_contract_class(class_hash, contract_class.clone().try_into().unwrap())
                .is_ok()
        );
        assert!(state.state.state_reader.class_hash_to_compiled_class.len() == 1);
        let declared_contract_class = state
            .state
            .state_reader
            .class_hash_to_compiled_class
            .get(&class_hash.bytes())
            .unwrap()
            .to_owned();

        match declared_contract_class {
            CompiledClass::Deprecated(deprecated_contract_class) => {
                assert_eq!(*deprecated_contract_class, contract_class.try_into().unwrap())
            }
            _ => panic!("Wrong version of contract class"),
        }
    }

    #[test]
    fn deploy_cairo_0_contract_class_successfully() {
        let (mut state, address) = setup();
        let felt = dummy_felt();

        assert!(state.deploy_contract(address, felt).is_ok());
        assert!(state.state.state_reader.address_to_class_hash.len() == 1);
<<<<<<< HEAD
=======
        assert!(
            state
                .state
                .state_reader
                .address_to_class_hash
                .contains_key(&(address.try_into().unwrap()))
        );
>>>>>>> 958bde7b
        assert!(
            state
                .state
                .state_reader
<<<<<<< HEAD
                .address_to_class_hash
                .contains_key(&(address.try_into().unwrap()))
        );
        assert!(
            state
                .state
                .state_reader
=======
>>>>>>> 958bde7b
                .address_to_nonce
                .get(&(address.try_into().unwrap()))
                .unwrap()
                .eq(&Felt252::from(0))
        );
    }

    #[test]
    fn change_storage_successfully() {
        let mut state = StarknetState::default();
        let storage_key = dummy_contract_storage_key();

        assert!(state.change_storage(storage_key, dummy_felt()).is_ok());
        assert!(state.state.state_reader.address_to_storage.len() == 1);
        assert!(
            state
                .state
                .state_reader
                .address_to_storage
                .contains_key(&(storage_key.try_into().unwrap()))
        );
    }

    #[test]
    fn increment_nonce_successful() {
        let (mut state, address) = setup();

        state.increment_nonce(address).unwrap();
        let nonce = state
            .state
            .state_reader
            .address_to_nonce
            .get(&address.try_into().unwrap())
            .unwrap()
            .clone();
        let expected_nonce = Felt252::from(1);

        assert_eq!(expected_nonce, nonce);
    }

    #[test]
    fn read_from_storage_returns_correct_result() {
        let (mut state, _) = setup();
        let expected_result = Felt::from(33);

        state
            .deploy_contract(*dummy_contract_storage_key().get_contract_address(), dummy_felt())
            .unwrap();
        state.change_storage(dummy_contract_storage_key(), expected_result).unwrap();
        let generated_result = state.get_storage(dummy_contract_storage_key()).unwrap();
        assert_eq!(expected_result, generated_result);
    }

    #[test]
    fn get_nonce_should_return_error_when_contract_not_deployed() {
        let (state, _) = setup();
        match state.get_nonce(&ContractAddress::new(Felt::from(1)).unwrap()) {
            Err(Error::ContractNotFound) => {}
            _ => panic!("Expected to return an error - ContractNotFound"),
        }
    }

    #[test]
    fn get_nonce_should_return_zero_for_freshly_deployed_contract() {
        let (state, address) = setup();
        assert_eq!(state.get_nonce(&address).unwrap(), Felt::from(0));
    }

    fn setup() -> (StarknetState, ContractAddress) {
        let mut state = StarknetState::default();
        let address = dummy_contract_address();
        let contract_class = dummy_cairo_0_contract_class();
        let class_hash = dummy_felt();

        state.declare_contract_class(class_hash, contract_class.into()).unwrap();
        state.deploy_contract(address, class_hash).unwrap();

        (state, address)
    }
}<|MERGE_RESOLUTION|>--- conflicted
+++ resolved
@@ -45,10 +45,6 @@
         contract_class: ContractClass,
     ) -> DevnetResult<()> {
         self.contract_classes.insert(class_hash, contract_class.clone());
-        let mut state_reader = self.state.state_reader.as_ref().clone();
-
-        let persistent_state = Arc::make_mut(&mut self.state.state_reader);
-
         let persistent_state = Arc::make_mut(&mut self.state.state_reader);
 
         match contract_class {
@@ -67,9 +63,6 @@
             }
         }
 
-        self.state =
-            CachedState::new(Arc::new(state_reader), self.state.contract_classes().clone());
-
         Ok(())
     }
 
@@ -153,8 +146,6 @@
             old_state.address_to_nonce_mut().insert(contract_address.clone(), nonce.clone());
         });
 
-        self.state = CachedState::new(Arc::new(old_state), self.state.contract_classes().clone());
-
         Ok(())
     }
 }
@@ -366,8 +357,6 @@
 
         assert!(state.deploy_contract(address, felt).is_ok());
         assert!(state.state.state_reader.address_to_class_hash.len() == 1);
-<<<<<<< HEAD
-=======
         assert!(
             state
                 .state
@@ -375,21 +364,10 @@
                 .address_to_class_hash
                 .contains_key(&(address.try_into().unwrap()))
         );
->>>>>>> 958bde7b
-        assert!(
-            state
-                .state
-                .state_reader
-<<<<<<< HEAD
-                .address_to_class_hash
-                .contains_key(&(address.try_into().unwrap()))
-        );
-        assert!(
-            state
-                .state
-                .state_reader
-=======
->>>>>>> 958bde7b
+        assert!(
+            state
+                .state
+                .state_reader
                 .address_to_nonce
                 .get(&(address.try_into().unwrap()))
                 .unwrap()
