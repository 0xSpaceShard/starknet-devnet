use std::collections::HashMap;

use starknet_api::block::{BlockHeader, BlockNumber, BlockStatus, BlockTimestamp};
use starknet_api::hash::{pedersen_hash_array, StarkFelt};
use starknet_api::stark_felt;
use starknet_rs_core::types::BlockId;
<<<<<<< HEAD
use starknet_types::felt::{BlockHash, Felt, TransactionHash};
=======
use starknet_types::contract_address::ContractAddress;
use starknet_types::felt::{BlockHash, Felt};
>>>>>>> ccd3c422
use starknet_types::traits::HashProducer;

use crate::error::{self, Result};
use crate::state::state_diff::StateDiff;
use crate::state::StarknetState;
use crate::traits::HashIdentified;

pub(crate) struct StarknetBlocks {
    pub(crate) hash_to_num: HashMap<BlockHash, BlockNumber>,
    pub(crate) num_to_block: HashMap<BlockNumber, StarknetBlock>,
    pub(crate) pending_block: StarknetBlock,
    pub(crate) last_block_hash: Option<BlockHash>,
    pub(crate) num_to_state_diff: HashMap<BlockNumber, StateDiff>,
    pub(crate) num_to_state: HashMap<BlockNumber, StarknetState>,
}

impl HashIdentified for StarknetBlocks {
    type Element = StarknetBlock;
    type Hash = BlockHash;

    fn get_by_hash(&self, hash: Self::Hash) -> Option<&Self::Element> {
        let block_number = self.hash_to_num.get(&hash)?;
        let block = self.num_to_block.get(block_number)?;

        Some(block)
    }
}

impl Default for StarknetBlocks {
    fn default() -> Self {
        Self {
            hash_to_num: HashMap::new(),
            num_to_block: HashMap::new(),
            pending_block: StarknetBlock::create_pending_block(),
            last_block_hash: None,
            num_to_state_diff: HashMap::new(),
            num_to_state: HashMap::new(),
        }
    }
}

impl StarknetBlocks {
    /// Inserts a block in the collection and modifies the block parent hash to match the last block
    /// hash
    pub fn insert(&mut self, mut block: StarknetBlock, state_diff: StateDiff) {
        if self.last_block_hash.is_some() {
            block.header.parent_hash = self.last_block_hash.unwrap().into();
        }

        let hash = block.block_hash();
        let block_number = block.block_number();

        self.hash_to_num.insert(hash, block_number);
        self.num_to_block.insert(block_number, block);
        self.num_to_state_diff.insert(block_number, state_diff);
        self.last_block_hash = Some(hash);
    }

    pub fn save_state_at(&mut self, block_number: BlockNumber, state: StarknetState) {
        self.num_to_state.insert(block_number, state);
    }

    pub fn get_by_block_id(&self, block_id: BlockId) -> Option<&StarknetBlock> {
        match block_id {
            BlockId::Hash(hash) => self.get_by_hash(Felt::from(hash)),
            BlockId::Number(block_number) => self.num_to_block.get(&BlockNumber(block_number)),
            // latest and pending for now will return the latest one
            BlockId::Tag(_) => {
                if let Some(hash) = self.last_block_hash {
                    self.get_by_hash(hash)
                } else {
                    None
                }
            }
        }
    }

    /// Returns the block number from a block id, by finding the block by the block id
    fn block_number_from_block_id(&self, block_id: BlockId) -> Option<BlockNumber> {
        self.get_by_block_id(block_id).map(|block| block.block_number())
    }

    /// filter blocks based on from and to block ids
    pub fn get_blocks(
        &self,
        from: Option<BlockId>,
        to: Option<BlockId>,
    ) -> Result<Vec<&StarknetBlock>> {
        let starting_block = if let Some(block_id) = from {
            // If the value for block number provided is not correct it will return None
            // So we have to return an error
            let block_number =
                self.block_number_from_block_id(block_id).ok_or(error::Error::NoBlock)?;
            Some(block_number)
        } else {
            None
        };

        let ending_block = if let Some(block_id) = to {
            // if the value for block number provided is not correct it will return None
            // So we set the block number to the first possible block number which is 0
            let block_number =
                self.block_number_from_block_id(block_id).ok_or(error::Error::NoBlock)?;
            Some(block_number)
        } else {
            None
        };

        Ok(self
            .num_to_block
            .iter()
            .filter(|(current_block_number, _)| match (starting_block, ending_block) {
                (None, None) => true,
                (Some(start), None) => **current_block_number >= start,
                (None, Some(end)) => **current_block_number <= end,
                (Some(start), Some(end)) => {
                    **current_block_number >= start && **current_block_number <= end
                }
            })
            .map(|(_, block)| block)
            .collect())
    }
}

#[derive(Clone, Eq, PartialEq)]
pub struct StarknetBlock {
    pub(crate) header: BlockHeader,
<<<<<<< HEAD
    transaction_hashes: Vec<TransactionHash>,
=======
    pub(crate) transactions: Vec<Transaction>,
>>>>>>> ccd3c422
    pub(crate) status: BlockStatus,
}

impl StarknetBlock {
    pub(crate) fn add_transaction(&mut self, transaction_hash: TransactionHash) {
        self.transaction_hashes.push(transaction_hash);
    }

<<<<<<< HEAD
    pub(crate) fn get_transactions(&self) -> &Vec<TransactionHash> {
        &self.transaction_hashes
    }
    pub(crate) fn block_hash(&self) -> BlockHash {
=======
    pub fn get_transactions(&self) -> &Vec<Transaction> {
        &self.transactions
    }

    pub fn status(&self) -> &BlockStatus {
        &self.status
    }

    pub fn block_hash(&self) -> BlockHash {
>>>>>>> ccd3c422
        self.header.block_hash.into()
    }

    pub fn parent_hash(&self) -> BlockHash {
        self.header.parent_hash.into()
    }

    pub fn sequencer_address(&self) -> ContractAddress {
        self.header.sequencer.into()
    }

    pub fn timestamp(&self) -> BlockTimestamp {
        self.header.timestamp
    }

    pub fn new_root(&self) -> Felt {
        self.header.state_root.0.into()
    }

    pub(crate) fn set_block_hash(&mut self, block_hash: BlockHash) {
        self.header.block_hash = block_hash.into();
    }

    pub fn block_number(&self) -> BlockNumber {
        self.header.block_number
    }

    pub(crate) fn create_pending_block() -> Self {
        Self {
            header: BlockHeader::default(),
            status: BlockStatus::Pending,
            transaction_hashes: Vec::new(),
        }
    }
}

impl HashProducer for StarknetBlock {
    fn generate_hash(&self) -> starknet_types::DevnetResult<BlockHash> {
        let hash = pedersen_hash_array(&[
            stark_felt!(self.header.block_number.0), // block number
            self.header.state_root.0,                // global_state_root
            *self.header.sequencer.0.key(),          // sequencer_address
            stark_felt!(self.header.timestamp.0),    // block_timestamp
            stark_felt!(self.transaction_hashes.len() as u64), // transaction_count
            stark_felt!(0_u8),                       // transaction_commitment
            stark_felt!(0_u8),                       // event_count
            stark_felt!(0_u8),                       // event_commitment
            stark_felt!(0_u8),                       // protocol_version
            stark_felt!(0_u8),                       // extra_data
            stark_felt!(self.header.parent_hash.0),  // parent_block_hash
        ]);

        Ok(Felt::from(hash))
    }
}

#[cfg(test)]
mod tests {
    use starknet_api::block::{BlockHash, BlockHeader, BlockNumber, BlockStatus};
    use starknet_rs_core::types::{BlockId, BlockTag};
    use starknet_types::felt::Felt;
    use starknet_types::traits::HashProducer;

    use super::{StarknetBlock, StarknetBlocks};
    use crate::state::state_diff::StateDiff;
    use crate::traits::HashIdentified;

    #[test]
    fn block_number_from_block_id_should_return_correct_result() {
        let mut blocks = StarknetBlocks::default();
        let mut block_to_insert = StarknetBlock::create_pending_block();

        // latest/pending block returns none, because collection is empty
        assert!(
            blocks
                .block_number_from_block_id(BlockId::Tag(starknet_rs_core::types::BlockTag::Latest))
                .is_none()
        );
        assert!(
            blocks
                .block_number_from_block_id(BlockId::Tag(
                    starknet_rs_core::types::BlockTag::Pending
                ))
                .is_none()
        );

        let block_hash = block_to_insert.generate_hash().unwrap();
        block_to_insert.header.block_number = BlockNumber(10);
        block_to_insert.header.block_hash = block_hash.into();

        blocks.insert(block_to_insert, StateDiff::default());

        // returns block number, even if the block number is not present in the collection
        assert!(blocks.block_number_from_block_id(BlockId::Number(11)).is_none());
        assert!(blocks.block_number_from_block_id(BlockId::Number(10)).is_some());
        // returns none because there is no block with the given hash
        assert!(blocks.block_number_from_block_id(BlockId::Hash(Felt::from(1).into())).is_none());
        assert!(
            blocks
                .block_number_from_block_id(BlockId::Tag(starknet_rs_core::types::BlockTag::Latest))
                .is_some()
        );
        assert!(
            blocks
                .block_number_from_block_id(BlockId::Tag(
                    starknet_rs_core::types::BlockTag::Pending
                ))
                .is_some()
        );
        assert!(blocks.block_number_from_block_id(BlockId::Hash(block_hash.into())).is_some());
    }

    #[test]
    fn get_blocks_with_filter() {
        let mut blocks = StarknetBlocks::default();

        for block_number in 2..12 {
            let mut block_to_insert = StarknetBlock::create_pending_block();
            block_to_insert.header.block_number = BlockNumber(block_number);
            block_to_insert.header.block_hash = Felt::from(block_number as u128).into();
            blocks.insert(block_to_insert, StateDiff::default());
        }

        // check blocks len
        assert!(blocks.num_to_block.len() == 10);

        // 1. None, None
        // no filter
        assert_eq!(blocks.get_blocks(None, None).unwrap().len(), 10);

        // 2. Some, None
        assert_eq!(blocks.get_blocks(Some(BlockId::Number(9)), None).unwrap().len(), 3);
        // invalid from filter, should return err block not found
        assert!(blocks.get_blocks(Some(BlockId::Number(12)), None).is_err());
        // last block should be returned
        assert_eq!(blocks.get_blocks(Some(BlockId::Number(11)), None).unwrap().len(), 1);
        // from filter using hash
        assert_eq!(
            blocks.get_blocks(Some(BlockId::Hash(Felt::from(9).into())), None).unwrap().len(),
            3
        );
        // from filter using tag
        assert_eq!(blocks.get_blocks(Some(BlockId::Tag(BlockTag::Latest)), None).unwrap().len(), 1);
        assert_eq!(
            blocks.get_blocks(Some(BlockId::Tag(BlockTag::Pending)), None).unwrap().len(),
            1
        );

        // 3. None, Some
        // to filter using block number
        assert_eq!(blocks.get_blocks(None, Some(BlockId::Number(9))).unwrap().len(), 8);
        // to filter using invalid block number
        assert!(blocks.get_blocks(None, Some(BlockId::Number(0))).is_err());
        // to filter using hash
        assert_eq!(
            blocks.get_blocks(None, Some(BlockId::Hash(Felt::from(9).into()))).unwrap().len(),
            8
        );
        // to filter using invalid hash
        assert!(blocks.get_blocks(None, Some(BlockId::Hash(Felt::from(0).into()))).is_err());
        // to filter using tag
        assert_eq!(
            blocks.get_blocks(None, Some(BlockId::Tag(BlockTag::Latest))).unwrap().len(),
            10
        );
        assert_eq!(
            blocks.get_blocks(None, Some(BlockId::Tag(BlockTag::Pending))).unwrap().len(),
            10
        );
        // First block as to_block query param, should return empty collection
        assert_eq!(blocks.get_blocks(None, Some(BlockId::Number(2))).unwrap().len(), 1);
        // invalid to filter, should return err block not found
        assert!(blocks.get_blocks(None, Some(BlockId::Number(1))).is_err());

        // 4. Some, Some
        // from block number to block number
        assert_eq!(
            blocks.get_blocks(Some(BlockId::Number(2)), Some(BlockId::Number(9))).unwrap().len(),
            8
        );
        // from block number to to block hash
        assert_eq!(
            blocks
                .get_blocks(Some(BlockId::Number(2)), Some(BlockId::Hash(Felt::from(9).into())))
                .unwrap()
                .len(),
            8
        );
        // from first block to latest/pending, should return all blocks
        assert_eq!(
            blocks
                .get_blocks(Some(BlockId::Number(2)), Some(BlockId::Tag(BlockTag::Latest)))
                .unwrap()
                .len(),
            10
        );
        assert_eq!(
            blocks
                .get_blocks(Some(BlockId::Number(2)), Some(BlockId::Tag(BlockTag::Pending)))
                .unwrap()
                .len(),
            10
        );

        // from last block to first block should return empty result
        assert!(
            blocks
                .get_blocks(Some(BlockId::Number(10)), Some(BlockId::Number(2)))
                .unwrap()
                .is_empty()
        );
        // from last block to latest/pending, should return 1 block
        assert_eq!(
            blocks
                .get_blocks(Some(BlockId::Number(11)), Some(BlockId::Tag(BlockTag::Latest)))
                .unwrap()
                .len(),
            1
        );
        assert_eq!(
            blocks
                .get_blocks(Some(BlockId::Number(11)), Some(BlockId::Tag(BlockTag::Pending)))
                .unwrap()
                .len(),
            1
        );

        // bigger range than actual blocks in the collection, should return err
        assert!(blocks.get_blocks(Some(BlockId::Number(0)), Some(BlockId::Number(1000))).is_err());

        // from block hash to block_hash
        assert_eq!(
            blocks
                .get_blocks(
                    Some(BlockId::Hash(Felt::from(2).into())),
                    Some(BlockId::Hash(Felt::from(9).into()))
                )
                .unwrap()
                .len(),
            8
        );
        assert!(
            blocks
                .get_blocks(
                    Some(BlockId::Hash(Felt::from(2).into())),
                    Some(BlockId::Hash(Felt::from(0).into()))
                )
                .is_err()
        );
        assert!(
            blocks
                .get_blocks(
                    Some(BlockId::Hash(Felt::from(10).into())),
                    Some(BlockId::Hash(Felt::from(5).into()))
                )
                .unwrap()
                .is_empty()
        );
        // from block hash to block number
        assert_eq!(
            blocks
                .get_blocks(Some(BlockId::Hash(Felt::from(2).into())), Some(BlockId::Number(9)))
                .unwrap()
                .len(),
            8
        );
        // from last block hash to latest/pending
        assert_eq!(
            blocks
                .get_blocks(
                    Some(BlockId::Hash(Felt::from(11).into())),
                    Some(BlockId::Tag(BlockTag::Latest))
                )
                .unwrap()
                .len(),
            1
        );
        assert_eq!(
            blocks
                .get_blocks(
                    Some(BlockId::Hash(Felt::from(11).into())),
                    Some(BlockId::Tag(BlockTag::Pending))
                )
                .unwrap()
                .len(),
            1
        );

        // from tag to tag
        assert_eq!(
            blocks
                .get_blocks(
                    Some(BlockId::Tag(BlockTag::Latest)),
                    Some(BlockId::Tag(BlockTag::Latest))
                )
                .unwrap()
                .len(),
            1
        );
        assert_eq!(
            blocks
                .get_blocks(
                    Some(BlockId::Tag(BlockTag::Latest)),
                    Some(BlockId::Tag(BlockTag::Pending))
                )
                .unwrap()
                .len(),
            1
        );
        assert_eq!(
            blocks
                .get_blocks(
                    Some(BlockId::Tag(BlockTag::Pending)),
                    Some(BlockId::Tag(BlockTag::Latest))
                )
                .unwrap()
                .len(),
            1
        );
        assert_eq!(
            blocks
                .get_blocks(
                    Some(BlockId::Tag(BlockTag::Pending)),
                    Some(BlockId::Tag(BlockTag::Pending))
                )
                .unwrap()
                .len(),
            1
        );

        // from tag to block number/hash
        assert_eq!(
            blocks
                .get_blocks(Some(BlockId::Tag(BlockTag::Latest)), Some(BlockId::Number(11)))
                .unwrap()
                .len(),
            1
        );
        assert_eq!(
            blocks
                .get_blocks(
                    Some(BlockId::Tag(BlockTag::Latest)),
                    Some(BlockId::Hash(Felt::from(11).into()))
                )
                .unwrap()
                .len(),
            1
        );
        assert_eq!(
            blocks
                .get_blocks(Some(BlockId::Tag(BlockTag::Pending)), Some(BlockId::Number(11)))
                .unwrap()
                .len(),
            1
        );
        assert_eq!(
            blocks
                .get_blocks(
                    Some(BlockId::Tag(BlockTag::Pending)),
                    Some(BlockId::Hash(Felt::from(11).into()))
                )
                .unwrap()
                .len(),
            1
        );
        assert!(
            blocks
                .get_blocks(Some(BlockId::Tag(BlockTag::Latest)), Some(BlockId::Number(2)))
                .unwrap()
                .is_empty()
        );
        assert!(
            blocks
                .get_blocks(
                    Some(BlockId::Tag(BlockTag::Latest)),
                    Some(BlockId::Hash(Felt::from(2).into()))
                )
                .unwrap()
                .is_empty()
        );
    }

    #[test]
    fn get_by_block_id_is_correct() {
        let mut blocks = StarknetBlocks::default();
        let mut block_to_insert = StarknetBlock::create_pending_block();
        block_to_insert.header.block_hash = block_to_insert.generate_hash().unwrap().into();
        block_to_insert.header.block_number = BlockNumber(10);

        blocks.insert(block_to_insert.clone(), StateDiff::default());

        let extracted_block = blocks.get_by_block_id(BlockId::Number(10)).unwrap();
        assert!(block_to_insert == extracted_block.clone());

        let extracted_block =
            blocks.get_by_block_id(BlockId::Hash(block_to_insert.block_hash().into())).unwrap();
        assert!(block_to_insert == extracted_block.clone());

        let extracted_block = blocks
            .get_by_block_id(BlockId::Tag(starknet_rs_core::types::BlockTag::Latest))
            .unwrap();
        assert!(block_to_insert == extracted_block.clone());

        let extracted_block = blocks
            .get_by_block_id(BlockId::Tag(starknet_rs_core::types::BlockTag::Pending))
            .unwrap();
        assert!(block_to_insert == extracted_block.clone());

        match blocks.get_by_block_id(BlockId::Number(11)) {
            None => (),
            _ => panic!("Expected none"),
        }
    }

    #[test]
    fn correct_block_linking_via_parent_hash() {
        let mut blocks = StarknetBlocks::default();

        for block_number in 0..3 {
            let mut block = StarknetBlock::create_pending_block();

            block.status = BlockStatus::AcceptedOnL2;
            block.header.block_number = BlockNumber(block_number);
            block.set_block_hash(block.generate_hash().unwrap());

            blocks.insert(block, StateDiff::default());
        }

        assert!(
            blocks.num_to_block.get(&BlockNumber(0)).unwrap().header.parent_hash
                == BlockHash::default()
        );
        assert!(
            blocks.num_to_block.get(&BlockNumber(0)).unwrap().header.block_hash
                == blocks.num_to_block.get(&BlockNumber(1)).unwrap().header.parent_hash
        );
        assert!(
            blocks.num_to_block.get(&BlockNumber(1)).unwrap().header.block_hash
                == blocks.num_to_block.get(&BlockNumber(2)).unwrap().header.parent_hash
        );
        assert!(
            blocks.num_to_block.get(&BlockNumber(1)).unwrap().header.parent_hash
                != blocks.num_to_block.get(&BlockNumber(2)).unwrap().header.parent_hash
        )
    }

    #[test]
    fn get_by_hash_is_correct() {
        let mut blocks = StarknetBlocks::default();
        let mut block_to_insert = StarknetBlock::create_pending_block();
        block_to_insert.header.block_hash = block_to_insert.generate_hash().unwrap().into();
        block_to_insert.header.block_number = BlockNumber(1);

        blocks.insert(block_to_insert.clone(), StateDiff::default());

        let extracted_block = blocks.get_by_hash(block_to_insert.block_hash()).unwrap();
        assert!(block_to_insert == extracted_block.clone());
    }

    #[test]
    fn check_pending_block() {
        let block = StarknetBlock::create_pending_block();
        assert!(block.status == BlockStatus::Pending);
        assert!(block.transaction_hashes.is_empty());
        assert_eq!(block.header, BlockHeader::default());
    }
}<|MERGE_RESOLUTION|>--- conflicted
+++ resolved
@@ -4,12 +4,8 @@
 use starknet_api::hash::{pedersen_hash_array, StarkFelt};
 use starknet_api::stark_felt;
 use starknet_rs_core::types::BlockId;
-<<<<<<< HEAD
+use starknet_types::contract_address::ContractAddress;
 use starknet_types::felt::{BlockHash, Felt, TransactionHash};
-=======
-use starknet_types::contract_address::ContractAddress;
-use starknet_types::felt::{BlockHash, Felt};
->>>>>>> ccd3c422
 use starknet_types::traits::HashProducer;
 
 use crate::error::{self, Result};
@@ -137,11 +133,7 @@
 #[derive(Clone, Eq, PartialEq)]
 pub struct StarknetBlock {
     pub(crate) header: BlockHeader,
-<<<<<<< HEAD
     transaction_hashes: Vec<TransactionHash>,
-=======
-    pub(crate) transactions: Vec<Transaction>,
->>>>>>> ccd3c422
     pub(crate) status: BlockStatus,
 }
 
@@ -150,22 +142,15 @@
         self.transaction_hashes.push(transaction_hash);
     }
 
-<<<<<<< HEAD
     pub(crate) fn get_transactions(&self) -> &Vec<TransactionHash> {
         &self.transaction_hashes
     }
-    pub(crate) fn block_hash(&self) -> BlockHash {
-=======
-    pub fn get_transactions(&self) -> &Vec<Transaction> {
-        &self.transactions
-    }
 
     pub fn status(&self) -> &BlockStatus {
         &self.status
     }
 
     pub fn block_hash(&self) -> BlockHash {
->>>>>>> ccd3c422
         self.header.block_hash.into()
     }
 
