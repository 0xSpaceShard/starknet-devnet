--- conflicted
+++ resolved
@@ -173,13 +173,8 @@
         account::Account,
         constants::{self},
         traits::{Accounted, HashIdentifiedMut, StateChanger},
-<<<<<<< HEAD
         transactions::{declare_transaction::DeclareTransactionV1, declare_transaction_v2::DeclareTransactionV2},
-        utils::{load_cairo_0_contract_class, test_utils::{dummy_felt}},
-=======
-        transactions::declare_transaction::DeclareTransactionV1,
-        utils::test_utils::dummy_felt,
->>>>>>> 45bce9c2
+        utils::{load_cairo_0_contract_class, test_utils::dummy_felt},
         Starknet,
     };
 
@@ -305,19 +300,9 @@
     /// Initializes starknet with 1 account - account without validations
     fn setup(acc_balance: Option<u128>) -> (Starknet, ContractAddress) {
         let mut starknet = Starknet::default();
-<<<<<<< HEAD
         let account_json_path =
             concat!(env!("CARGO_MANIFEST_DIR"), "/test_artifacts/account_without_validations/account.json");
         let contract_class = load_cairo_0_contract_class(account_json_path).unwrap();
-=======
-        let account_json_path = concat!(
-            env!("CARGO_MANIFEST_DIR"),
-            "/accounts_artifacts/account_without_validations/account.json"
-        );
-        let contract_class =
-            ContractClass::from_json_str(&std::fs::read_to_string(account_json_path).unwrap())
-                .unwrap();
->>>>>>> 45bce9c2
 
         let erc_20_contract = Starknet::create_erc20().unwrap();
         erc_20_contract.deploy(&mut starknet.state).unwrap();
