--- conflicted
+++ resolved
@@ -1,19 +1,4 @@
-<<<<<<< HEAD
 use starknet_in_rust::transaction::{verify_version, Declare};
-use starknet_types::{
-    error::Error,
-    felt::{ClassHash, TransactionHash},
-    traits::HashProducer,
-    DevnetResult,
-};
-
-use crate::{
-    traits::StateChanger,
-    transactions::{declare_transaction::DeclareTransactionV1, StarknetTransaction, Transaction},
-    Starknet,
-};
-=======
-use starknet_in_rust::transaction::Declare;
 use starknet_types::error::Error;
 use starknet_types::felt::{ClassHash, TransactionHash};
 use starknet_types::traits::HashProducer;
@@ -23,7 +8,6 @@
 use crate::transactions::declare_transaction::DeclareTransactionV1;
 use crate::transactions::{StarknetTransaction, Transaction};
 use crate::Starknet;
->>>>>>> c25cda01
 
 impl Starknet {
     pub fn add_declare_transaction_v1(
