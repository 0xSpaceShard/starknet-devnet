use starknet_in_rust::transaction::{Declare, DeclareV2};
use starknet_types::{
    error::Error,
    felt::{ClassHash, TransactionHash},
    traits::HashProducer,
    DevnetResult,
};

use crate::{
    traits::StateChanger,
    transactions::{declare_transaction::DeclareTransactionV1, StarknetTransaction, Transaction, declare_transaction_v2::DeclareTransactionV2},
    Starknet,
};

impl Starknet {
    pub fn add_declare_transaction_v2(
        &mut self,
        declare_transaction: DeclareTransactionV2,
    ) -> DevnetResult<(TransactionHash, ClassHash)> {
        let mut declare_transaction = declare_transaction;

        let class_hash = declare_transaction.sierra_contract_class.generate_hash()?;
        declare_transaction.class_hash = Some(class_hash);

        let transaction_hash = declare_transaction.generate_hash()?;
        declare_transaction.transaction_hash = Some(transaction_hash);

        let transaction = DeclareV2 {
            compiled_class_hash: declare_transaction.compiled_class_hash.into(),
            sierra_contract_class: declare_transaction.sierra_contract_class.clone().try_into()?,
            casm_class: Default::default(),
            sender_address: declare_transaction.sender_address.try_into()?,
            tx_type: starknet_in_rust::definitions::transaction_type::TransactionType::Declare,
            validate_entry_point_selector:
                starknet_in_rust::definitions::constants::VALIDATE_DECLARE_ENTRY_POINT_SELECTOR
                    .clone(),
            version: declare_transaction.version.into(),
            max_fee: declare_transaction.max_fee,
            signature: declare_transaction.signature.iter().map(|felt| felt.into()).collect(),
            nonce: declare_transaction.nonce.into(),
            hash_value: transaction_hash.into(),
        };

        transaction.verify_version()?;

        match transaction.execute(&mut self.state.pending_state, &self.block_context) {
            Ok(tx_info) => {
                let transaction_to_add = StarknetTransaction::create_successful(
                    Transaction::DeclareV2(declare_transaction.clone()),
                    tx_info,
                );

                // add accepted transaction to pending block
                self.blocks
                    .pending_block
                    .add_transaction(Transaction::DeclareV2(declare_transaction));

                // add transaction to transactions
                self.transactions.insert(&transaction_hash, transaction_to_add);

                // create new block from pending one
                self.generate_new_block()?;
                // apply state changes from cached state
                self.state.apply_cached_state()?;
                // make cached state part of "persistent" state
                self.state.equalize_states();
                // clear pending block information
                self.generate_pending_block()?;
            }
            Err(tx_err) => {
                let transaction_to_add = StarknetTransaction::create_rejected(
                    Transaction::DeclareV2(declare_transaction),
                    tx_err,
                );

                self.transactions.insert(&transaction_hash, transaction_to_add);
            }
        }

        Ok((transaction_hash, class_hash))
    }
    pub fn add_declare_transaction_v1(
        &mut self,
        declare_transaction: DeclareTransactionV1,
    ) -> DevnetResult<(TransactionHash, ClassHash)> {
        let mut declare_transaction = declare_transaction;

        let class_hash = declare_transaction.contract_class.generate_hash()?;
        let transaction_hash = declare_transaction.generate_hash()?;
        declare_transaction.transaction_hash = Some(transaction_hash);

        let transaction = Declare {
            class_hash: class_hash.into(),
            sender_address: declare_transaction.sender_address.try_into()?,
            tx_type: starknet_in_rust::definitions::transaction_type::TransactionType::Declare,
            validate_entry_point_selector:
                starknet_in_rust::definitions::constants::VALIDATE_DECLARE_ENTRY_POINT_SELECTOR
                    .clone(),
            version: declare_transaction.version().into(),
            max_fee: declare_transaction.max_fee,
            signature: declare_transaction.signature.iter().map(|felt| felt.into()).collect(),
            nonce: declare_transaction.nonce.into(),
            hash_value: transaction_hash.into(),
            contract_class: declare_transaction.contract_class.clone().try_into()?,
        };

        transaction.verify_version()?;

        if transaction.max_fee == 0 {
            return Err(Error::StarknetInRustTransactionError(
                starknet_in_rust::transaction::error::TransactionError::FeeError(
                    "For declare transaction version 1 fee should not be 0".to_string(),
                ),
            ));
        }

        let state_before_txn = self.state.pending_state.clone();
        match transaction.execute(&mut self.state.pending_state, &self.block_context) {
            Ok(tx_info) => {
                declare_transaction.class_hash = Some(class_hash);

                let transaction_to_add = StarknetTransaction::create_successful(
                    Transaction::Declare(declare_transaction.clone()),
                    tx_info,
                );

                // add accepted transaction to pending block
                self.blocks
                    .pending_block
                    .add_transaction(Transaction::Declare(declare_transaction));

                // add transaction to transactions
                self.transactions.insert(&transaction_hash, transaction_to_add);

                // create new block from pending one
                self.generate_new_block()?;
                // apply state changes from cached state
                self.state.apply_cached_state()?;
                // make cached state part of "persistent" state
                self.state.synchronize_states();
                // clear pending block information
                self.generate_pending_block()?;
            }
            Err(tx_err) => {
                let transaction_to_add = StarknetTransaction::create_rejected(
                    Transaction::Declare(declare_transaction),
                    tx_err,
                );

                self.transactions.insert(&transaction_hash, transaction_to_add);
                self.state.pending_state = state_before_txn;
            }
        }

        Ok((transaction_hash, class_hash))
    }
}

#[cfg(test)]
mod tests {
    use starknet_api::block::BlockNumber;
    use starknet_in_rust::transaction::error::TransactionError;
    use starknet_rs_core::types::TransactionStatus;
    use starknet_types::{contract_address::ContractAddress, felt::Felt, traits::HashProducer};

    use crate::{
        account::Account,
        constants::{self},
        traits::{Accounted, HashIdentifiedMut, StateChanger},
        transactions::declare_transaction::DeclareTransactionV1,
<<<<<<< HEAD
        utils::{load_cairo_0_contract_class, test_utils::dummy_contract_address},
=======
        utils::test_utils::{dummy_felt},
>>>>>>> 78293ff8
        Starknet,
    };

    fn test_declare_transaction_v1(sender_address: ContractAddress) -> DeclareTransactionV1 {
        let contract_json_path =
            concat!(env!("CARGO_MANIFEST_DIR"), "/accounts_artifacts/declare/declare_test.json");

        let contract_class = load_cairo_0_contract_class(contract_json_path).unwrap();
        DeclareTransactionV1 {
            sender_address,
            max_fee: 10000,
            signature: Vec::new(),
            nonce: Felt::from(0),
            contract_class,
            class_hash: None,
            transaction_hash: None,
        }
    }

    #[test]
    fn add_declare_transaction_should_return_rejected_txn_and_not_be_part_of_pending_state() {
        let (mut starknet, sender) = setup(Some(1));
        let initial_cached_state = starknet.state.pending_state.contract_classes().as_ref().unwrap().len();
        let declare_txn = test_declare_transaction_v1(sender);
        let (txn_hash, _) = starknet.add_declare_transaction_v1(declare_txn).unwrap();
        let txn = starknet.transactions.get_by_hash_mut(&txn_hash).unwrap();

        assert_eq!(txn.status, TransactionStatus::Rejected);
        assert_eq!(initial_cached_state, starknet.state.pending_state.contract_classes().as_ref().unwrap().len());
    }

    #[test]
    fn add_declare_transaction_with_zero_max_fee_should_be_errored() {
        let (mut starknet, sender) = setup(None);
        let mut declare_txn = test_declare_transaction_v1(sender);
        declare_txn.max_fee = 0;
        let expected_error = TransactionError::FeeError(String::from("For declare transaction version 1 fee should not be 0"));

        match starknet.add_declare_transaction_v1(declare_txn).err().unwrap() {
            starknet_types::error::Error::StarknetInRustTransactionError(generated_error) => {
                assert_eq!(generated_error.to_string(), expected_error.to_string());
            },
            _ => panic!("Wrong error type"),
        }
    }

    #[test]
    fn add_declare_transaction_successful_execution() {
        let (mut starknet, sender) = setup(None);

        let declare_txn = test_declare_transaction_v1(sender);
        let (tx_hash, class_hash) =
            starknet.add_declare_transaction_v1(declare_txn.clone()).unwrap();

        let tx = starknet.transactions.get_by_hash_mut(&tx_hash).unwrap();

        // check if generated class hash is expected one
        assert_eq!(class_hash, declare_txn.contract_class.generate_hash().unwrap());
        // check if txn is with status accepted
        assert_eq!(tx.status, TransactionStatus::AcceptedOnL2);
        // check if contract is successfully declared
        assert!(starknet.state.is_contract_declared(&class_hash).unwrap());
        // check if pending block is resetted
        assert!(starknet.pending_block().get_transactions().is_empty());
        // check if there is generated block
        assert_eq!(starknet.blocks.num_to_block.len(), 1);
        // check if transaction is in generated block
        assert_eq!(
            starknet
                .blocks
                .num_to_block
                .get(&BlockNumber(0))
                .unwrap()
                .get_transactions()
                .first()
                .unwrap()
                .get_hash()
                .unwrap(),
            tx_hash
        );
    }

    /// Initializes starknet with 1 account - account without validations
    fn setup(acc_balance: Option<u128>) -> (Starknet, ContractAddress) {
        let mut starknet = Starknet::default();
        let account_json_path =
<<<<<<< HEAD
            concat!(env!("CARGO_MANIFEST_DIR"), "/accounts_artifacts/simple_account/account.json");
        let contract_class = load_cairo_0_contract_class(account_json_path).unwrap();
=======
            concat!(env!("CARGO_MANIFEST_DIR"), "/accounts_artifacts/account_without_validations/account.json");
        let contract_class =
            ContractClass::from_json_str(&std::fs::read_to_string(account_json_path).unwrap())
                .unwrap();
>>>>>>> 78293ff8

        let erc_20_contract = Starknet::create_erc20().unwrap();
        erc_20_contract.deploy(&mut starknet.state).unwrap();

        let acc = Account::new(
            Felt::from(acc_balance.unwrap_or(100)),
            dummy_felt(),
            dummy_felt(),
            contract_class.generate_hash().unwrap(),
            contract_class,
            erc_20_contract.get_address(),
        )
        .unwrap();

        acc.deploy(&mut starknet.state).unwrap();
        acc.set_initial_balance(&mut starknet.state).unwrap();

        starknet.state.synchronize_states();
        starknet.block_context =
            Starknet::get_block_context(1, constants::ERC20_CONTRACT_ADDRESS).unwrap();

        starknet.restart_pending_block().unwrap();

        (starknet, acc.get_address())
    }
}<|MERGE_RESOLUTION|>--- conflicted
+++ resolved
@@ -63,7 +63,7 @@
                 // apply state changes from cached state
                 self.state.apply_cached_state()?;
                 // make cached state part of "persistent" state
-                self.state.equalize_states();
+                self.state.synchronize_states();
                 // clear pending block information
                 self.generate_pending_block()?;
             }
@@ -107,7 +107,7 @@
         transaction.verify_version()?;
 
         if transaction.max_fee == 0 {
-            return Err(Error::StarknetInRustTransactionError(
+            return Err(Error::TransactionError(
                 starknet_in_rust::transaction::error::TransactionError::FeeError(
                     "For declare transaction version 1 fee should not be 0".to_string(),
                 ),
@@ -168,11 +168,7 @@
         constants::{self},
         traits::{Accounted, HashIdentifiedMut, StateChanger},
         transactions::declare_transaction::DeclareTransactionV1,
-<<<<<<< HEAD
-        utils::{load_cairo_0_contract_class, test_utils::dummy_contract_address},
-=======
-        utils::test_utils::{dummy_felt},
->>>>>>> 78293ff8
+        utils::{load_cairo_0_contract_class, test_utils::{dummy_felt}},
         Starknet,
     };
 
@@ -212,7 +208,7 @@
         let expected_error = TransactionError::FeeError(String::from("For declare transaction version 1 fee should not be 0"));
 
         match starknet.add_declare_transaction_v1(declare_txn).err().unwrap() {
-            starknet_types::error::Error::StarknetInRustTransactionError(generated_error) => {
+            starknet_types::error::Error::TransactionError(generated_error) => {
                 assert_eq!(generated_error.to_string(), expected_error.to_string());
             },
             _ => panic!("Wrong error type"),
@@ -259,15 +255,8 @@
     fn setup(acc_balance: Option<u128>) -> (Starknet, ContractAddress) {
         let mut starknet = Starknet::default();
         let account_json_path =
-<<<<<<< HEAD
-            concat!(env!("CARGO_MANIFEST_DIR"), "/accounts_artifacts/simple_account/account.json");
+            concat!(env!("CARGO_MANIFEST_DIR"), "/accounts_artifacts/account_without_validations/account.json");
         let contract_class = load_cairo_0_contract_class(account_json_path).unwrap();
-=======
-            concat!(env!("CARGO_MANIFEST_DIR"), "/accounts_artifacts/account_without_validations/account.json");
-        let contract_class =
-            ContractClass::from_json_str(&std::fs::read_to_string(account_json_path).unwrap())
-                .unwrap();
->>>>>>> 78293ff8
 
         let erc_20_contract = Starknet::create_erc20().unwrap();
         erc_20_contract.deploy(&mut starknet.state).unwrap();
