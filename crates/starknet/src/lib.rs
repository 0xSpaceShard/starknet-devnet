--- conflicted
+++ resolved
@@ -75,12 +75,8 @@
     predeployed_accounts: PredeployedAccounts,
     block_context: BlockContext,
     blocks: StarknetBlocks,
-<<<<<<< HEAD
     pub transactions: StarknetTransactions,
-=======
-    transactions: StarknetTransactions,
     pub config: StarknetConfig,
->>>>>>> be1531b3
 }
 
 impl Starknet {
