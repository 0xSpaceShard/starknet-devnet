use std::collections::HashMap;
use std::time::SystemTime;

use blocks::{StarknetBlock, StarknetBlocks};
use constants::ERC20_CONTRACT_ADDRESS;
use predeployed_accounts::PredeployedAccounts;
use starknet_api::block::{BlockNumber, BlockStatus, BlockTimestamp, GasPrice};
use starknet_in_rust::definitions::block_context::{
    BlockContext, StarknetChainId, StarknetOsConfig,
};
use starknet_in_rust::definitions::constants::{
    DEFAULT_CAIRO_RESOURCE_FEE_WEIGHTS, DEFAULT_CONTRACT_STORAGE_COMMITMENT_TREE_HEIGHT,
    DEFAULT_GLOBAL_STATE_COMMITMENT_TREE_HEIGHT, DEFAULT_INVOKE_TX_MAX_N_STEPS,
    DEFAULT_VALIDATE_MAX_N_STEPS,
};
use starknet_in_rust::execution::TransactionExecutionInfo;
use starknet_in_rust::state::BlockInfo;
use starknet_in_rust::testing::TEST_SEQUENCER_ADDRESS;
use starknet_rs_core::types::TransactionStatus;
use starknet_types::contract_address::ContractAddress;
use starknet_types::felt::{Felt, TransactionHash};
use starknet_types::traits::HashProducer;
use starknet_types::DevnetResult;
use state::StarknetState;
use tracing::error;
use traits::{AccountGenerator, Accounted, HashIdentifiedMut, StateChanger};
use transactions::{StarknetTransaction, StarknetTransactions, Transaction};

pub mod account;
mod blocks;
mod constants;
mod predeployed_accounts;
mod services;
mod state;
mod system_contract;
mod traits;
pub mod transactions;
mod utils;

pub use starknet_in_rust::transaction::error::TransactionError;

#[derive(Debug)]
pub struct StarknetConfig {
    pub seed: u32,
    pub total_accounts: u8,
    pub predeployed_accounts_initial_balance: Felt,
    pub host: String,
    pub port: u16,
    pub timeout: u16,
    pub gas_price: u64,
    pub chain_id: StarknetChainId,
}

#[derive(Default)]
pub struct Starknet {
    state: StarknetState,
    predeployed_accounts: PredeployedAccounts,
    block_context: BlockContext,
    blocks: StarknetBlocks,
    transactions: StarknetTransactions,
}

impl Starknet {
    pub fn new(config: &StarknetConfig) -> DevnetResult<Self> {
        let mut state = StarknetState::default();
        // deploy udc and erc20 contracts
        let erc20_fee_contract = Starknet::create_erc20()?;
        let udc_contract = Starknet::create_udc20()?;

        erc20_fee_contract.deploy(&mut state)?;
        udc_contract.deploy(&mut state)?;

        let mut predeployed_accounts = PredeployedAccounts::new(
            config.seed,
            config.predeployed_accounts_initial_balance,
            erc20_fee_contract.get_address(),
        );
        let account_contract_class =
            utils::load_cairo_0_contract_class(constants::CAIRO_0_ACCOUNT_CONTRACT_PATH)?;
        let class_hash = account_contract_class.generate_hash()?;

        let accounts = predeployed_accounts.generate_accounts(
            config.total_accounts,
            class_hash,
            account_contract_class,
        )?;
        for account in accounts {
            account.deploy(&mut state)?;
            account.set_initial_balance(&mut state)?;
        }

        // copy already modified state to cached state
        state.synchronize_states();

        let mut this = Self {
            state,
            predeployed_accounts,
            block_context: Self::get_block_context(0, ERC20_CONTRACT_ADDRESS, config.chain_id)?,
            blocks: StarknetBlocks::default(),
            transactions: StarknetTransactions::default(),
        };

        this.restart_pending_block()?;

        Ok(this)
    }

    // Update block context
    // Initialize values for new pending block
    pub(crate) fn generate_pending_block(&mut self) -> DevnetResult<()> {
        Self::update_block_context(&mut self.block_context);
        self.restart_pending_block()?;

        Ok(())
    }

    // Transfer data from pending block into new block and save it to blocks collection
    pub(crate) fn generate_new_block(&mut self) -> DevnetResult<()> {
        let mut new_block = self.pending_block().clone();

        // set new block header
        new_block.set_block_hash(new_block.generate_hash()?);
        new_block.status = BlockStatus::AcceptedOnL2;

        // update txs block hash block number for each transaction in the pending block
        new_block.get_transactions().iter().for_each(|t| {
            if let Some(tx_hash) = t.get_hash() {
                if let Some(tx) = self.transactions.get_by_hash_mut(&tx_hash) {
                    tx.block_hash = Some(new_block.header.block_hash.0.into());
                    tx.block_number = Some(new_block.header.block_number);
                    tx.status = TransactionStatus::AcceptedOnL2;
                } else {
                    error!("Transaction is not present in the transactions colletion");
                }
            } else {
                error!("Transaction has no generated hash");
            }
        });

        // insert pending block in the blocks collection
        self.blocks.insert(new_block);

        Ok(())
    }

    pub(crate) fn handle_successful_transaction(
        &mut self,
        transaction_hash: &TransactionHash,
        transaction: Transaction,
        tx_info: TransactionExecutionInfo,
    ) -> DevnetResult<()> {
        let transaction_to_add =
            StarknetTransaction::create_successful(transaction.clone(), tx_info);

        // add accepted transaction to pending block
        self.blocks.pending_block.add_transaction(transaction);

        // add transaction to transactions
        self.transactions.insert(transaction_hash, transaction_to_add);

        // create new block from pending one
        self.generate_new_block()?;
        // apply state changes from cached state
        self.state.apply_cached_state()?;
        // make cached state part of "persistent" state
        self.state.synchronize_states();
        // clear pending block information
        self.generate_pending_block()?;

        Ok(())
    }

    fn get_block_context(
        gas_price: u64,
        fee_token_address: &str,
        chain_id: StarknetChainId,
    ) -> DevnetResult<BlockContext> {
        let starknet_os_config = StarknetOsConfig::new(
            chain_id,
            starknet_in_rust::utils::Address(
                Felt::from_prefixed_hex_str(fee_token_address)?.into(),
            ),
            gas_price as u128,
        );

        let mut block_info = BlockInfo::empty(TEST_SEQUENCER_ADDRESS.clone());
        block_info.gas_price = gas_price;

        let block_context = BlockContext::new(
            starknet_os_config,
            DEFAULT_CONTRACT_STORAGE_COMMITMENT_TREE_HEIGHT,
            DEFAULT_GLOBAL_STATE_COMMITMENT_TREE_HEIGHT,
            DEFAULT_CAIRO_RESOURCE_FEE_WEIGHTS.clone(),
            DEFAULT_INVOKE_TX_MAX_N_STEPS,
            DEFAULT_VALIDATE_MAX_N_STEPS,
            block_info,
            HashMap::default(),
            true,
        );

        Ok(block_context)
    }

    /// Should update block context with new block timestamp
    /// and pointer to the next block number
    fn update_block_context(block_context: &mut BlockContext) {
        let current_timestamp_secs = SystemTime::now()
            .duration_since(SystemTime::UNIX_EPOCH)
            .expect("should get current UNIX timestamp")
            .as_secs();

        block_context.block_info_mut().block_number = block_context.block_info().block_number + 1;
        block_context.block_info_mut().block_timestamp = current_timestamp_secs;
    }

    fn pending_block(&self) -> &StarknetBlock {
        &self.blocks.pending_block
    }

    /// Restarts pending block with information from block_context
    fn restart_pending_block(&mut self) -> DevnetResult<()> {
        let mut block = StarknetBlock::create_pending_block();

        block.header.block_number = BlockNumber(self.block_context.block_info().block_number);
        block.header.gas_price = GasPrice(self.block_context.block_info().gas_price.into());
        block.header.sequencer =
            ContractAddress::try_from(self.block_context.block_info().sequencer_address.clone())?
                .try_into()?;
        block.header.timestamp = BlockTimestamp(self.block_context.block_info().block_timestamp);

        self.blocks.pending_block = block;

        Ok(())
    }
}

#[cfg(test)]
mod tests {
    use starknet_api::block::{BlockHash, BlockNumber, BlockStatus, BlockTimestamp, GasPrice};
    use starknet_in_rust::definitions::block_context::StarknetChainId;
    use starknet_types::contract_address::ContractAddress;
    use starknet_types::felt::Felt;
    use starknet_types::traits::HashProducer;

    use crate::blocks::StarknetBlock;
    use crate::traits::Accounted;
<<<<<<< HEAD
    use crate::utils::test_utils::dummy_declare_transaction_v1;
    use crate::{Starknet, StarknetConfig};

    pub(crate) fn starknet_config_for_test() -> StarknetConfig {
        StarknetConfig {
            seed: 123,
            total_accounts: 3,
            predeployed_accounts_initial_balance: 100.into(),
            host: String::from("127.0.0.1"),
            port: 5050,
            timeout: 120,
            gas_price: 100000000,
            chain_id: StarknetChainId::TestNet,
        }
    }
=======
    use crate::utils::test_utils::{dummy_declare_transaction_v1, starknet_config_for_test};
    use crate::Starknet;
>>>>>>> 337b24fb

    #[test]
    fn correct_initial_state_with_test_config() {
        let config = starknet_config_for_test();
        let mut starknet = Starknet::new(&config).unwrap();
        let predeployed_accounts = starknet.predeployed_accounts.get_accounts();
        let expected_balance = config.predeployed_accounts_initial_balance;

        for account in predeployed_accounts {
            let account_balance = account.get_balance(&mut starknet.state).unwrap();
            assert_eq!(expected_balance, account_balance);
        }
    }

    #[test]
    fn correct_block_context_creation() {
        let fee_token_address =
            ContractAddress::new(Felt::from_prefixed_hex_str("0xAA").unwrap()).unwrap();
        let block_ctx = Starknet::get_block_context(10, "0xAA", StarknetChainId::TestNet).unwrap();
        assert!(block_ctx.block_info().block_number == 0);
        assert!(block_ctx.block_info().block_timestamp == 0);
        assert_eq!(block_ctx.block_info().gas_price, 10);
        assert_eq!(
            block_ctx.starknet_os_config().fee_token_address().clone(),
            fee_token_address.try_into().unwrap()
        );
    }

    #[test]
    fn pending_block_is_correct() {
        let config = starknet_config_for_test();
        let mut starknet = Starknet::new(&config).unwrap();
        let initial_block_number = starknet.block_context.block_info().block_number;
        starknet.generate_pending_block().unwrap();

        assert_eq!(
            starknet.pending_block().header.block_number,
            BlockNumber(initial_block_number + 1)
        );
    }

    #[test]
    fn correct_new_block_creation() {
        let config = starknet_config_for_test();
        let mut starknet = Starknet::new(&config).unwrap();

        let mut tx = dummy_declare_transaction_v1();
        let tx_hash = tx.generate_hash().unwrap();
        tx.transaction_hash = Some(tx_hash);

        // add transaction to pending block
        starknet
            .blocks
            .pending_block
            .add_transaction(crate::transactions::Transaction::Declare(tx));

        // pending block has some transactions
        assert!(!starknet.pending_block().get_transactions().is_empty());
        // blocks collection is empty
        assert!(starknet.blocks.num_to_block.is_empty());

        starknet.generate_new_block().unwrap();
        // blocks collection should not be empty
        assert!(!starknet.blocks.num_to_block.is_empty());

        // get block by number and check that the transactions in the block are correct
        let added_block = starknet.blocks.num_to_block.get(&BlockNumber(0)).unwrap();

        assert!(added_block.get_transactions().len() == 1);
        assert_eq!(added_block.get_transactions().first().unwrap().get_hash().unwrap(), tx_hash);
    }

    #[test]
    fn successful_emptying_of_pending_block() {
        let config = starknet_config_for_test();
        let mut starknet = Starknet::new(&config).unwrap();

        let initial_block_number = starknet.block_context.block_info().block_number;
        let initial_gas_price = starknet.block_context.block_info().gas_price;
        let initial_block_timestamp = starknet.block_context.block_info().block_timestamp;
        let initial_sequencer: ContractAddress =
            starknet.block_context.block_info().sequencer_address.clone().try_into().unwrap();

        // create pending block with some information in it
        let mut pending_block = StarknetBlock::create_pending_block();
        pending_block.add_transaction(crate::transactions::Transaction::Declare(
            dummy_declare_transaction_v1(),
        ));
        pending_block.status = BlockStatus::AcceptedOnL2;

        // assign the pending block
        starknet.blocks.pending_block = pending_block.clone();
        assert!(*starknet.pending_block() == pending_block);

        // empty the pending to block and check if it is in starting state
        starknet.restart_pending_block().unwrap();

        assert!(*starknet.pending_block() != pending_block);
        assert_eq!(starknet.pending_block().status, BlockStatus::Pending);
        assert!(starknet.pending_block().get_transactions().is_empty());
        assert_eq!(
            starknet.pending_block().header.timestamp,
            BlockTimestamp(initial_block_timestamp)
        );
        assert_eq!(starknet.pending_block().header.block_number, BlockNumber(initial_block_number));
        assert_eq!(starknet.pending_block().header.parent_hash, BlockHash::default());
        assert_eq!(starknet.pending_block().header.gas_price, GasPrice(initial_gas_price as u128));
        assert_eq!(
            starknet.pending_block().header.sequencer,
            initial_sequencer.try_into().unwrap()
        );
    }

    #[test]
    fn correct_block_context_update() {
        let mut block_ctx =
            Starknet::get_block_context(0, "0x0", StarknetChainId::TestNet).unwrap();
        let initial_block_number = block_ctx.block_info().block_number;
        Starknet::update_block_context(&mut block_ctx);

        assert_eq!(block_ctx.block_info().block_number, initial_block_number + 1);
    }
}<|MERGE_RESOLUTION|>--- conflicted
+++ resolved
@@ -244,8 +244,7 @@
 
     use crate::blocks::StarknetBlock;
     use crate::traits::Accounted;
-<<<<<<< HEAD
-    use crate::utils::test_utils::dummy_declare_transaction_v1;
+    use crate::utils::test_utils::{dummy_declare_transaction_v1, starknet_config_for_test};
     use crate::{Starknet, StarknetConfig};
 
     pub(crate) fn starknet_config_for_test() -> StarknetConfig {
@@ -260,10 +259,7 @@
             chain_id: StarknetChainId::TestNet,
         }
     }
-=======
-    use crate::utils::test_utils::{dummy_declare_transaction_v1, starknet_config_for_test};
-    use crate::Starknet;
->>>>>>> 337b24fb
+
 
     #[test]
     fn correct_initial_state_with_test_config() {
