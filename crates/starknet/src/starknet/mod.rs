--- conflicted
+++ resolved
@@ -278,7 +278,12 @@
         add_declare_transaction::add_declare_transaction_v2(self, declare_transaction)
     }
 
-<<<<<<< HEAD
+    /// returning the block number that will be added, ie. the most recent accepted block number
+    pub fn block_number(&self) -> BlockNumber {
+        let block_num: u64 = self.block_context.block_info().block_number;
+        BlockNumber(block_num)
+    }
+
     pub fn add_deploy_account_transaction(
         &mut self,
         deploy_account_transaction: DeployAccountTransaction,
@@ -287,12 +292,6 @@
             self,
             deploy_account_transaction,
         )
-=======
-    /// returning the block number that will be added, ie. the most recent accepted block number
-    pub fn block_number(&self) -> BlockNumber {
-        let block_num: u64 = self.block_context.block_info().block_number;
-        BlockNumber(block_num)
->>>>>>> 241d50ae
     }
 }
 
