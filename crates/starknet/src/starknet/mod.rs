--- conflicted
+++ resolved
@@ -35,12 +35,7 @@
 use starknet_types::rpc::transactions::broadcasted_deploy_account_transaction::BroadcastedDeployAccountTransaction;
 use starknet_types::rpc::transactions::broadcasted_invoke_transaction::BroadcastedInvokeTransaction;
 use starknet_types::rpc::transactions::{
-<<<<<<< HEAD
     BroadcastedTransaction, BroadcastedTransactionCommon, Transaction, Transactions,
-=======
-    BroadcastedDeclareTransaction, BroadcastedTransaction, BroadcastedTransactionCommon,
-    BroadcastedTransactionWithType, TransactionWithType, Transactions,
->>>>>>> a7472a08
 };
 use starknet_types::traits::HashProducer;
 use tracing::error;
@@ -374,63 +369,10 @@
     pub fn estimate_fee(
         &self,
         block_id: BlockId,
-<<<<<<< HEAD
         transactions: &[BroadcastedTransaction],
     ) -> DevnetResult<Vec<FeeEstimateWrapper>> {
         estimations::estimate_fee(self, block_id, transactions)
     }
-=======
-        transactions: &[BroadcastedTransactionWithType],
-    ) -> DevnetResult<Vec<u64>> {
-        let state = self.get_state_at(&block_id)?;
-
-        // Vec<(Fee, GasUsage)>
-        let estimation_pairs = starknet_in_rust::estimate_fee(
-            &transactions
-                .iter()
-                .map(|txn| match &txn.transaction {
-                    BroadcastedTransaction::Declare(BroadcastedDeclareTransaction::V1(
-                        broadcasted_tx,
-                    )) => {
-                        let class_hash = broadcasted_tx.generate_class_hash()?;
-                        let transaction_hash = broadcasted_tx.calculate_transaction_hash(
-                            &self.config.chain_id.to_felt().into(),
-                            &class_hash,
-                        )?;
-
-                        let declare_tx =
-                            broadcasted_tx.create_sir_declare(class_hash, transaction_hash)?;
-
-                        Ok(starknet_in_rust::transaction::Transaction::Declare(declare_tx))
-                    }
-                    BroadcastedTransaction::Declare(BroadcastedDeclareTransaction::V2(
-                        broadcasted_tx,
-                    )) => {
-                        let declare_tx = broadcasted_tx
-                            .create_sir_declare(self.config.chain_id.to_felt().into())?;
-
-                        Ok(starknet_in_rust::transaction::Transaction::DeclareV2(Box::new(
-                            declare_tx,
-                        )))
-                    }
-                    BroadcastedTransaction::DeployAccount(broadcasted_tx) => {
-                        let deploy_tx = broadcasted_tx
-                            .create_sir_deploy_account(self.config.chain_id.to_felt().into())?;
-
-                        Ok(starknet_in_rust::transaction::Transaction::DeployAccount(deploy_tx))
-                    }
-                    BroadcastedTransaction::Invoke(broadcasted_tx) => {
-                        let invoke_tx = broadcasted_tx
-                            .create_sir_invoke_function(self.config.chain_id.to_felt().into())?;
-
-                        Ok(starknet_in_rust::transaction::Transaction::InvokeFunction(invoke_tx))
-                    }
-                })
-                .collect::<DevnetResult<Vec<starknet_in_rust::transaction::Transaction>>>()?,
-            state.pending_state.clone(),
-            &self.block_context,
-        )?;
->>>>>>> a7472a08
 
     pub fn estimate_message_fee(
         &self,
