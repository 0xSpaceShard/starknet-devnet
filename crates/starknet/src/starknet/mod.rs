--- conflicted
+++ resolved
@@ -79,11 +79,8 @@
     pub(crate) blocks: StarknetBlocks,
     pub transactions: StarknetTransactions,
     pub config: StarknetConfig,
-<<<<<<< HEAD
+    pub pending_block_timestamp_shift: u64,
     pub messaging: Option<EthereumMessaging>,
-=======
-    pub pending_block_timestamp_shift: u64,
->>>>>>> 598bbae3
 }
 
 impl Default for Starknet {
@@ -99,11 +96,8 @@
             blocks: Default::default(),
             transactions: Default::default(),
             config: Default::default(),
-<<<<<<< HEAD
+            pending_block_timestamp_shift: 0,
             messaging: Default::default(),
-=======
-            pending_block_timestamp_shift: 0,
->>>>>>> 598bbae3
         }
     }
 }
@@ -154,11 +148,8 @@
             blocks: StarknetBlocks::default(),
             transactions: StarknetTransactions::default(),
             config: config.clone(),
-<<<<<<< HEAD
+            pending_block_timestamp_shift: 0,
             messaging: Default::default(),
-=======
-            pending_block_timestamp_shift: 0,
->>>>>>> 598bbae3
         };
 
         this.restart_pending_block()?;
