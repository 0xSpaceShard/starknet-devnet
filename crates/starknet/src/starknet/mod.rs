--- conflicted
+++ resolved
@@ -414,16 +414,15 @@
         state_update::state_update_by_block_id(self, block_id)
     }
 
-<<<<<<< HEAD
+    pub fn get_block_txs_count(&self, block_id: BlockId) -> Result<u64> {
+        let block = self.blocks.get_by_block_id(block_id).ok_or(Error::NoBlock)?;
+
+        Ok(block.get_transactions().len() as u64)
+    }
+
     pub fn get_block(&self, block_id: BlockId) -> Result<StarknetBlock> {
         let block = self.blocks.get_by_block_id(block_id).ok_or(crate::error::Error::NoBlock)?;
         Ok(block.clone())
-=======
-    pub fn get_block_txs_count(&self, block_id: BlockId) -> Result<u64> {
-        let block = self.blocks.get_by_block_id(block_id).ok_or(Error::NoBlock)?;
-
-        Ok(block.get_transactions().len() as u64)
->>>>>>> 31d209ed
     }
 }
 
