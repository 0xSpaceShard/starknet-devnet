use std::collections::HashMap;
use std::time::SystemTime;

use starknet_api::block::{BlockNumber, BlockStatus, BlockTimestamp, GasPrice};
use starknet_in_rust::definitions::block_context::{
    BlockContext, StarknetChainId, StarknetOsConfig,
};
use starknet_in_rust::definitions::constants::{
    DEFAULT_CAIRO_RESOURCE_FEE_WEIGHTS, DEFAULT_CONTRACT_STORAGE_COMMITMENT_TREE_HEIGHT,
    DEFAULT_GLOBAL_STATE_COMMITMENT_TREE_HEIGHT, DEFAULT_INVOKE_TX_MAX_N_STEPS,
    DEFAULT_VALIDATE_MAX_N_STEPS,
};
use starknet_in_rust::execution::TransactionExecutionInfo;
use starknet_in_rust::state::state_api::State;
use starknet_in_rust::state::BlockInfo;
use starknet_in_rust::testing::TEST_SEQUENCER_ADDRESS;
use starknet_in_rust::utils::Address;
use starknet_in_rust::{call_contract, SierraContractClass};
use starknet_rs_core::types::{BlockId, TransactionStatus};
use starknet_rs_core::utils::get_selector_from_name;
use starknet_rs_ff::FieldElement;
use starknet_rs_signers::Signer;
use starknet_types::contract_address::ContractAddress;
use starknet_types::contract_storage_key::ContractStorageKey;
use starknet_types::felt::{ClassHash, Felt, TransactionHash};
use starknet_types::patricia_key::PatriciaKey;
use starknet_types::traits::HashProducer;
use tracing::error;

use self::predeployed::initialize_erc20;
use crate::account::Account;
use crate::blocks::{StarknetBlock, StarknetBlocks};
use crate::constants::{
    CAIRO_0_ACCOUNT_CONTRACT_PATH, CHARGEABLE_ACCOUNT_ADDRESS, CHARGEABLE_ACCOUNT_PRIVATE_KEY,
    ERC20_CONTRACT_ADDRESS,
};
use crate::error::{Error, Result};
use crate::predeployed_accounts::PredeployedAccounts;
use crate::raw_execution::{Call, RawExecution};
use crate::state::state_diff::StateDiff;
use crate::state::state_update::StateUpdate;
use crate::state::StarknetState;
use crate::traits::{
    AccountGenerator, Accounted, Deployed, HashIdentifiedMut, StateChanger, StateExtractor,
};
use crate::transactions::declare_transaction::DeclareTransactionV1;
use crate::transactions::declare_transaction_v2::DeclareTransactionV2;
use crate::transactions::deploy_account_transaction::DeployAccountTransaction;
use crate::transactions::invoke_transaction::InvokeTransactionV1;
use crate::transactions::{StarknetTransaction, StarknetTransactions, Transaction};
use crate::utils;

mod add_declare_transaction;
mod add_deploy_account_transaction;
mod add_invoke_transaction;
mod predeployed;
mod state_update;

#[derive(Clone, Debug)]
pub struct StarknetConfig {
    pub seed: u32,
    pub total_accounts: u8,
    pub predeployed_accounts_initial_balance: Felt,
    pub host: String,
    pub port: u16,
    pub timeout: u16,
    pub gas_price: u64,
    pub chain_id: StarknetChainId,
}

impl Default for StarknetConfig {
    fn default() -> Self {
        Self {
            seed: u32::default(),
            total_accounts: u8::default(),
            predeployed_accounts_initial_balance: Felt::default(),
            host: String::default(),
            port: u16::default(),
            timeout: u16::default(),
            gas_price: u64::default(),
            chain_id: StarknetChainId::TestNet,
        }
    }
}

#[derive(Default)]
pub struct Starknet {
    pub(in crate::starknet) state: StarknetState,
    predeployed_accounts: PredeployedAccounts,
    pub(in crate::starknet) block_context: BlockContext,
    blocks: StarknetBlocks,
    transactions: StarknetTransactions,
    pub config: StarknetConfig,
    pub(in crate::starknet) sierra_contracts: HashMap<ClassHash, SierraContractClass>,
}

impl Starknet {
    pub fn new(config: &StarknetConfig) -> Result<Self> {
        let mut state = StarknetState::default();
        // deploy udc and erc20 contracts
        let erc20_fee_contract = predeployed::create_erc20()?;
        let udc_contract = predeployed::create_udc()?;

        erc20_fee_contract.deploy(&mut state)?;
        initialize_erc20(&mut state)?;

        udc_contract.deploy(&mut state)?;

        let mut predeployed_accounts = PredeployedAccounts::new(
            config.seed,
            config.predeployed_accounts_initial_balance,
            erc20_fee_contract.get_address(),
        );
        let account_contract_class =
            utils::load_cairo_0_contract_class(CAIRO_0_ACCOUNT_CONTRACT_PATH)?;
        let class_hash = account_contract_class.generate_hash()?;

        let accounts = predeployed_accounts.generate_accounts(
            config.total_accounts,
            class_hash,
            account_contract_class.clone(),
        )?;
        for account in accounts {
            account.deploy(&mut state)?;
            account.set_initial_balance(&mut state)?;
        }

        let chargeable_account = Account::new_chargeable(
            class_hash,
            account_contract_class,
            erc20_fee_contract.get_address(),
        );
        chargeable_account.deploy(&mut state)?;

        // copy already modified state to cached state
        state.synchronize_states();

        let mut this = Self {
            state,
            predeployed_accounts,
            block_context: Self::get_block_context(0, ERC20_CONTRACT_ADDRESS, config.chain_id)?,
            blocks: StarknetBlocks::default(),
            transactions: StarknetTransactions::default(),
            config: config.clone(),
            sierra_contracts: HashMap::new(),
        };

        this.restart_pending_block()?;

        Ok(this)
    }

    pub fn get_predeployed_accounts(&self) -> Vec<Account> {
        self.predeployed_accounts.get_accounts().to_vec()
    }

    // Update block context
    // Initialize values for new pending block
    pub(crate) fn generate_pending_block(&mut self) -> Result<()> {
        Self::update_block_context(&mut self.block_context);
        self.restart_pending_block()?;

        Ok(())
    }

    /// Transfer data from pending block into new block and save it to blocks collection
    /// Returns the new block number
    pub(crate) fn generate_new_block(
        &mut self,
        state_diff: StateDiff,
        state: StarknetState,
    ) -> Result<BlockNumber> {
        let mut new_block = self.pending_block().clone();

        // set new block header
        new_block.set_block_hash(new_block.generate_hash()?);
        new_block.status = BlockStatus::AcceptedOnL2;
        let new_block_number = new_block.block_number();

        // update txs block hash block number for each transaction in the pending block
        new_block.get_transactions().iter().for_each(|t| {
            if let Some(tx_hash) = t.get_hash() {
                if let Some(tx) = self.transactions.get_by_hash_mut(&tx_hash) {
                    tx.block_hash = Some(new_block.header.block_hash.0.into());
                    tx.block_number = Some(new_block_number);
                    tx.status = TransactionStatus::AcceptedOnL2;
                } else {
                    error!("Transaction is not present in the transactions colletion");
                }
            } else {
                error!("Transaction has no generated hash");
            }
        });

        // insert pending block in the blocks collection and connect it to the state diff
        self.blocks.insert(new_block, state_diff);
        // save into blocks state archive
        self.blocks.save_state_at(new_block_number, state);

        Ok(new_block_number)
    }

    pub(crate) fn handle_successful_transaction(
        &mut self,
        transaction_hash: &TransactionHash,
        transaction: Transaction,
        tx_info: TransactionExecutionInfo,
    ) -> Result<()> {
        let transaction_to_add =
            StarknetTransaction::create_successful(transaction.clone(), tx_info);

        // add accepted transaction to pending block
        self.blocks.pending_block.add_transaction(transaction);

        self.transactions.insert(transaction_hash, transaction_to_add);

        let state_difference = self.state.extract_state_diff_from_pending_state()?;
        // apply state changes from cached state
        self.state.apply_state_difference(state_difference.clone())?;
        // make cached state part of "persistent" state
        self.state.synchronize_states();
        // create new block from pending one
        self.generate_new_block(state_difference, self.state.clone())?;
        // clear pending block information
        self.generate_pending_block()?;

        Ok(())
    }

    fn get_block_context(
        gas_price: u64,
        fee_token_address: &str,
        chain_id: StarknetChainId,
    ) -> Result<BlockContext> {
        let starknet_os_config = StarknetOsConfig::new(
            chain_id,
            starknet_in_rust::utils::Address(
                Felt::from_prefixed_hex_str(fee_token_address)?.into(),
            ),
            gas_price as u128,
        );

        let mut block_info = BlockInfo::empty(TEST_SEQUENCER_ADDRESS.clone());
        block_info.gas_price = gas_price;

        let block_context = BlockContext::new(
            starknet_os_config,
            DEFAULT_CONTRACT_STORAGE_COMMITMENT_TREE_HEIGHT,
            DEFAULT_GLOBAL_STATE_COMMITMENT_TREE_HEIGHT,
            DEFAULT_CAIRO_RESOURCE_FEE_WEIGHTS.clone(),
            DEFAULT_INVOKE_TX_MAX_N_STEPS,
            DEFAULT_VALIDATE_MAX_N_STEPS,
            block_info,
            HashMap::default(),
            true,
        );

        Ok(block_context)
    }

    /// Should update block context with new block timestamp
    /// and pointer to the next block number
    fn update_block_context(block_context: &mut BlockContext) {
        let current_timestamp_secs = SystemTime::now()
            .duration_since(SystemTime::UNIX_EPOCH)
            .expect("should get current UNIX timestamp")
            .as_secs();

        block_context.block_info_mut().block_number = block_context.block_info().block_number + 1;
        block_context.block_info_mut().block_timestamp = current_timestamp_secs;
    }

    fn pending_block(&self) -> &StarknetBlock {
        &self.blocks.pending_block
    }

    /// Restarts pending block with information from block_context
    fn restart_pending_block(&mut self) -> Result<()> {
        let mut block = StarknetBlock::create_pending_block();

        block.header.block_number = BlockNumber(self.block_context.block_info().block_number);
        block.header.gas_price = GasPrice(self.block_context.block_info().gas_price.into());
        block.header.sequencer =
            ContractAddress::try_from(self.block_context.block_info().sequencer_address.clone())?
                .try_into()?;
        block.header.timestamp = BlockTimestamp(self.block_context.block_info().block_timestamp);

        self.blocks.pending_block = block;

        Ok(())
    }

    fn get_state_at(&self, block_id: &BlockId) -> Result<&StarknetState> {
        match block_id {
            BlockId::Tag(_) => Ok(&self.state),
            _ => {
                let block = self.blocks.get_by_block_id(*block_id).ok_or(Error::NoBlock)?;
                let state = self
                    .blocks
                    .num_to_state
                    .get(&block.block_number())
                    .ok_or(Error::NoStateAtBlock { block_number: block.block_number().0 })?;
                Ok(state)
            }
        }
    }

    pub fn get_class_hash_at(
        &self,
        block_id: &BlockId,
        contract_address: &ContractAddress,
    ) -> Result<Felt> {
        let state = self.get_state_at(block_id)?;
        let address: Address = contract_address.try_into()?;
        match state.state.address_to_class_hash.get(&address) {
            Some(class_hash) => Ok(Felt::from(*class_hash)),
            None => Err(Error::ContractNotFound),
        }
    }

    pub fn call(
        &self,
        block_id: BlockId,
        contract_address: Felt,
        entrypoint_selector: Felt,
        calldata: Vec<Felt>,
    ) -> Result<Vec<Felt>> {
        let state = self.get_state_at(&block_id)?;

        let result = call_contract(
            contract_address.into(),
            entrypoint_selector.into(),
            calldata.iter().map(|c| c.into()).collect(),
            &mut state.pending_state.clone(),
            self.block_context.clone(),
            // dummy caller_address since there is no account address; safe to unwrap since it's
            // just 0
            ContractAddress::zero().try_into().unwrap(),
        )?;
        Ok(result.iter().map(|e| Felt::from(e.clone())).collect())
    }

    pub fn add_declare_transaction_v1(
        &mut self,
        declare_transaction: DeclareTransactionV1,
    ) -> Result<(TransactionHash, ClassHash)> {
        add_declare_transaction::add_declare_transaction_v1(self, declare_transaction)
    }

    pub fn add_declare_transaction_v2(
        &mut self,
        declare_transaction: DeclareTransactionV2,
    ) -> Result<(TransactionHash, ClassHash)> {
        add_declare_transaction::add_declare_transaction_v2(self, declare_transaction)
    }

    /// returning the block number that will be added, ie. the most recent accepted block number
    pub fn block_number(&self) -> BlockNumber {
        let block_num: u64 = self.block_context.block_info().block_number;
        BlockNumber(block_num)
    }

    /// returning the chain id as object
    pub fn chain_id(&self) -> StarknetChainId {
        self.config.chain_id
    }

    pub fn add_deploy_account_transaction(
        &mut self,
        deploy_account_transaction: DeployAccountTransaction,
    ) -> Result<(TransactionHash, ContractAddress)> {
        add_deploy_account_transaction::add_deploy_account_transaction(
            self,
            deploy_account_transaction,
        )
    }

    pub fn add_invoke_transaction_v1(
        &mut self,
        invoke_transaction: InvokeTransactionV1,
    ) -> Result<TransactionHash> {
        add_invoke_transaction::add_invoke_transcation_v1(self, invoke_transaction)
    }

    /// Creates an invoke tx for minting, using the chargeable account.
    pub async fn mint(&mut self, address: ContractAddress, amount: u128) -> Result<Felt> {
        let sufficiently_big_max_fee: u128 = self.config.gas_price as u128 * 1_000_000;
        let chargeable_address_felt = Felt::from_prefixed_hex_str(CHARGEABLE_ACCOUNT_ADDRESS)?;
        let nonce =
            self.state.pending_state.get_nonce_at(&Address(chargeable_address_felt.into()))?;

        let calldata = vec![
            Felt::from(address).into(),
            FieldElement::from(amount), // `low` part of Uint256
            FieldElement::from(0u32),   // `high` part
        ];

        let erc20_address_felt = Felt::from_prefixed_hex_str(ERC20_CONTRACT_ADDRESS)?;
        let raw_execution = RawExecution {
            calls: vec![Call {
                to: erc20_address_felt.into(),
                selector: get_selector_from_name("mint").unwrap(),
                calldata: calldata.clone(),
            }],
            nonce: Felt::from(nonce.clone()).into(),
            max_fee: FieldElement::from(sufficiently_big_max_fee),
        };

        // generate msg hash (not the same as tx hash)
        let chain_id_felt: Felt = self.config.chain_id.to_felt().into();
        let msg_hash_felt =
            raw_execution.transaction_hash(chain_id_felt.into(), chargeable_address_felt.into());

        // generate signature by signing the msg hash
        let signer = starknet_rs_signers::LocalWallet::from(
            starknet_rs_signers::SigningKey::from_secret_scalar(
                FieldElement::from_hex_be(CHARGEABLE_ACCOUNT_PRIVATE_KEY).unwrap(),
            ),
        );
        let signature = signer.sign_hash(&msg_hash_felt).await?;

        // apply the invoke tx
        let invoke_tx = InvokeTransactionV1::new(
            ContractAddress::new(chargeable_address_felt)?,
            sufficiently_big_max_fee,
            vec![signature.r.into(), signature.s.into()],
            nonce.into(),
            raw_execution.raw_calldata().into_iter().map(|c| c.into()).collect(),
            chain_id_felt,
        )?;
        self.add_invoke_transaction_v1(invoke_tx)
    }

    pub fn block_state_update(&self, block_id: BlockId) -> Result<StateUpdate> {
        state_update::state_update_by_block_id(self, block_id)
    }

    pub fn get_block_txs_count(&self, block_id: BlockId) -> Result<u64> {
        let block = self.blocks.get_by_block_id(block_id).ok_or(Error::NoBlock)?;

        Ok(block.get_transactions().len() as u64)
    }

    pub fn contract_nonce_at_block(
        &self,
        block_id: BlockId,
        contract_address: ContractAddress,
    ) -> Result<Felt> {
        let state = self.get_state_at(&block_id)?;
        match state.state.address_to_nonce.get(&contract_address.try_into()?) {
            Some(nonce) => Ok(Felt::from(nonce.clone())),
            None => Err(Error::ContractNotFound),
        }
    }

    pub fn contract_storage_at_block(
        &self,
        block_id: BlockId,
        contract_address: ContractAddress,
        storage_key: PatriciaKey,
    ) -> Result<Felt> {
        let state = self.get_state_at(&block_id)?;
        state.get_storage(ContractStorageKey::new(contract_address, storage_key))
    }
}

#[cfg(test)]
mod tests {
    use starknet_api::block::{BlockHash, BlockNumber, BlockStatus, BlockTimestamp, GasPrice};
    use starknet_in_rust::core::errors::state_errors::StateError;
    use starknet_in_rust::definitions::block_context::StarknetChainId;
    use starknet_in_rust::felt::Felt252;
    use starknet_in_rust::transaction::error::TransactionError;
    use starknet_in_rust::utils::Address;
    use starknet_rs_core::types::{BlockId, BlockTag};
    use starknet_types::contract_address::ContractAddress;
    use starknet_types::felt::Felt;
    use starknet_types::traits::HashProducer;

    use super::Starknet;
    use crate::blocks::StarknetBlock;
    use crate::constants::{
        DEVNET_DEFAULT_CHAIN_ID, DEVNET_DEFAULT_INITIAL_BALANCE, ERC20_CONTRACT_ADDRESS,
    };
    use crate::error::{Error, Result};
    use crate::state::state_diff::StateDiff;
    use crate::traits::{Accounted, StateChanger, StateExtractor};
    use crate::utils::test_utils::{
        dummy_contract_address, dummy_declare_transaction_v1, starknet_config_for_test,
    };

    #[test]
    fn correct_initial_state_with_test_config() {
        let config = starknet_config_for_test();
        let mut starknet = Starknet::new(&config).unwrap();
        let predeployed_accounts = starknet.predeployed_accounts.get_accounts();
        let expected_balance = config.predeployed_accounts_initial_balance;

        for account in predeployed_accounts {
            let account_balance = account.get_balance(&mut starknet.state).unwrap();
            assert_eq!(expected_balance, account_balance);
        }
    }

    #[test]
    fn correct_block_context_creation() {
        let fee_token_address =
            ContractAddress::new(Felt::from_prefixed_hex_str("0xAA").unwrap()).unwrap();
        let block_ctx = Starknet::get_block_context(10, "0xAA", StarknetChainId::TestNet).unwrap();
        assert!(block_ctx.block_info().block_number == 0);
        assert!(block_ctx.block_info().block_timestamp == 0);
        assert_eq!(block_ctx.block_info().gas_price, 10);
        assert_eq!(
            block_ctx.starknet_os_config().fee_token_address().clone(),
            fee_token_address.try_into().unwrap()
        );
    }

    #[test]
    fn pending_block_is_correct() {
        let config = starknet_config_for_test();
        let mut starknet = Starknet::new(&config).unwrap();
        let initial_block_number = starknet.block_context.block_info().block_number;
        starknet.generate_pending_block().unwrap();

        assert_eq!(
            starknet.pending_block().header.block_number,
            BlockNumber(initial_block_number + 1)
        );
    }

    #[test]
    fn correct_new_block_creation() {
        let config = starknet_config_for_test();
        let mut starknet = Starknet::new(&config).unwrap();

        let mut tx = dummy_declare_transaction_v1();
        let tx_hash = tx.generate_hash().unwrap();
        tx.transaction_hash = Some(tx_hash);

        // add transaction to pending block
        starknet
            .blocks
            .pending_block
            .add_transaction(crate::transactions::Transaction::Declare(tx));

        // pending block has some transactions
        assert!(!starknet.pending_block().get_transactions().is_empty());
        // blocks collection is empty
        assert!(starknet.blocks.num_to_block.is_empty());

        starknet.generate_new_block(StateDiff::default(), starknet.state.clone()).unwrap();
        // blocks collection should not be empty
        assert!(!starknet.blocks.num_to_block.is_empty());

        // get block by number and check that the transactions in the block are correct
        let added_block = starknet.blocks.num_to_block.get(&BlockNumber(0)).unwrap();

        assert!(added_block.get_transactions().len() == 1);
        assert_eq!(added_block.get_transactions().first().unwrap().get_hash().unwrap(), tx_hash);
    }

    #[test]
    fn successful_emptying_of_pending_block() {
        let config = starknet_config_for_test();
        let mut starknet = Starknet::new(&config).unwrap();

        let initial_block_number = starknet.block_context.block_info().block_number;
        let initial_gas_price = starknet.block_context.block_info().gas_price;
        let initial_block_timestamp = starknet.block_context.block_info().block_timestamp;
        let initial_sequencer: ContractAddress =
            starknet.block_context.block_info().sequencer_address.clone().try_into().unwrap();

        // create pending block with some information in it
        let mut pending_block = StarknetBlock::create_pending_block();
        pending_block.add_transaction(crate::transactions::Transaction::Declare(
            dummy_declare_transaction_v1(),
        ));
        pending_block.status = BlockStatus::AcceptedOnL2;

        // assign the pending block
        starknet.blocks.pending_block = pending_block.clone();
        assert!(*starknet.pending_block() == pending_block);

        // empty the pending to block and check if it is in starting state
        starknet.restart_pending_block().unwrap();

        assert!(*starknet.pending_block() != pending_block);
        assert_eq!(starknet.pending_block().status, BlockStatus::Pending);
        assert!(starknet.pending_block().get_transactions().is_empty());
        assert_eq!(
            starknet.pending_block().header.timestamp,
            BlockTimestamp(initial_block_timestamp)
        );
        assert_eq!(starknet.pending_block().header.block_number, BlockNumber(initial_block_number));
        assert_eq!(starknet.pending_block().header.parent_hash, BlockHash::default());
        assert_eq!(starknet.pending_block().header.gas_price, GasPrice(initial_gas_price as u128));
        assert_eq!(
            starknet.pending_block().header.sequencer,
            initial_sequencer.try_into().unwrap()
        );
    }

    #[test]
    fn correct_block_context_update() {
        let mut block_ctx =
            Starknet::get_block_context(0, "0x0", StarknetChainId::TestNet).unwrap();
        let initial_block_number = block_ctx.block_info().block_number;
        Starknet::update_block_context(&mut block_ctx);

        assert_eq!(block_ctx.block_info().block_number, initial_block_number + 1);
    }

    #[test]
    fn getting_state_of_latest_block() {
        let config = starknet_config_for_test();
        let starknet = Starknet::new(&config).unwrap();
        starknet.get_state_at(&BlockId::Tag(BlockTag::Latest)).expect("Should be OK");
    }

    #[test]
    fn getting_state_of_pending_block() {
        let config = starknet_config_for_test();
        let starknet = Starknet::new(&config).unwrap();
        starknet.get_state_at(&BlockId::Tag(BlockTag::Pending)).expect("Should be OK");
    }

    #[test]
    fn getting_state_at_block_by_nonexistent_hash() {
        let config = starknet_config_for_test();
        let mut starknet = Starknet::new(&config).unwrap();
        starknet.generate_new_block(StateDiff::default(), starknet.state.clone()).unwrap();

        match starknet.get_state_at(&BlockId::Hash(Felt::from(0).into())) {
            Err(Error::NoBlock) => (),
            _ => panic!("Should have failed"),
        }
    }

    #[test]
    fn getting_nonexistent_state_at_block_by_number() {
        let config = starknet_config_for_test();
        let mut starknet = Starknet::new(&config).unwrap();
        starknet.generate_new_block(StateDiff::default(), starknet.state.clone()).unwrap();
        starknet.blocks.num_to_state.remove(&BlockNumber(0));

        match starknet.get_state_at(&BlockId::Number(0)) {
            Err(Error::NoStateAtBlock { block_number: _ }) => (),
            _ => panic!("Should have failed"),
        }
    }

    #[test]
    fn calling_method_of_undeployed_contract() {
        let config = starknet_config_for_test();
        let starknet = Starknet::new(&config).unwrap();

        let undeployed_address_hex = "0x1234";
        let undeployed_address = Felt::from_prefixed_hex_str(undeployed_address_hex).unwrap();
        let entry_point_selector =
            starknet_rs_core::utils::get_selector_from_name("balanceOf").unwrap();

        match starknet.call(
            BlockId::Tag(BlockTag::Latest),
            undeployed_address,
            entry_point_selector.into(),
            vec![],
        ) {
            Err(Error::TransactionError(TransactionError::State(
                StateError::NoneContractState(Address(address)),
            ))) => {
                let received_address_hex = format!("0x{}", address.to_str_radix(16));
                assert_eq!(received_address_hex.as_str(), undeployed_address_hex);
            }
            unexpected => panic!("Should have failed; got {unexpected:?}"),
        }
    }

    #[test]
    fn calling_nonexistent_contract_method() {
        let config = starknet_config_for_test();
        let starknet = Starknet::new(&config).unwrap();

        let predeployed_account = &starknet.predeployed_accounts.get_accounts()[0];
        let entry_point_selector =
            starknet_rs_core::utils::get_selector_from_name("nonExistentMethod").unwrap();

        match starknet.call(
            BlockId::Tag(BlockTag::Latest),
            Felt::from_prefixed_hex_str(ERC20_CONTRACT_ADDRESS).unwrap(),
            entry_point_selector.into(),
            vec![Felt::from(predeployed_account.account_address)],
        ) {
            Err(Error::TransactionError(TransactionError::EntryPointNotFound)) => (),
            unexpected => panic!("Should have failed; got {unexpected:?}"),
        }
    }

    /// utility method for happy path balance retrieval
    fn get_balance_at(starknet: &Starknet, contract_address: ContractAddress) -> Result<Vec<Felt>> {
        let entry_point_selector =
            starknet_rs_core::utils::get_selector_from_name("balanceOf").unwrap();
        starknet.call(
            BlockId::Tag(BlockTag::Latest),
            Felt::from_prefixed_hex_str(ERC20_CONTRACT_ADDRESS)?,
            entry_point_selector.into(),
            vec![Felt::from(contract_address)],
        )
    }

    #[test]
    fn getting_balance_of_predeployed_contract() {
        let config = starknet_config_for_test();
        let starknet = Starknet::new(&config).unwrap();

        let predeployed_account = &starknet.predeployed_accounts.get_accounts()[0];
        let result = get_balance_at(&starknet, predeployed_account.account_address).unwrap();

        let balance_hex = format!("0x{:x}", DEVNET_DEFAULT_INITIAL_BALANCE);
        let balance_felt = Felt::from_prefixed_hex_str(balance_hex.as_str()).unwrap();
        let balance_uint256 = vec![balance_felt, Felt::from_prefixed_hex_str("0x0").unwrap()];
        assert_eq!(result, balance_uint256);
    }

    #[test]
    fn getting_balance_of_undeployed_contract() {
        let config = starknet_config_for_test();
        let starknet = Starknet::new(&config).unwrap();

        let undeployed_address =
            ContractAddress::new(Felt::from_prefixed_hex_str("0x1234").unwrap()).unwrap();
        let result = get_balance_at(&starknet, undeployed_address).unwrap();

        let zero = Felt::from_prefixed_hex_str("0x0").unwrap();
        let expected_balance_uint256 = vec![zero, zero];
        assert_eq!(result, expected_balance_uint256);
    }

    #[test]
    fn returns_block_number() {
        let config = starknet_config_for_test();
        let mut starknet = Starknet::new(&config).unwrap();

        let block_number_no_blocks = starknet.block_number();
        assert_eq!(block_number_no_blocks.0, 0);

        starknet.generate_new_block(StateDiff::default(), starknet.state.clone()).unwrap();
        starknet.generate_pending_block().unwrap();

        // last added block number -> 0
        let added_block = starknet.blocks.num_to_block.get(&BlockNumber(0)).unwrap();
        // number of the accepted block -> 1
        let block_number = starknet.block_number();

        assert_eq!(block_number.0 - 1, added_block.header.block_number.0);

        starknet.generate_new_block(StateDiff::default(), starknet.state.clone()).unwrap();
        starknet.generate_pending_block().unwrap();

        let added_block2 = starknet.blocks.num_to_block.get(&BlockNumber(1)).unwrap();
        let block_number2 = starknet.block_number();

        assert_eq!(block_number2.0 - 1, added_block2.header.block_number.0);
    }

    #[test]
    fn gets_block_txs_count() {
        let config = starknet_config_for_test();
        let mut starknet = Starknet::new(&config).unwrap();

        starknet.generate_new_block(StateDiff::default(), starknet.state.clone()).unwrap();
        starknet.generate_pending_block().unwrap();

        let num_no_transactions = starknet.get_block_txs_count(BlockId::Number(0));

        assert_eq!(num_no_transactions.unwrap(), 0);

        let mut tx = dummy_declare_transaction_v1();
        let tx_hash = tx.generate_hash().unwrap();
        tx.transaction_hash = Some(tx_hash);

        // add transaction to pending block
        starknet
            .blocks
            .pending_block
            .add_transaction(crate::transactions::Transaction::Declare(tx));

        starknet.generate_new_block(StateDiff::default(), starknet.state.clone()).unwrap();

        let num_one_transaction = starknet.get_block_txs_count(BlockId::Number(1));

        assert_eq!(num_one_transaction.unwrap(), 1);
    }

    #[test]
<<<<<<< HEAD
    fn correct_state_at_specific_block() {
        let mut starknet = Starknet::default();
        // generate initial block with empty state
        starknet.generate_new_block(StateDiff::default(), starknet.state.clone()).unwrap();
        starknet.generate_pending_block().unwrap();

        // **generate second block**
        // add data to state
        starknet
            .state
            .pending_state
            .cache_mut()
            .nonce_writes_mut()
            .insert(dummy_contract_address().try_into().unwrap(), Felt::from(1).into());
        // get state difference
        let state_diff = starknet.state.extract_state_diff_from_pending_state().unwrap();
        // move data from pending_state to state
        starknet.state.apply_state_difference(state_diff.clone()).unwrap();
        // generate new block and save the state
        let second_block = starknet.generate_new_block(state_diff, starknet.state.clone()).unwrap();
        starknet.generate_pending_block().unwrap();

        // **generate third block**
        // add data to state
        starknet
            .state
            .pending_state
            .cache_mut()
            .nonce_writes_mut()
            .insert(dummy_contract_address().try_into().unwrap(), Felt::from(2).into());
        // get state difference
        let state_diff = starknet.state.extract_state_diff_from_pending_state().unwrap();
        // move data from pending_state to state
        starknet.state.apply_state_difference(state_diff.clone()).unwrap();
        // generate new block and save the state
        let third_block = starknet.generate_new_block(state_diff, starknet.state.clone()).unwrap();
        starknet.generate_pending_block().unwrap();

        // check modified state at block 1 and 2 to contain the correct value for the nonce
        let second_block_address_nonce = starknet
            .blocks
            .num_to_state
            .get(&second_block)
            .unwrap()
            .state
            .address_to_nonce
            .get(&dummy_contract_address().try_into().unwrap())
            .unwrap();
        let second_block_expected_address_nonce = Felt252::from(1);
        assert_eq!(second_block_expected_address_nonce, *second_block_address_nonce);

        let third_block_address_nonce = starknet
            .blocks
            .num_to_state
            .get(&third_block)
            .unwrap()
            .state
            .address_to_nonce
            .get(&dummy_contract_address().try_into().unwrap())
            .unwrap();
        let third_block_expected_address_nonce = Felt252::from(2);
        assert_eq!(third_block_expected_address_nonce, *third_block_address_nonce);
=======
    fn returns_chain_id() {
        let config = starknet_config_for_test();
        let starknet = Starknet::new(&config).unwrap();
        let chain_id = starknet.chain_id();

        assert_eq!(chain_id.to_string(), DEVNET_DEFAULT_CHAIN_ID.to_string());
>>>>>>> 10721fce
    }
}<|MERGE_RESOLUTION|>--- conflicted
+++ resolved
@@ -793,7 +793,15 @@
     }
 
     #[test]
-<<<<<<< HEAD
+    fn returns_chain_id() {
+        let config = starknet_config_for_test();
+        let starknet = Starknet::new(&config).unwrap();
+        let chain_id = starknet.chain_id();
+
+        assert_eq!(chain_id.to_string(), DEVNET_DEFAULT_CHAIN_ID.to_string());
+    }
+
+    #[test]
     fn correct_state_at_specific_block() {
         let mut starknet = Starknet::default();
         // generate initial block with empty state
@@ -856,13 +864,5 @@
             .unwrap();
         let third_block_expected_address_nonce = Felt252::from(2);
         assert_eq!(third_block_expected_address_nonce, *third_block_address_nonce);
-=======
-    fn returns_chain_id() {
-        let config = starknet_config_for_test();
-        let starknet = Starknet::new(&config).unwrap();
-        let chain_id = starknet.chain_id();
-
-        assert_eq!(chain_id.to_string(), DEVNET_DEFAULT_CHAIN_ID.to_string());
->>>>>>> 10721fce
     }
 }