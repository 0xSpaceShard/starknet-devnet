--- conflicted
+++ resolved
@@ -34,16 +34,11 @@
 };
 use crate::error::{Error, Result};
 use crate::predeployed_accounts::PredeployedAccounts;
-<<<<<<< HEAD
+use crate::raw_execution::{Call, RawExecution};
 use crate::state::state_diff::StateDiff;
 use crate::state::state_update::StateUpdate;
 use crate::state::StarknetState;
-use crate::traits::{AccountGenerator, Accounted, HashIdentifiedMut, StateChanger, StateExtractor};
-=======
-use crate::raw_execution::{Call, RawExecution};
-use crate::state::StarknetState;
-use crate::traits::{AccountGenerator, Accounted, Deployed, HashIdentifiedMut, StateChanger};
->>>>>>> 3aa128e8
+use crate::traits::{AccountGenerator, Accounted, Deployed, HashIdentifiedMut, StateChanger, StateExtractor};
 use crate::transactions::declare_transaction::DeclareTransactionV1;
 use crate::transactions::declare_transaction_v2::DeclareTransactionV2;
 use crate::transactions::deploy_account_transaction::DeployAccountTransaction;
@@ -364,10 +359,6 @@
         add_invoke_transaction::add_invoke_transcation_v1(self, invoke_transaction)
     }
 
-<<<<<<< HEAD
-    pub fn block_state_update(&self, block_id: BlockId) -> Result<StateUpdate> {
-        state_update::state_update_by_block_id(self, block_id)
-=======
     /// Creates an invoke tx for minting, using the chargeable account.
     pub async fn mint(&mut self, address: ContractAddress, amount: u128) -> Result<Felt> {
         let sufficiently_big_max_fee: u128 = self.config.gas_price as u128 * 1_000_000;
@@ -415,7 +406,10 @@
             chain_id_felt,
         )?;
         self.add_invoke_transaction_v1(invoke_tx)
->>>>>>> 3aa128e8
+    }
+
+    pub fn block_state_update(&self, block_id: BlockId) -> Result<StateUpdate> {
+        state_update::state_update_by_block_id(self, block_id)
     }
 }
 
