--- conflicted
+++ resolved
@@ -192,17 +192,10 @@
             }
         });
 
-<<<<<<< HEAD
-        // insert pending block in the blocks collection
-        self.blocks.insert(new_block);
-        // Connect block number to state diff
-        self.blocks.connect_state_diff_to_block(new_block_number, state_diff);
+        // insert pending block in the blocks collection and connect it to the state diff
+        self.blocks.insert(new_block, state_diff);
         // save into blocks state archive
         self.blocks.save_state_at(new_block_number, state);
-=======
-        // insert pending block in the blocks collection and connect it to the state diff
-        self.blocks.insert(new_block, state_diff);
->>>>>>> 7a91cedc
 
         Ok(new_block_number)
     }
