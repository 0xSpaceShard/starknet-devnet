use std::collections::HashMap;
use std::time::SystemTime;

use starknet_api::block::{BlockNumber, BlockStatus, BlockTimestamp, GasPrice};
use starknet_in_rust::definitions::block_context::{
    BlockContext, StarknetChainId, StarknetOsConfig,
};
use starknet_in_rust::definitions::constants::{
    DEFAULT_CAIRO_RESOURCE_FEE_WEIGHTS, DEFAULT_CONTRACT_STORAGE_COMMITMENT_TREE_HEIGHT,
    DEFAULT_GLOBAL_STATE_COMMITMENT_TREE_HEIGHT, DEFAULT_INVOKE_TX_MAX_N_STEPS,
    DEFAULT_VALIDATE_MAX_N_STEPS,
};
use starknet_in_rust::execution::TransactionExecutionInfo;
use starknet_in_rust::state::state_api::State;
use starknet_in_rust::state::BlockInfo;
use starknet_in_rust::testing::TEST_SEQUENCER_ADDRESS;
use starknet_in_rust::utils::Address;
use starknet_in_rust::{call_contract, SierraContractClass};
use starknet_rs_core::types::{BlockId, TransactionStatus};
use starknet_rs_core::utils::get_selector_from_name;
use starknet_rs_ff::FieldElement;
use starknet_rs_signers::Signer;
use starknet_types::contract_address::ContractAddress;
use starknet_types::contract_storage_key::ContractStorageKey;
use starknet_types::felt::{ClassHash, Felt, TransactionHash};
use starknet_types::patricia_key::PatriciaKey;
use starknet_types::traits::HashProducer;
use tracing::error;

use self::predeployed::initialize_erc20;
use crate::account::Account;
use crate::blocks::{StarknetBlock, StarknetBlocks};
use crate::constants::{
    CAIRO_0_ACCOUNT_CONTRACT_PATH, CHARGEABLE_ACCOUNT_ADDRESS, CHARGEABLE_ACCOUNT_PRIVATE_KEY,
    ERC20_CONTRACT_ADDRESS,
};
use crate::error::{Error, Result};
use crate::predeployed_accounts::PredeployedAccounts;
use crate::raw_execution::{Call, RawExecution};
use crate::state::state_diff::StateDiff;
use crate::state::state_update::StateUpdate;
use crate::state::StarknetState;
use crate::traits::{
    AccountGenerator, Accounted, Deployed, HashIdentifiedMut, StateChanger, StateExtractor,
};
use crate::transactions::declare_transaction::DeclareTransactionV1;
use crate::transactions::declare_transaction_v2::DeclareTransactionV2;
use crate::transactions::deploy_account_transaction::DeployAccountTransaction;
use crate::transactions::invoke_transaction::InvokeTransactionV1;
use crate::transactions::{StarknetTransaction, StarknetTransactions, Transaction};
use crate::utils;

mod add_declare_transaction;
mod add_deploy_account_transaction;
mod add_invoke_transaction;
mod predeployed;
mod state_update;

#[derive(Clone, Debug)]
pub struct StarknetConfig {
    pub seed: u32,
    pub total_accounts: u8,
    pub predeployed_accounts_initial_balance: Felt,
    pub host: String,
    pub port: u16,
    pub timeout: u16,
    pub gas_price: u64,
    pub chain_id: StarknetChainId,
}

impl Default for StarknetConfig {
    fn default() -> Self {
        Self {
            seed: u32::default(),
            total_accounts: u8::default(),
            predeployed_accounts_initial_balance: Felt::default(),
            host: String::default(),
            port: u16::default(),
            timeout: u16::default(),
            gas_price: u64::default(),
            chain_id: StarknetChainId::TestNet,
        }
    }
}

#[derive(Default)]
pub struct Starknet {
    pub(in crate::starknet) state: StarknetState,
    predeployed_accounts: PredeployedAccounts,
    pub(in crate::starknet) block_context: BlockContext,
    blocks: StarknetBlocks,
    transactions: StarknetTransactions,
    pub config: StarknetConfig,
    pub(in crate::starknet) sierra_contracts: HashMap<ClassHash, SierraContractClass>,
}

impl Starknet {
    pub fn new(config: &StarknetConfig) -> Result<Self> {
        let mut state = StarknetState::default();
        // deploy udc and erc20 contracts
        let erc20_fee_contract = predeployed::create_erc20()?;
        let udc_contract = predeployed::create_udc()?;

        erc20_fee_contract.deploy(&mut state)?;
        initialize_erc20(&mut state)?;

        udc_contract.deploy(&mut state)?;

        let mut predeployed_accounts = PredeployedAccounts::new(
            config.seed,
            config.predeployed_accounts_initial_balance,
            erc20_fee_contract.get_address(),
        );
        let account_contract_class =
            utils::load_cairo_0_contract_class(CAIRO_0_ACCOUNT_CONTRACT_PATH)?;
        let class_hash = account_contract_class.generate_hash()?;

        let accounts = predeployed_accounts.generate_accounts(
            config.total_accounts,
            class_hash,
            account_contract_class.clone(),
        )?;
        for account in accounts {
            account.deploy(&mut state)?;
            account.set_initial_balance(&mut state)?;
        }

        let chargeable_account = Account::new_chargeable(
            class_hash,
            account_contract_class,
            erc20_fee_contract.get_address(),
        );
        chargeable_account.deploy(&mut state)?;

        // copy already modified state to cached state
        state.synchronize_states();

        let mut this = Self {
            state,
            predeployed_accounts,
            block_context: Self::get_block_context(0, ERC20_CONTRACT_ADDRESS, config.chain_id)?,
            blocks: StarknetBlocks::default(),
            transactions: StarknetTransactions::default(),
            config: config.clone(),
            sierra_contracts: HashMap::new(),
        };

        this.restart_pending_block()?;

        Ok(this)
    }

    pub fn get_predeployed_accounts(&self) -> Vec<Account> {
        self.predeployed_accounts.get_accounts().to_vec()
    }

    // Update block context
    // Initialize values for new pending block
    pub(crate) fn generate_pending_block(&mut self) -> Result<()> {
        Self::update_block_context(&mut self.block_context);
        self.restart_pending_block()?;

        Ok(())
    }

    /// Transfer data from pending block into new block and save it to blocks collection
    /// Returns the new block number
    pub(crate) fn generate_new_block(
        &mut self,
        state_diff: StateDiff,
        state: StarknetState,
    ) -> Result<BlockNumber> {
        let mut new_block = self.pending_block().clone();

        // set new block header
        new_block.set_block_hash(new_block.generate_hash()?);
        new_block.status = BlockStatus::AcceptedOnL2;
        let new_block_number = new_block.block_number();

        // update txs block hash block number for each transaction in the pending block
        new_block.get_transactions().iter().for_each(|t| {
            if let Some(tx_hash) = t.get_hash() {
                if let Some(tx) = self.transactions.get_by_hash_mut(&tx_hash) {
                    tx.block_hash = Some(new_block.header.block_hash.0.into());
                    tx.block_number = Some(new_block_number);
                    tx.status = TransactionStatus::AcceptedOnL2;
                } else {
                    error!("Transaction is not present in the transactions colletion");
                }
            } else {
                error!("Transaction has no generated hash");
            }
        });

        // insert pending block in the blocks collection and connect it to the state diff
        self.blocks.insert(new_block, state_diff);
        // save into blocks state archive
        self.blocks.save_state_at(new_block_number, state);

        Ok(new_block_number)
    }

    pub(crate) fn handle_successful_transaction(
        &mut self,
        transaction_hash: &TransactionHash,
        transaction: Transaction,
        tx_info: TransactionExecutionInfo,
    ) -> Result<()> {
        let transaction_to_add =
            StarknetTransaction::create_successful(transaction.clone(), tx_info);

        // add accepted transaction to pending block
        self.blocks.pending_block.add_transaction(transaction);

        self.transactions.insert(transaction_hash, transaction_to_add);

        let state_difference = self.state.extract_state_diff_from_pending_state()?;
        // apply state changes from cached state
        self.state.apply_state_difference(state_difference.clone())?;
        // make cached state part of "persistent" state
        self.state.synchronize_states();
        // create new block from pending one
        self.generate_new_block(state_difference, self.state.clone())?;
        // clear pending block information
        self.generate_pending_block()?;

        Ok(())
    }

    fn get_block_context(
        gas_price: u64,
        fee_token_address: &str,
        chain_id: StarknetChainId,
    ) -> Result<BlockContext> {
        let starknet_os_config = StarknetOsConfig::new(
            chain_id,
            starknet_in_rust::utils::Address(
                Felt::from_prefixed_hex_str(fee_token_address)?.into(),
            ),
            gas_price as u128,
        );

        let mut block_info = BlockInfo::empty(TEST_SEQUENCER_ADDRESS.clone());
        block_info.gas_price = gas_price;

        let block_context = BlockContext::new(
            starknet_os_config,
            DEFAULT_CONTRACT_STORAGE_COMMITMENT_TREE_HEIGHT,
            DEFAULT_GLOBAL_STATE_COMMITMENT_TREE_HEIGHT,
            DEFAULT_CAIRO_RESOURCE_FEE_WEIGHTS.clone(),
            DEFAULT_INVOKE_TX_MAX_N_STEPS,
            DEFAULT_VALIDATE_MAX_N_STEPS,
            block_info,
            HashMap::default(),
            true,
        );

        Ok(block_context)
    }

    /// Should update block context with new block timestamp
    /// and pointer to the next block number
    fn update_block_context(block_context: &mut BlockContext) {
        let current_timestamp_secs = SystemTime::now()
            .duration_since(SystemTime::UNIX_EPOCH)
            .expect("should get current UNIX timestamp")
            .as_secs();

        block_context.block_info_mut().block_number = block_context.block_info().block_number + 1;
        block_context.block_info_mut().block_timestamp = current_timestamp_secs;
    }

    fn pending_block(&self) -> &StarknetBlock {
        &self.blocks.pending_block
    }

    /// Restarts pending block with information from block_context
    fn restart_pending_block(&mut self) -> Result<()> {
        let mut block = StarknetBlock::create_pending_block();

        block.header.block_number = BlockNumber(self.block_context.block_info().block_number);
        block.header.gas_price = GasPrice(self.block_context.block_info().gas_price.into());
        block.header.sequencer =
            ContractAddress::try_from(self.block_context.block_info().sequencer_address.clone())?
                .try_into()?;
        block.header.timestamp = BlockTimestamp(self.block_context.block_info().block_timestamp);

        self.blocks.pending_block = block;

        Ok(())
    }

    fn get_state_at(&self, block_id: &BlockId) -> Result<&StarknetState> {
        match block_id {
            BlockId::Tag(_) => Ok(&self.state),
            _ => {
                let block = self.blocks.get_by_block_id(*block_id).ok_or(Error::NoBlock)?;
                let state = self
                    .blocks
                    .num_to_state
                    .get(&block.block_number())
                    .ok_or(Error::NoStateAtBlock { block_number: block.block_number().0 })?;
                Ok(state)
            }
        }
    }

    pub fn get_class_hash_at(
        &self,
        block_id: &BlockId,
        contract_address: &ContractAddress,
    ) -> Result<Felt> {
        let state = self.get_state_at(block_id)?;
        let address: Address = contract_address.try_into()?;
        match state.state.address_to_class_hash.get(&address) {
            Some(class_hash) => Ok(Felt::from(*class_hash)),
            None => Err(Error::ContractNotFound),
        }
    }

    pub fn call(
        &self,
        block_id: BlockId,
        contract_address: Felt,
        entrypoint_selector: Felt,
        calldata: Vec<Felt>,
    ) -> Result<Vec<Felt>> {
        let state = self.get_state_at(&block_id)?;

        let result = call_contract(
            contract_address.into(),
            entrypoint_selector.into(),
            calldata.iter().map(|c| c.into()).collect(),
            &mut state.pending_state.clone(),
            self.block_context.clone(),
            // dummy caller_address since there is no account address; safe to unwrap since it's
            // just 0
            ContractAddress::zero().try_into().unwrap(),
        )?;
        Ok(result.iter().map(|e| Felt::from(e.clone())).collect())
    }

    pub fn add_declare_transaction_v1(
        &mut self,
        declare_transaction: DeclareTransactionV1,
    ) -> Result<(TransactionHash, ClassHash)> {
        add_declare_transaction::add_declare_transaction_v1(self, declare_transaction)
    }

    pub fn add_declare_transaction_v2(
        &mut self,
        declare_transaction: DeclareTransactionV2,
    ) -> Result<(TransactionHash, ClassHash)> {
        add_declare_transaction::add_declare_transaction_v2(self, declare_transaction)
    }

    /// returning the block number that will be added, ie. the most recent accepted block number
    pub fn block_number(&self) -> BlockNumber {
        let block_num: u64 = self.block_context.block_info().block_number;
        BlockNumber(block_num)
    }

    pub fn add_deploy_account_transaction(
        &mut self,
        deploy_account_transaction: DeployAccountTransaction,
    ) -> Result<(TransactionHash, ContractAddress)> {
        add_deploy_account_transaction::add_deploy_account_transaction(
            self,
            deploy_account_transaction,
        )
    }

    pub fn add_invoke_transaction_v1(
        &mut self,
        invoke_transaction: InvokeTransactionV1,
    ) -> Result<TransactionHash> {
        add_invoke_transaction::add_invoke_transcation_v1(self, invoke_transaction)
    }

    /// Creates an invoke tx for minting, using the chargeable account.
    pub async fn mint(&mut self, address: ContractAddress, amount: u128) -> Result<Felt> {
        let sufficiently_big_max_fee: u128 = self.config.gas_price as u128 * 1_000_000;
        let chargeable_address_felt = Felt::from_prefixed_hex_str(CHARGEABLE_ACCOUNT_ADDRESS)?;
        let nonce =
            self.state.pending_state.get_nonce_at(&Address(chargeable_address_felt.into()))?;

        let calldata = vec![
            Felt::from(address).into(),
            FieldElement::from(amount), // `low` part of Uint256
            FieldElement::from(0u32),   // `high` part
        ];

        let erc20_address_felt = Felt::from_prefixed_hex_str(ERC20_CONTRACT_ADDRESS)?;
        let raw_execution = RawExecution {
            calls: vec![Call {
                to: erc20_address_felt.into(),
                selector: get_selector_from_name("mint").unwrap(),
                calldata: calldata.clone(),
            }],
            nonce: Felt::from(nonce.clone()).into(),
            max_fee: FieldElement::from(sufficiently_big_max_fee),
        };

        // generate msg hash (not the same as tx hash)
        let chain_id_felt: Felt = self.config.chain_id.to_felt().into();
        let msg_hash_felt =
            raw_execution.transaction_hash(chain_id_felt.into(), chargeable_address_felt.into());

        // generate signature by signing the msg hash
        let signer = starknet_rs_signers::LocalWallet::from(
            starknet_rs_signers::SigningKey::from_secret_scalar(
                FieldElement::from_hex_be(CHARGEABLE_ACCOUNT_PRIVATE_KEY).unwrap(),
            ),
        );
        let signature = signer.sign_hash(&msg_hash_felt).await?;

        // apply the invoke tx
        let invoke_tx = InvokeTransactionV1::new(
            ContractAddress::new(chargeable_address_felt)?,
            sufficiently_big_max_fee,
            vec![signature.r.into(), signature.s.into()],
            nonce.into(),
            raw_execution.raw_calldata().into_iter().map(|c| c.into()).collect(),
            chain_id_felt,
        )?;
        self.add_invoke_transaction_v1(invoke_tx)
    }

    pub fn block_state_update(&self, block_id: BlockId) -> Result<StateUpdate> {
        state_update::state_update_by_block_id(self, block_id)
    }

<<<<<<< HEAD
    pub fn contract_nonce_at_block(
        &self,
        block_id: BlockId,
        contract_address: ContractAddress,
    ) -> Result<Felt> {
        let state = self.get_state_at(&block_id)?;
        match state.state.address_to_nonce.get(&contract_address.try_into()?) {
            Some(nonce) => Ok(Felt::from(nonce.clone())),
            None => Err(Error::ContractNotFound),
        }
    }

    pub fn contract_storage_at_block(
        &self,
        block_id: BlockId,
        contract_address: ContractAddress,
        storage_key: PatriciaKey,
    ) -> Result<Felt> {
        let state = self.get_state_at(&block_id)?;
        state.get_storage(ContractStorageKey::new(contract_address, storage_key))
=======
    pub fn get_block_txs_count(&self, block_id: BlockId) -> Result<u64> {
        let block = self.blocks.get_by_block_id(block_id).ok_or(Error::NoBlock)?;

        Ok(block.get_transactions().len() as u64)
>>>>>>> 31d209ed
    }
}

#[cfg(test)]
mod tests {
    use starknet_api::block::{BlockHash, BlockNumber, BlockStatus, BlockTimestamp, GasPrice};
    use starknet_in_rust::core::errors::state_errors::StateError;
    use starknet_in_rust::definitions::block_context::StarknetChainId;
    use starknet_in_rust::felt::Felt252;
    use starknet_in_rust::transaction::error::TransactionError;
    use starknet_in_rust::utils::Address;
    use starknet_rs_core::types::{BlockId, BlockTag};
    use starknet_types::contract_address::ContractAddress;
    use starknet_types::felt::Felt;
    use starknet_types::traits::HashProducer;

    use super::Starknet;
    use crate::blocks::StarknetBlock;
    use crate::constants::{DEVNET_DEFAULT_INITIAL_BALANCE, ERC20_CONTRACT_ADDRESS};
    use crate::error::{Error, Result};
    use crate::state::state_diff::StateDiff;
    use crate::traits::{Accounted, StateChanger, StateExtractor};
    use crate::utils::test_utils::{
        dummy_contract_address, dummy_declare_transaction_v1, starknet_config_for_test,
    };

    #[test]
    fn correct_initial_state_with_test_config() {
        let config = starknet_config_for_test();
        let mut starknet = Starknet::new(&config).unwrap();
        let predeployed_accounts = starknet.predeployed_accounts.get_accounts();
        let expected_balance = config.predeployed_accounts_initial_balance;

        for account in predeployed_accounts {
            let account_balance = account.get_balance(&mut starknet.state).unwrap();
            assert_eq!(expected_balance, account_balance);
        }
    }

    #[test]
    fn correct_block_context_creation() {
        let fee_token_address =
            ContractAddress::new(Felt::from_prefixed_hex_str("0xAA").unwrap()).unwrap();
        let block_ctx = Starknet::get_block_context(10, "0xAA", StarknetChainId::TestNet).unwrap();
        assert!(block_ctx.block_info().block_number == 0);
        assert!(block_ctx.block_info().block_timestamp == 0);
        assert_eq!(block_ctx.block_info().gas_price, 10);
        assert_eq!(
            block_ctx.starknet_os_config().fee_token_address().clone(),
            fee_token_address.try_into().unwrap()
        );
    }

    #[test]
    fn pending_block_is_correct() {
        let config = starknet_config_for_test();
        let mut starknet = Starknet::new(&config).unwrap();
        let initial_block_number = starknet.block_context.block_info().block_number;
        starknet.generate_pending_block().unwrap();

        assert_eq!(
            starknet.pending_block().header.block_number,
            BlockNumber(initial_block_number + 1)
        );
    }

    #[test]
    fn correct_new_block_creation() {
        let config = starknet_config_for_test();
        let mut starknet = Starknet::new(&config).unwrap();

        let mut tx = dummy_declare_transaction_v1();
        let tx_hash = tx.generate_hash().unwrap();
        tx.transaction_hash = Some(tx_hash);

        // add transaction to pending block
        starknet
            .blocks
            .pending_block
            .add_transaction(crate::transactions::Transaction::Declare(tx));

        // pending block has some transactions
        assert!(!starknet.pending_block().get_transactions().is_empty());
        // blocks collection is empty
        assert!(starknet.blocks.num_to_block.is_empty());

        starknet.generate_new_block(StateDiff::default(), starknet.state.clone()).unwrap();
        // blocks collection should not be empty
        assert!(!starknet.blocks.num_to_block.is_empty());

        // get block by number and check that the transactions in the block are correct
        let added_block = starknet.blocks.num_to_block.get(&BlockNumber(0)).unwrap();

        assert!(added_block.get_transactions().len() == 1);
        assert_eq!(added_block.get_transactions().first().unwrap().get_hash().unwrap(), tx_hash);
    }

    #[test]
    fn successful_emptying_of_pending_block() {
        let config = starknet_config_for_test();
        let mut starknet = Starknet::new(&config).unwrap();

        let initial_block_number = starknet.block_context.block_info().block_number;
        let initial_gas_price = starknet.block_context.block_info().gas_price;
        let initial_block_timestamp = starknet.block_context.block_info().block_timestamp;
        let initial_sequencer: ContractAddress =
            starknet.block_context.block_info().sequencer_address.clone().try_into().unwrap();

        // create pending block with some information in it
        let mut pending_block = StarknetBlock::create_pending_block();
        pending_block.add_transaction(crate::transactions::Transaction::Declare(
            dummy_declare_transaction_v1(),
        ));
        pending_block.status = BlockStatus::AcceptedOnL2;

        // assign the pending block
        starknet.blocks.pending_block = pending_block.clone();
        assert!(*starknet.pending_block() == pending_block);

        // empty the pending to block and check if it is in starting state
        starknet.restart_pending_block().unwrap();

        assert!(*starknet.pending_block() != pending_block);
        assert_eq!(starknet.pending_block().status, BlockStatus::Pending);
        assert!(starknet.pending_block().get_transactions().is_empty());
        assert_eq!(
            starknet.pending_block().header.timestamp,
            BlockTimestamp(initial_block_timestamp)
        );
        assert_eq!(starknet.pending_block().header.block_number, BlockNumber(initial_block_number));
        assert_eq!(starknet.pending_block().header.parent_hash, BlockHash::default());
        assert_eq!(starknet.pending_block().header.gas_price, GasPrice(initial_gas_price as u128));
        assert_eq!(
            starknet.pending_block().header.sequencer,
            initial_sequencer.try_into().unwrap()
        );
    }

    #[test]
    fn correct_block_context_update() {
        let mut block_ctx =
            Starknet::get_block_context(0, "0x0", StarknetChainId::TestNet).unwrap();
        let initial_block_number = block_ctx.block_info().block_number;
        Starknet::update_block_context(&mut block_ctx);

        assert_eq!(block_ctx.block_info().block_number, initial_block_number + 1);
    }

    #[test]
    fn getting_state_reader_of_latest_state() {
        let config = starknet_config_for_test();
        let starknet = Starknet::new(&config).unwrap();
        starknet.get_state_at(&BlockId::Tag(BlockTag::Latest)).expect("Should be OK");
    }

    #[test]
    fn getting_state_reader_of_pending_state() {
        let config = starknet_config_for_test();
        let starknet = Starknet::new(&config).unwrap();
        starknet.get_state_at(&BlockId::Tag(BlockTag::Pending)).expect("Should be OK");
    }

    #[test]
    fn getting_state_reader_at_block_by_hash() {
        let config = starknet_config_for_test();
        let mut starknet = Starknet::new(&config).unwrap();
        starknet.generate_new_block(StateDiff::default(), starknet.state.clone()).unwrap();

        match starknet.get_state_at(&BlockId::Hash(Felt::from(0).into())) {
            Err(Error::NoBlock) => (),
            _ => panic!("Should have failed"),
        }
    }

    #[test]
    fn getting_state_reader_at_block_by_number() {
        let config = starknet_config_for_test();
        let mut starknet = Starknet::new(&config).unwrap();
        starknet.generate_new_block(StateDiff::default(), starknet.state.clone()).unwrap();
        starknet.blocks.num_to_state.remove(&BlockNumber(0));

        match starknet.get_state_at(&BlockId::Number(0)) {
            Err(Error::NoStateAtBlock { block_number: _ }) => (),
            _ => panic!("Should have failed"),
        }
    }

    #[test]
    fn calling_method_of_undeployed_contract() {
        let config = starknet_config_for_test();
        let starknet = Starknet::new(&config).unwrap();

        let undeployed_address_hex = "0x1234";
        let undeployed_address = Felt::from_prefixed_hex_str(undeployed_address_hex).unwrap();
        let entry_point_selector =
            starknet_rs_core::utils::get_selector_from_name("balanceOf").unwrap();

        match starknet.call(
            BlockId::Tag(BlockTag::Latest),
            undeployed_address,
            entry_point_selector.into(),
            vec![],
        ) {
            Err(Error::TransactionError(TransactionError::State(
                StateError::NoneContractState(Address(address)),
            ))) => {
                let received_address_hex = format!("0x{}", address.to_str_radix(16));
                assert_eq!(received_address_hex.as_str(), undeployed_address_hex);
            }
            unexpected => panic!("Should have failed; got {unexpected:?}"),
        }
    }

    #[test]
    fn calling_nonexistent_contract_method() {
        let config = starknet_config_for_test();
        let starknet = Starknet::new(&config).unwrap();

        let predeployed_account = &starknet.predeployed_accounts.get_accounts()[0];
        let entry_point_selector =
            starknet_rs_core::utils::get_selector_from_name("nonExistentMethod").unwrap();

        match starknet.call(
            BlockId::Tag(BlockTag::Latest),
            Felt::from_prefixed_hex_str(ERC20_CONTRACT_ADDRESS).unwrap(),
            entry_point_selector.into(),
            vec![Felt::from(predeployed_account.account_address)],
        ) {
            Err(Error::TransactionError(TransactionError::EntryPointNotFound)) => (),
            unexpected => panic!("Should have failed; got {unexpected:?}"),
        }
    }

    /// utility method for happy path balance retrieval
    fn get_balance_at(starknet: &Starknet, contract_address: ContractAddress) -> Result<Vec<Felt>> {
        let entry_point_selector =
            starknet_rs_core::utils::get_selector_from_name("balanceOf").unwrap();
        starknet.call(
            BlockId::Tag(BlockTag::Latest),
            Felt::from_prefixed_hex_str(ERC20_CONTRACT_ADDRESS)?,
            entry_point_selector.into(),
            vec![Felt::from(contract_address)],
        )
    }

    #[test]
    fn getting_balance_of_predeployed_contract() {
        let config = starknet_config_for_test();
        let starknet = Starknet::new(&config).unwrap();

        let predeployed_account = &starknet.predeployed_accounts.get_accounts()[0];
        let result = get_balance_at(&starknet, predeployed_account.account_address).unwrap();

        let balance_hex = format!("0x{:x}", DEVNET_DEFAULT_INITIAL_BALANCE);
        let balance_felt = Felt::from_prefixed_hex_str(balance_hex.as_str()).unwrap();
        let balance_uint256 = vec![balance_felt, Felt::from_prefixed_hex_str("0x0").unwrap()];
        assert_eq!(result, balance_uint256);
    }

    #[test]
    fn getting_balance_of_undeployed_contract() {
        let config = starknet_config_for_test();
        let starknet = Starknet::new(&config).unwrap();

        let undeployed_address =
            ContractAddress::new(Felt::from_prefixed_hex_str("0x1234").unwrap()).unwrap();
        let result = get_balance_at(&starknet, undeployed_address).unwrap();

        let zero = Felt::from_prefixed_hex_str("0x0").unwrap();
        let expected_balance_uint256 = vec![zero, zero];
        assert_eq!(result, expected_balance_uint256);
    }

    #[test]
    fn returns_block_number() {
        let config = starknet_config_for_test();
        let mut starknet = Starknet::new(&config).unwrap();

        let block_number_no_blocks = starknet.block_number();
        assert_eq!(block_number_no_blocks.0, 0);

        starknet.generate_new_block(StateDiff::default(), starknet.state.clone()).unwrap();
        starknet.generate_pending_block().unwrap();

        // last added block number -> 0
        let added_block = starknet.blocks.num_to_block.get(&BlockNumber(0)).unwrap();
        // number of the accepted block -> 1
        let block_number = starknet.block_number();

        assert_eq!(block_number.0 - 1, added_block.header.block_number.0);

        starknet.generate_new_block(StateDiff::default(), starknet.state.clone()).unwrap();
        starknet.generate_pending_block().unwrap();

        let added_block2 = starknet.blocks.num_to_block.get(&BlockNumber(1)).unwrap();
        let block_number2 = starknet.block_number();

        assert_eq!(block_number2.0 - 1, added_block2.header.block_number.0);
    }

    #[test]
<<<<<<< HEAD
    fn correct_state_at_specific_block() {
        let mut starknet = Starknet::default();
        // generate initial block with empty state
        starknet.generate_new_block(StateDiff::default(), starknet.state.clone()).unwrap();
        starknet.generate_pending_block().unwrap();

        // **generate second block**
        // add data to state
        starknet
            .state
            .pending_state
            .cache_mut()
            .nonce_writes_mut()
            .insert(dummy_contract_address().try_into().unwrap(), Felt::from(1).into());
        // get state difference
        let state_diff = starknet.state.extract_state_diff_from_pending_state().unwrap();
        // move data from pending_state to state
        starknet.state.apply_state_difference(state_diff.clone()).unwrap();
        // generate new block and save the state
        let second_block = starknet.generate_new_block(state_diff, starknet.state.clone()).unwrap();
        starknet.generate_pending_block().unwrap();

        // **generate third block**
        // add data to state
        starknet
            .state
            .pending_state
            .cache_mut()
            .nonce_writes_mut()
            .insert(dummy_contract_address().try_into().unwrap(), Felt::from(2).into());
        // get state difference
        let state_diff = starknet.state.extract_state_diff_from_pending_state().unwrap();
        // move data from pending_state to state
        starknet.state.apply_state_difference(state_diff.clone()).unwrap();
        // generate new block and save the state
        let third_block = starknet.generate_new_block(state_diff, starknet.state.clone()).unwrap();
        starknet.generate_pending_block().unwrap();

        // check modified state at block 1 and 2 to contain the correct value for the nonce
        let second_block_address_nonce = starknet
            .blocks
            .num_to_state
            .get(&second_block)
            .unwrap()
            .state
            .address_to_nonce
            .get(&dummy_contract_address().try_into().unwrap())
            .unwrap();
        let second_block_expected_address_nonce = Felt252::from(1);
        assert_eq!(second_block_expected_address_nonce, *second_block_address_nonce);

        let third_block_address_nonce = starknet
            .blocks
            .num_to_state
            .get(&third_block)
            .unwrap()
            .state
            .address_to_nonce
            .get(&dummy_contract_address().try_into().unwrap())
            .unwrap();
        let third_block_expected_address_nonce = Felt252::from(2);
        assert_eq!(third_block_expected_address_nonce, *third_block_address_nonce);
=======
    fn gets_block_txs_count() {
        let config = starknet_config_for_test();
        let mut starknet = Starknet::new(&config).unwrap();

        starknet.generate_new_block(StateDiff::default()).unwrap();
        starknet.generate_pending_block().unwrap();

        let num_no_transactions = starknet.get_block_txs_count(BlockId::Number(0));

        assert_eq!(num_no_transactions.unwrap(), 0);

        let mut tx = dummy_declare_transaction_v1();
        let tx_hash = tx.generate_hash().unwrap();
        tx.transaction_hash = Some(tx_hash);

        // add transaction to pending block
        starknet
            .blocks
            .pending_block
            .add_transaction(crate::transactions::Transaction::Declare(tx));

        starknet.generate_new_block(StateDiff::default()).unwrap();

        let num_one_transaction = starknet.get_block_txs_count(BlockId::Number(1));

        assert_eq!(num_one_transaction.unwrap(), 1);
>>>>>>> 31d209ed
    }
}<|MERGE_RESOLUTION|>--- conflicted
+++ resolved
@@ -430,7 +430,14 @@
         state_update::state_update_by_block_id(self, block_id)
     }
 
-<<<<<<< HEAD
+    pub fn get_block_txs_count(&self, block_id: BlockId) -> Result<u64> {
+        let block = self.blocks.get_by_block_id(block_id).ok_or(Error::NoBlock)?;
+
+        Ok(block.get_transactions().len() as u64)
+    }
+
+    }
+
     pub fn contract_nonce_at_block(
         &self,
         block_id: BlockId,
@@ -451,12 +458,6 @@
     ) -> Result<Felt> {
         let state = self.get_state_at(&block_id)?;
         state.get_storage(ContractStorageKey::new(contract_address, storage_key))
-=======
-    pub fn get_block_txs_count(&self, block_id: BlockId) -> Result<u64> {
-        let block = self.blocks.get_by_block_id(block_id).ok_or(Error::NoBlock)?;
-
-        Ok(block.get_transactions().len() as u64)
->>>>>>> 31d209ed
     }
 }
 
@@ -758,7 +759,35 @@
     }
 
     #[test]
-<<<<<<< HEAD
+    fn gets_block_txs_count() {
+        let config = starknet_config_for_test();
+        let mut starknet = Starknet::new(&config).unwrap();
+
+        starknet.generate_new_block(StateDiff::default()).unwrap();
+        starknet.generate_pending_block().unwrap();
+
+        let num_no_transactions = starknet.get_block_txs_count(BlockId::Number(0));
+
+        assert_eq!(num_no_transactions.unwrap(), 0);
+
+        let mut tx = dummy_declare_transaction_v1();
+        let tx_hash = tx.generate_hash().unwrap();
+        tx.transaction_hash = Some(tx_hash);
+
+        // add transaction to pending block
+        starknet
+            .blocks
+            .pending_block
+            .add_transaction(crate::transactions::Transaction::Declare(tx));
+
+        starknet.generate_new_block(StateDiff::default()).unwrap();
+
+        let num_one_transaction = starknet.get_block_txs_count(BlockId::Number(1));
+
+        assert_eq!(num_one_transaction.unwrap(), 1);
+    }
+
+    #[test]
     fn correct_state_at_specific_block() {
         let mut starknet = Starknet::default();
         // generate initial block with empty state
@@ -821,33 +850,5 @@
             .unwrap();
         let third_block_expected_address_nonce = Felt252::from(2);
         assert_eq!(third_block_expected_address_nonce, *third_block_address_nonce);
-=======
-    fn gets_block_txs_count() {
-        let config = starknet_config_for_test();
-        let mut starknet = Starknet::new(&config).unwrap();
-
-        starknet.generate_new_block(StateDiff::default()).unwrap();
-        starknet.generate_pending_block().unwrap();
-
-        let num_no_transactions = starknet.get_block_txs_count(BlockId::Number(0));
-
-        assert_eq!(num_no_transactions.unwrap(), 0);
-
-        let mut tx = dummy_declare_transaction_v1();
-        let tx_hash = tx.generate_hash().unwrap();
-        tx.transaction_hash = Some(tx_hash);
-
-        // add transaction to pending block
-        starknet
-            .blocks
-            .pending_block
-            .add_transaction(crate::transactions::Transaction::Declare(tx));
-
-        starknet.generate_new_block(StateDiff::default()).unwrap();
-
-        let num_one_transaction = starknet.get_block_txs_count(BlockId::Number(1));
-
-        assert_eq!(num_one_transaction.unwrap(), 1);
->>>>>>> 31d209ed
     }
 }