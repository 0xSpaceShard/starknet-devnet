--- conflicted
+++ resolved
@@ -37,13 +37,9 @@
 use starknet_types::rpc::transactions::broadcasted_deploy_account_transaction::BroadcastedDeployAccountTransaction;
 use starknet_types::rpc::transactions::broadcasted_invoke_transaction::BroadcastedInvokeTransaction;
 use starknet_types::rpc::transactions::{
-<<<<<<< HEAD
-    BroadcastedDeclareTransaction, BroadcastedInvokeTransaction, BroadcastedTransaction,
+    BroadcastedTransaction,
     BroadcastedTransactionCommon, DeclareTransaction, InvokeTransaction, Transaction,
-    TransactionReceiptWithStatus, Transactions,
-=======
-    BroadcastedTransaction, BroadcastedTransactionCommon, Transaction, Transactions,
->>>>>>> a0d87f2f
+    Transactions,
 };
 use starknet_types::traits::HashProducer;
 use tracing::error;
@@ -254,7 +250,7 @@
                         panic!("InvokeTransactionV0 is not supported");
                     }
                     Transaction::Invoke(InvokeTransaction::Version1(tx)) => {
-                        let invoke_tx_v1 = BroadcastedInvokeTransactionV1::new(
+                        let invoke_tx = BroadcastedInvokeTransaction::new(
                             tx.sender_address,
                             tx.max_fee,
                             &tx.signature,
@@ -262,7 +258,7 @@
                             &tx.calldata,
                             tx.version,
                         );
-                        this.add_invoke_transaction_v1(invoke_tx_v1).unwrap();
+                        this.add_invoke_transaction(invoke_tx).unwrap();
                     }
                     Transaction::L1Handler(_tx) => {
                         panic!("L1HandlerTransaction is not supported");
