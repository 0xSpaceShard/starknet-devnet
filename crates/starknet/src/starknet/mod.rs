--- conflicted
+++ resolved
@@ -698,11 +698,7 @@
             entry_point_selector.into(),
             vec![],
         ) {
-<<<<<<< HEAD
-            Err(Error::ContractNotFound) => (),
-=======
             Err(Error::TransactionError(TransactionError::MissingCompiledClass)) => (),
->>>>>>> e2b1c10a
             unexpected => panic!("Should have failed; got {unexpected:?}"),
         }
     }
