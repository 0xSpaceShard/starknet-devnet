--- conflicted
+++ resolved
@@ -79,12 +79,9 @@
     pub(crate) blocks: StarknetBlocks,
     pub transactions: StarknetTransactions,
     pub config: StarknetConfig,
-<<<<<<< HEAD
-    pub pending_block_timestamp_shift: u64,
+    pub pending_block_timestamp_shift: i64,
     pub messaging: Option<EthereumMessaging>,
-=======
-    pub pending_block_timestamp_shift: i64,
->>>>>>> 6548e0ab
+
 }
 
 impl Default for Starknet {
