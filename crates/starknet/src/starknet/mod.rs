use std::collections::HashMap;
use std::time::SystemTime;

use starknet_api::block::{BlockNumber, BlockStatus, BlockTimestamp, GasPrice};
use starknet_in_rust::definitions::block_context::{
    BlockContext, StarknetChainId, StarknetOsConfig,
};
use starknet_in_rust::definitions::constants::{
    DEFAULT_CAIRO_RESOURCE_FEE_WEIGHTS, DEFAULT_CONTRACT_STORAGE_COMMITMENT_TREE_HEIGHT,
    DEFAULT_GLOBAL_STATE_COMMITMENT_TREE_HEIGHT, DEFAULT_INVOKE_TX_MAX_N_STEPS,
    DEFAULT_VALIDATE_MAX_N_STEPS,
};
use starknet_in_rust::execution::TransactionExecutionInfo;
use starknet_in_rust::state::BlockInfo;
use starknet_in_rust::testing::TEST_SEQUENCER_ADDRESS;
use starknet_in_rust::utils::Address;
use starknet_in_rust::{call_contract, SierraContractClass};
use starknet_rs_core::types::{BlockId, TransactionStatus};
use starknet_types::contract_address::ContractAddress;
use starknet_types::felt::{ClassHash, Felt, TransactionHash};
use starknet_types::traits::HashProducer;
use tracing::error;

use crate::account::Account;
use crate::blocks::{StarknetBlock, StarknetBlocks};
use crate::constants::{CAIRO_0_ACCOUNT_CONTRACT_PATH, ERC20_CONTRACT_ADDRESS};
use crate::error::{Error, Result};
use crate::predeployed_accounts::PredeployedAccounts;
use crate::state::StarknetState;
use crate::traits::{AccountGenerator, Accounted, HashIdentifiedMut, StateChanger};
use crate::transactions::declare_transaction::DeclareTransactionV1;
use crate::transactions::declare_transaction_v2::DeclareTransactionV2;
use crate::transactions::deploy_account_transaction::DeployAccountTransaction;
use crate::transactions::{StarknetTransaction, StarknetTransactions, Transaction};
use crate::utils;

mod add_declare_transaction;
<<<<<<< HEAD
mod add_invoke_transaction;
=======
mod add_deploy_account_transaction;
>>>>>>> ae0248c3
mod predeployed;

#[derive(Debug)]
pub struct StarknetConfig {
    pub seed: u32,
    pub total_accounts: u8,
    pub predeployed_accounts_initial_balance: Felt,
    pub host: String,
    pub port: u16,
    pub timeout: u16,
    pub gas_price: u64,
    pub chain_id: StarknetChainId,
}

impl Default for StarknetConfig {
    fn default() -> Self {
        Self {
            seed: u32::default(),
            total_accounts: u8::default(),
            predeployed_accounts_initial_balance: Felt::default(),
            host: String::default(),
            port: u16::default(),
            timeout: u16::default(),
            gas_price: u64::default(),
            chain_id: StarknetChainId::TestNet,
        }
    }
}

#[derive(Default)]
pub struct Starknet {
    pub(in crate::starknet) state: StarknetState,
    predeployed_accounts: PredeployedAccounts,
    pub(in crate::starknet) block_context: BlockContext,
    blocks: StarknetBlocks,
    transactions: StarknetTransactions,
    pub config: StarknetConfig,
    pub(in crate::starknet) sierra_contracts: HashMap<ClassHash, SierraContractClass>,
}

impl Starknet {
    pub fn new(config: &StarknetConfig) -> Result<Self> {
        let mut state = StarknetState::default();
        // deploy udc and erc20 contracts
        let erc20_fee_contract = predeployed::create_erc20()?;
        let udc_contract = predeployed::create_udc20()?;

        erc20_fee_contract.deploy(&mut state)?;
        udc_contract.deploy(&mut state)?;

        let mut predeployed_accounts = PredeployedAccounts::new(
            config.seed,
            config.predeployed_accounts_initial_balance,
            erc20_fee_contract.get_address(),
        );
        let account_contract_class =
            utils::load_cairo_0_contract_class(CAIRO_0_ACCOUNT_CONTRACT_PATH)?;
        let class_hash = account_contract_class.generate_hash()?;

        let accounts = predeployed_accounts.generate_accounts(
            config.total_accounts,
            class_hash,
            account_contract_class,
        )?;
        for account in accounts {
            account.deploy(&mut state)?;
            account.set_initial_balance(&mut state)?;
        }

        // copy already modified state to cached state
        state.synchronize_states();

        let mut this = Self {
            state,
            predeployed_accounts,
            block_context: Self::get_block_context(0, ERC20_CONTRACT_ADDRESS, config.chain_id)?,
            blocks: StarknetBlocks::default(),
            transactions: StarknetTransactions::default(),
            config: StarknetConfig::default(),
            sierra_contracts: HashMap::new(),
        };

        this.restart_pending_block()?;

        Ok(this)
    }

    pub fn get_predeployed_accounts(&self) -> Vec<Account> {
        self.predeployed_accounts.get_accounts().to_vec()
    }

    // Update block context
    // Initialize values for new pending block
    pub(crate) fn generate_pending_block(&mut self) -> Result<()> {
        Self::update_block_context(&mut self.block_context);
        self.restart_pending_block()?;

        Ok(())
    }

    // Transfer data from pending block into new block and save it to blocks collection
    pub(crate) fn generate_new_block(&mut self) -> Result<()> {
        let mut new_block = self.pending_block().clone();

        // set new block header
        new_block.set_block_hash(new_block.generate_hash()?);
        new_block.status = BlockStatus::AcceptedOnL2;

        // update txs block hash block number for each transaction in the pending block
        new_block.get_transactions().iter().for_each(|t| {
            if let Some(tx_hash) = t.get_hash() {
                if let Some(tx) = self.transactions.get_by_hash_mut(&tx_hash) {
                    tx.block_hash = Some(new_block.header.block_hash.0.into());
                    tx.block_number = Some(new_block.header.block_number);
                    tx.status = TransactionStatus::AcceptedOnL2;
                } else {
                    error!("Transaction is not present in the transactions colletion");
                }
            } else {
                error!("Transaction has no generated hash");
            }
        });

        // insert pending block in the blocks collection
        self.blocks.insert(new_block);

        Ok(())
    }

    pub(crate) fn handle_successful_transaction(
        &mut self,
        transaction_hash: &TransactionHash,
        transaction: Transaction,
        tx_info: TransactionExecutionInfo,
    ) -> Result<()> {
        let transaction_to_add =
            StarknetTransaction::create_successful(transaction.clone(), tx_info);

        // add accepted transaction to pending block
        self.blocks.pending_block.add_transaction(transaction);

        self.transactions.insert(transaction_hash, transaction_to_add);

        // create new block from pending one
        self.generate_new_block()?;
        // apply state changes from cached state
        self.state.apply_cached_state()?;
        // make cached state part of "persistent" state
        self.state.synchronize_states();
        // clear pending block information
        self.generate_pending_block()?;

        Ok(())
    }

    fn get_block_context(
        gas_price: u64,
        fee_token_address: &str,
        chain_id: StarknetChainId,
    ) -> Result<BlockContext> {
        let starknet_os_config = StarknetOsConfig::new(
            chain_id,
            starknet_in_rust::utils::Address(
                Felt::from_prefixed_hex_str(fee_token_address)?.into(),
            ),
            gas_price as u128,
        );

        let mut block_info = BlockInfo::empty(TEST_SEQUENCER_ADDRESS.clone());
        block_info.gas_price = gas_price;

        let block_context = BlockContext::new(
            starknet_os_config,
            DEFAULT_CONTRACT_STORAGE_COMMITMENT_TREE_HEIGHT,
            DEFAULT_GLOBAL_STATE_COMMITMENT_TREE_HEIGHT,
            DEFAULT_CAIRO_RESOURCE_FEE_WEIGHTS.clone(),
            DEFAULT_INVOKE_TX_MAX_N_STEPS,
            DEFAULT_VALIDATE_MAX_N_STEPS,
            block_info,
            HashMap::default(),
            true,
        );

        Ok(block_context)
    }

    /// Should update block context with new block timestamp
    /// and pointer to the next block number
    fn update_block_context(block_context: &mut BlockContext) {
        let current_timestamp_secs = SystemTime::now()
            .duration_since(SystemTime::UNIX_EPOCH)
            .expect("should get current UNIX timestamp")
            .as_secs();

        block_context.block_info_mut().block_number = block_context.block_info().block_number + 1;
        block_context.block_info_mut().block_timestamp = current_timestamp_secs;
    }

    fn pending_block(&self) -> &StarknetBlock {
        &self.blocks.pending_block
    }

    /// Restarts pending block with information from block_context
    fn restart_pending_block(&mut self) -> Result<()> {
        let mut block = StarknetBlock::create_pending_block();

        block.header.block_number = BlockNumber(self.block_context.block_info().block_number);
        block.header.gas_price = GasPrice(self.block_context.block_info().gas_price.into());
        block.header.sequencer =
            ContractAddress::try_from(self.block_context.block_info().sequencer_address.clone())?
                .try_into()?;
        block.header.timestamp = BlockTimestamp(self.block_context.block_info().block_timestamp);

        self.blocks.pending_block = block;

        Ok(())
    }

    fn get_state_at(&self, block_id: &BlockId) -> Result<&StarknetState> {
        match block_id {
            BlockId::Tag(_) => Ok(&self.state),
            BlockId::Hash(_) => Err(Error::BlockIdHashUnimplementedError),
            BlockId::Number(_) => Err(Error::BlockIdNumberUnimplementedError),
        }
    }

    pub fn get_class_hash_at(
        &self,
        block_id: &BlockId,
        contract_address: &ContractAddress,
    ) -> Result<Felt> {
        let state = self.get_state_at(block_id)?;
        let address: Address = contract_address.try_into()?;
        match state.state.address_to_class_hash.get(&address) {
            Some(class_hash) => Ok(Felt::from(*class_hash)),
            None => Err(Error::ContractNotFound),
        }
    }

    pub fn call(
        &self,
        block_id: BlockId,
        contract_address: Felt,
        entrypoint_selector: Felt,
        calldata: Vec<Felt>,
    ) -> Result<Vec<Felt>> {
        let state = self.get_state_at(&block_id)?;

        let result = call_contract(
            contract_address.into(),
            entrypoint_selector.into(),
            calldata.iter().map(|c| c.into()).collect(),
            &mut state.pending_state.clone(),
            self.block_context.clone(),
            // dummy caller_address since there is no account address; safe to unwrap since it's
            // just 0
            ContractAddress::zero().try_into().unwrap(),
        )?;
        Ok(result.iter().map(|e| Felt::from(e.clone())).collect())
    }

    pub fn add_declare_transaction_v1(
        &mut self,
        declare_transaction: DeclareTransactionV1,
    ) -> Result<(TransactionHash, ClassHash)> {
        add_declare_transaction::add_declare_transaction_v1(self, declare_transaction)
    }

    pub fn add_declare_transaction_v2(
        &mut self,
        declare_transaction: DeclareTransactionV2,
    ) -> Result<(TransactionHash, ClassHash)> {
        add_declare_transaction::add_declare_transaction_v2(self, declare_transaction)
    }

<<<<<<< HEAD
    pub fn add_invoke_transaction_v1(&mut self) -> Result<TransactionHash> {
        add_invoke_transaction::add_invoke_transcation_v1(self)
=======
    /// returning the block number that will be added, ie. the most recent accepted block number
    pub fn block_number(&self) -> BlockNumber {
        let block_num: u64 = self.block_context.block_info().block_number;
        BlockNumber(block_num)
    }

    pub fn add_deploy_account_transaction(
        &mut self,
        deploy_account_transaction: DeployAccountTransaction,
    ) -> Result<(TransactionHash, ContractAddress)> {
        add_deploy_account_transaction::add_deploy_account_transaction(
            self,
            deploy_account_transaction,
        )
>>>>>>> ae0248c3
    }
}

#[cfg(test)]
mod tests {
    use starknet_api::block::{BlockHash, BlockNumber, BlockStatus, BlockTimestamp, GasPrice};
    use starknet_in_rust::core::errors::state_errors::StateError;
    use starknet_in_rust::definitions::block_context::StarknetChainId;
    use starknet_in_rust::transaction::error::TransactionError;
    use starknet_in_rust::utils::Address;
    use starknet_rs_core::types::{BlockId, BlockTag};
    use starknet_types::contract_address::ContractAddress;
    use starknet_types::felt::Felt;
    use starknet_types::traits::HashProducer;

    use super::Starknet;
    use crate::blocks::StarknetBlock;
    use crate::constants::{DEVNET_DEFAULT_INITIAL_BALANCE, ERC20_CONTRACT_ADDRESS};
    use crate::error::{Error, Result};
    use crate::traits::Accounted;
    use crate::utils::test_utils::{dummy_declare_transaction_v1, starknet_config_for_test};

    #[test]
    fn correct_initial_state_with_test_config() {
        let config = starknet_config_for_test();
        let mut starknet = Starknet::new(&config).unwrap();
        let predeployed_accounts = starknet.predeployed_accounts.get_accounts();
        let expected_balance = config.predeployed_accounts_initial_balance;

        for account in predeployed_accounts {
            let account_balance = account.get_balance(&mut starknet.state).unwrap();
            assert_eq!(expected_balance, account_balance);
        }
    }

    #[test]
    fn correct_block_context_creation() {
        let fee_token_address =
            ContractAddress::new(Felt::from_prefixed_hex_str("0xAA").unwrap()).unwrap();
        let block_ctx = Starknet::get_block_context(10, "0xAA", StarknetChainId::TestNet).unwrap();
        assert!(block_ctx.block_info().block_number == 0);
        assert!(block_ctx.block_info().block_timestamp == 0);
        assert_eq!(block_ctx.block_info().gas_price, 10);
        assert_eq!(
            block_ctx.starknet_os_config().fee_token_address().clone(),
            fee_token_address.try_into().unwrap()
        );
    }

    #[test]
    fn pending_block_is_correct() {
        let config = starknet_config_for_test();
        let mut starknet = Starknet::new(&config).unwrap();
        let initial_block_number = starknet.block_context.block_info().block_number;
        starknet.generate_pending_block().unwrap();

        assert_eq!(
            starknet.pending_block().header.block_number,
            BlockNumber(initial_block_number + 1)
        );
    }

    #[test]
    fn correct_new_block_creation() {
        let config = starknet_config_for_test();
        let mut starknet = Starknet::new(&config).unwrap();

        let mut tx = dummy_declare_transaction_v1();
        let tx_hash = tx.generate_hash().unwrap();
        tx.transaction_hash = Some(tx_hash);

        // add transaction to pending block
        starknet
            .blocks
            .pending_block
            .add_transaction(crate::transactions::Transaction::Declare(tx));

        // pending block has some transactions
        assert!(!starknet.pending_block().get_transactions().is_empty());
        // blocks collection is empty
        assert!(starknet.blocks.num_to_block.is_empty());

        starknet.generate_new_block().unwrap();
        // blocks collection should not be empty
        assert!(!starknet.blocks.num_to_block.is_empty());

        // get block by number and check that the transactions in the block are correct
        let added_block = starknet.blocks.num_to_block.get(&BlockNumber(0)).unwrap();

        assert!(added_block.get_transactions().len() == 1);
        assert_eq!(added_block.get_transactions().first().unwrap().get_hash().unwrap(), tx_hash);
    }

    #[test]
    fn successful_emptying_of_pending_block() {
        let config = starknet_config_for_test();
        let mut starknet = Starknet::new(&config).unwrap();

        let initial_block_number = starknet.block_context.block_info().block_number;
        let initial_gas_price = starknet.block_context.block_info().gas_price;
        let initial_block_timestamp = starknet.block_context.block_info().block_timestamp;
        let initial_sequencer: ContractAddress =
            starknet.block_context.block_info().sequencer_address.clone().try_into().unwrap();

        // create pending block with some information in it
        let mut pending_block = StarknetBlock::create_pending_block();
        pending_block.add_transaction(crate::transactions::Transaction::Declare(
            dummy_declare_transaction_v1(),
        ));
        pending_block.status = BlockStatus::AcceptedOnL2;

        // assign the pending block
        starknet.blocks.pending_block = pending_block.clone();
        assert!(*starknet.pending_block() == pending_block);

        // empty the pending to block and check if it is in starting state
        starknet.restart_pending_block().unwrap();

        assert!(*starknet.pending_block() != pending_block);
        assert_eq!(starknet.pending_block().status, BlockStatus::Pending);
        assert!(starknet.pending_block().get_transactions().is_empty());
        assert_eq!(
            starknet.pending_block().header.timestamp,
            BlockTimestamp(initial_block_timestamp)
        );
        assert_eq!(starknet.pending_block().header.block_number, BlockNumber(initial_block_number));
        assert_eq!(starknet.pending_block().header.parent_hash, BlockHash::default());
        assert_eq!(starknet.pending_block().header.gas_price, GasPrice(initial_gas_price as u128));
        assert_eq!(
            starknet.pending_block().header.sequencer,
            initial_sequencer.try_into().unwrap()
        );
    }

    #[test]
    fn correct_block_context_update() {
        let mut block_ctx =
            Starknet::get_block_context(0, "0x0", StarknetChainId::TestNet).unwrap();
        let initial_block_number = block_ctx.block_info().block_number;
        Starknet::update_block_context(&mut block_ctx);

        assert_eq!(block_ctx.block_info().block_number, initial_block_number + 1);
    }

    #[test]
    fn getting_state_reader_of_latest_state() {
        let config = starknet_config_for_test();
        let starknet = Starknet::new(&config).unwrap();
        starknet.get_state_at(&BlockId::Tag(BlockTag::Latest)).expect("Should be OK");
    }

    #[test]
    fn getting_state_reader_of_pending_state() {
        let config = starknet_config_for_test();
        let starknet = Starknet::new(&config).unwrap();
        starknet.get_state_at(&BlockId::Tag(BlockTag::Pending)).expect("Should be OK");
    }

    #[test]
    fn getting_state_reader_at_block_by_hash() {
        let config = starknet_config_for_test();
        let starknet = Starknet::new(&config).unwrap();
        match starknet.get_state_at(&BlockId::Number(2)) {
            Err(Error::BlockIdNumberUnimplementedError) => (),
            _ => panic!("Should have failed"),
        }
    }

    #[test]
    fn getting_state_reader_at_block_by_number() {
        let config = starknet_config_for_test();
        let starknet = Starknet::new(&config).unwrap();
        match starknet.get_state_at(&BlockId::Number(2)) {
            Err(Error::BlockIdNumberUnimplementedError) => (),
            _ => panic!("Should have failed"),
        }
    }

    #[test]
    fn calling_method_of_undeployed_contract() {
        let config = starknet_config_for_test();
        let starknet = Starknet::new(&config).unwrap();

        let undeployed_address_hex = "0x1234";
        let undeployed_address = Felt::from_prefixed_hex_str(undeployed_address_hex).unwrap();
        let entry_point_selector =
            starknet_rs_core::utils::get_selector_from_name("balanceOf").unwrap();

        match starknet.call(
            BlockId::Tag(BlockTag::Latest),
            undeployed_address,
            entry_point_selector.into(),
            vec![],
        ) {
            Err(Error::TransactionError(TransactionError::State(
                StateError::NoneContractState(Address(address)),
            ))) => {
                let received_address_hex = format!("0x{}", address.to_str_radix(16));
                assert_eq!(received_address_hex.as_str(), undeployed_address_hex);
            }
            unexpected => panic!("Should have failed; got {unexpected:?}"),
        }
    }

    #[test]
    fn calling_nonexistent_contract_method() {
        let config = starknet_config_for_test();
        let starknet = Starknet::new(&config).unwrap();

        let predeployed_account = &starknet.predeployed_accounts.get_accounts()[0];
        let entry_point_selector =
            starknet_rs_core::utils::get_selector_from_name("nonExistentMethod").unwrap();

        match starknet.call(
            BlockId::Tag(BlockTag::Latest),
            Felt::from_prefixed_hex_str(ERC20_CONTRACT_ADDRESS).unwrap(),
            entry_point_selector.into(),
            vec![Felt::from(predeployed_account.account_address)],
        ) {
            Err(Error::TransactionError(TransactionError::EntryPointNotFound)) => (),
            unexpected => panic!("Should have failed; got {unexpected:?}"),
        }
    }

    /// utility method for happy path balance retrieval
    fn get_balance_at(starknet: &Starknet, contract_address: ContractAddress) -> Result<Vec<Felt>> {
        let entry_point_selector =
            starknet_rs_core::utils::get_selector_from_name("balanceOf").unwrap();
        starknet.call(
            BlockId::Tag(BlockTag::Latest),
            Felt::from_prefixed_hex_str(ERC20_CONTRACT_ADDRESS)?,
            entry_point_selector.into(),
            vec![Felt::from(contract_address)],
        )
    }

    #[test]
    fn getting_balance_of_predeployed_contract() {
        let config = starknet_config_for_test();
        let starknet = Starknet::new(&config).unwrap();

        let predeployed_account = &starknet.predeployed_accounts.get_accounts()[0];
        let result = get_balance_at(&starknet, predeployed_account.account_address).unwrap();

        let balance_hex = format!("0x{:x}", DEVNET_DEFAULT_INITIAL_BALANCE);
        let balance_felt = Felt::from_prefixed_hex_str(balance_hex.as_str()).unwrap();
        let balance_uint256 = vec![balance_felt, Felt::from_prefixed_hex_str("0x0").unwrap()];
        assert_eq!(result, balance_uint256);
    }

    #[test]
    fn getting_balance_of_undeployed_contract() {
        let config = starknet_config_for_test();
        let starknet = Starknet::new(&config).unwrap();

        let undeployed_address =
            ContractAddress::new(Felt::from_prefixed_hex_str("0x1234").unwrap()).unwrap();
        let result = get_balance_at(&starknet, undeployed_address).unwrap();

        let zero = Felt::from_prefixed_hex_str("0x0").unwrap();
        let expected_balance_uint256 = vec![zero, zero];
        assert_eq!(result, expected_balance_uint256);
    }

    #[test]
    fn returns_block_number() {
        let config = starknet_config_for_test();
        let mut starknet = Starknet::new(&config).unwrap();

        let block_number_no_blocks = starknet.block_number();
        assert_eq!(block_number_no_blocks.0, 0);

        starknet.generate_new_block().unwrap();
        starknet.generate_pending_block().unwrap();

        // last added block number -> 0
        let added_block = starknet.blocks.num_to_block.get(&BlockNumber(0)).unwrap();
        // number of the accepted block -> 1
        let block_number = starknet.block_number();

        assert_eq!(block_number.0 - 1, added_block.header.block_number.0);

        starknet.generate_new_block().unwrap();
        starknet.generate_pending_block().unwrap();

        let added_block2 = starknet.blocks.num_to_block.get(&BlockNumber(1)).unwrap();
        let block_number2 = starknet.block_number();

        assert_eq!(block_number2.0 - 1, added_block2.header.block_number.0);
    }
}<|MERGE_RESOLUTION|>--- conflicted
+++ resolved
@@ -35,11 +35,8 @@
 use crate::utils;
 
 mod add_declare_transaction;
-<<<<<<< HEAD
+mod add_deploy_account_transaction;
 mod add_invoke_transaction;
-=======
-mod add_deploy_account_transaction;
->>>>>>> ae0248c3
 mod predeployed;
 
 #[derive(Debug)]
@@ -315,10 +312,6 @@
         add_declare_transaction::add_declare_transaction_v2(self, declare_transaction)
     }
 
-<<<<<<< HEAD
-    pub fn add_invoke_transaction_v1(&mut self) -> Result<TransactionHash> {
-        add_invoke_transaction::add_invoke_transcation_v1(self)
-=======
     /// returning the block number that will be added, ie. the most recent accepted block number
     pub fn block_number(&self) -> BlockNumber {
         let block_num: u64 = self.block_context.block_info().block_number;
@@ -333,7 +326,10 @@
             self,
             deploy_account_transaction,
         )
->>>>>>> ae0248c3
+    }
+
+    pub fn add_invoke_transaction_v1(&mut self) -> Result<TransactionHash> {
+        add_invoke_transaction::add_invoke_transcation_v1(self)
     }
 }
 
