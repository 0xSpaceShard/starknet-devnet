use std::collections::HashMap;
use std::time::SystemTime;

use starknet_api::block::{BlockNumber, BlockStatus, BlockTimestamp, GasPrice};
use starknet_in_rust::definitions::block_context::{
    BlockContext, StarknetChainId, StarknetOsConfig,
};
use starknet_in_rust::definitions::constants::{
    DEFAULT_CAIRO_RESOURCE_FEE_WEIGHTS, DEFAULT_CONTRACT_STORAGE_COMMITMENT_TREE_HEIGHT,
    DEFAULT_GLOBAL_STATE_COMMITMENT_TREE_HEIGHT, DEFAULT_INVOKE_TX_MAX_N_STEPS,
    DEFAULT_VALIDATE_MAX_N_STEPS,
};
use starknet_in_rust::execution::TransactionExecutionInfo;
use starknet_in_rust::state::state_api::State;
use starknet_in_rust::state::BlockInfo;
use starknet_in_rust::testing::TEST_SEQUENCER_ADDRESS;
use starknet_in_rust::utils::Address;
use starknet_in_rust::{call_contract, SierraContractClass};
use starknet_rs_core::types::{BlockId, TransactionStatus};
use starknet_rs_core::utils::get_selector_from_name;
use starknet_rs_ff::FieldElement;
use starknet_rs_signers::Signer;
use starknet_types::contract_address::ContractAddress;
use starknet_types::contract_storage_key::ContractStorageKey;
use starknet_types::felt::{ClassHash, Felt, TransactionHash};
use starknet_types::patricia_key::PatriciaKey;
use starknet_types::traits::HashProducer;
use tracing::error;

use self::events::EmittedEvent;
use self::predeployed::initialize_erc20;
use crate::account::Account;
use crate::blocks::{StarknetBlock, StarknetBlocks};
use crate::constants::{
    CAIRO_0_ACCOUNT_CONTRACT_PATH, CHARGEABLE_ACCOUNT_ADDRESS, CHARGEABLE_ACCOUNT_PRIVATE_KEY,
    ERC20_CONTRACT_ADDRESS,
};
use crate::error::{Error, Result};
use crate::predeployed_accounts::PredeployedAccounts;
use crate::raw_execution::{Call, RawExecution};
use crate::state::state_diff::StateDiff;
use crate::state::state_update::StateUpdate;
use crate::state::StarknetState;
use crate::traits::{
    AccountGenerator, Accounted, Deployed, HashIdentifiedMut, StateChanger, StateExtractor,
};
use crate::transactions::declare_transaction::DeclareTransactionV1;
use crate::transactions::declare_transaction_v2::DeclareTransactionV2;
use crate::transactions::deploy_account_transaction::DeployAccountTransaction;
use crate::transactions::invoke_transaction::InvokeTransactionV1;
use crate::transactions::{StarknetTransaction, StarknetTransactions, Transaction};
use crate::utils;

mod add_declare_transaction;
mod add_deploy_account_transaction;
mod add_invoke_transaction;
mod events;
mod predeployed;
mod state_update;

#[derive(Clone, Debug)]
pub struct StarknetConfig {
    pub seed: u32,
    pub total_accounts: u8,
    pub predeployed_accounts_initial_balance: Felt,
    pub host: String,
    pub port: u16,
    pub timeout: u16,
    pub gas_price: u64,
    pub chain_id: StarknetChainId,
}

impl Default for StarknetConfig {
    fn default() -> Self {
        Self {
            seed: u32::default(),
            total_accounts: u8::default(),
            predeployed_accounts_initial_balance: Felt::default(),
            host: String::default(),
            port: u16::default(),
            timeout: u16::default(),
            gas_price: u64::default(),
            chain_id: StarknetChainId::TestNet,
        }
    }
}

#[derive(Default)]
pub struct Starknet {
    pub(in crate::starknet) state: StarknetState,
    predeployed_accounts: PredeployedAccounts,
    pub(in crate::starknet) block_context: BlockContext,
    blocks: StarknetBlocks,
    transactions: StarknetTransactions,
    pub config: StarknetConfig,
    pub(in crate::starknet) sierra_contracts: HashMap<ClassHash, SierraContractClass>,
}

impl Starknet {
    pub fn new(config: &StarknetConfig) -> Result<Self> {
        let mut state = StarknetState::default();
        // deploy udc and erc20 contracts
        let erc20_fee_contract = predeployed::create_erc20()?;
        let udc_contract = predeployed::create_udc()?;

        erc20_fee_contract.deploy(&mut state)?;
        initialize_erc20(&mut state)?;

        udc_contract.deploy(&mut state)?;

        let mut predeployed_accounts = PredeployedAccounts::new(
            config.seed,
            config.predeployed_accounts_initial_balance,
            erc20_fee_contract.get_address(),
        );
        let account_contract_class =
            utils::load_cairo_0_contract_class(CAIRO_0_ACCOUNT_CONTRACT_PATH)?;
        let class_hash = account_contract_class.generate_hash()?;

        let accounts = predeployed_accounts.generate_accounts(
            config.total_accounts,
            class_hash,
            account_contract_class.clone(),
        )?;
        for account in accounts {
            account.deploy(&mut state)?;
            account.set_initial_balance(&mut state)?;
        }

        let chargeable_account = Account::new_chargeable(
            class_hash,
            account_contract_class,
            erc20_fee_contract.get_address(),
        );
        chargeable_account.deploy(&mut state)?;

        // copy already modified state to cached state
        state.synchronize_states();

        let mut this = Self {
            state,
            predeployed_accounts,
            block_context: Self::get_block_context(0, ERC20_CONTRACT_ADDRESS, config.chain_id)?,
            blocks: StarknetBlocks::default(),
            transactions: StarknetTransactions::default(),
            config: config.clone(),
            sierra_contracts: HashMap::new(),
        };

        this.restart_pending_block()?;

        Ok(this)
    }

    pub fn get_predeployed_accounts(&self) -> Vec<Account> {
        self.predeployed_accounts.get_accounts().to_vec()
    }

    // Update block context
    // Initialize values for new pending block
    pub(crate) fn generate_pending_block(&mut self) -> Result<()> {
        Self::update_block_context(&mut self.block_context);
        self.restart_pending_block()?;

        Ok(())
    }

    /// Transfer data from pending block into new block and save it to blocks collection
    /// Returns the new block number
    pub(crate) fn generate_new_block(
        &mut self,
        state_diff: StateDiff,
        state: StarknetState,
    ) -> Result<BlockNumber> {
        let mut new_block = self.pending_block().clone();

        // set new block header
        new_block.set_block_hash(new_block.generate_hash()?);
        new_block.status = BlockStatus::AcceptedOnL2;
        let new_block_number = new_block.block_number();

        // update txs block hash block number for each transaction in the pending block
        new_block.get_transactions().iter().for_each(|tx_hash| {
            if let Some(tx) = self.transactions.get_by_hash_mut(tx_hash) {
                tx.block_hash = Some(new_block.header.block_hash.0.into());
                tx.block_number = Some(new_block_number);
                tx.status = TransactionStatus::AcceptedOnL2;
            } else {
                error!("Transaction is not present in the transactions colletion");
            }
        });

        // insert pending block in the blocks collection and connect it to the state diff
        self.blocks.insert(new_block, state_diff);
        // save into blocks state archive
        self.blocks.save_state_at(new_block_number, state);

        Ok(new_block_number)
    }

    pub(crate) fn handle_successful_transaction(
        &mut self,
        transaction_hash: &TransactionHash,
        transaction: Transaction,
        tx_info: TransactionExecutionInfo,
    ) -> Result<()> {
        let transaction_to_add = StarknetTransaction::create_successful(transaction, tx_info);

        // add accepted transaction to pending block
        self.blocks.pending_block.add_transaction(*transaction_hash);

        self.transactions.insert(transaction_hash, transaction_to_add);

        let state_difference = self.state.extract_state_diff_from_pending_state()?;
        // apply state changes from cached state
        self.state.apply_state_difference(state_difference.clone())?;
        // make cached state part of "persistent" state
        self.state.synchronize_states();
        // create new block from pending one
        self.generate_new_block(state_difference, self.state.clone())?;
        // clear pending block information
        self.generate_pending_block()?;

        Ok(())
    }

    fn get_block_context(
        gas_price: u64,
        fee_token_address: &str,
        chain_id: StarknetChainId,
    ) -> Result<BlockContext> {
        let starknet_os_config = StarknetOsConfig::new(
            chain_id,
            starknet_in_rust::utils::Address(
                Felt::from_prefixed_hex_str(fee_token_address)?.into(),
            ),
            gas_price as u128,
        );

        let mut block_info = BlockInfo::empty(TEST_SEQUENCER_ADDRESS.clone());
        block_info.gas_price = gas_price;

        let block_context = BlockContext::new(
            starknet_os_config,
            DEFAULT_CONTRACT_STORAGE_COMMITMENT_TREE_HEIGHT,
            DEFAULT_GLOBAL_STATE_COMMITMENT_TREE_HEIGHT,
            DEFAULT_CAIRO_RESOURCE_FEE_WEIGHTS.clone(),
            DEFAULT_INVOKE_TX_MAX_N_STEPS,
            DEFAULT_VALIDATE_MAX_N_STEPS,
            block_info,
            HashMap::default(),
            true,
        );

        Ok(block_context)
    }

    /// Should update block context with new block timestamp
    /// and pointer to the next block number
    fn update_block_context(block_context: &mut BlockContext) {
        let current_timestamp_secs = SystemTime::now()
            .duration_since(SystemTime::UNIX_EPOCH)
            .expect("should get current UNIX timestamp")
            .as_secs();

        block_context.block_info_mut().block_number = block_context.block_info().block_number + 1;
        block_context.block_info_mut().block_timestamp = current_timestamp_secs;
    }

    fn pending_block(&self) -> &StarknetBlock {
        &self.blocks.pending_block
    }

    /// Restarts pending block with information from block_context
    fn restart_pending_block(&mut self) -> Result<()> {
        let mut block = StarknetBlock::create_pending_block();

        block.header.block_number = BlockNumber(self.block_context.block_info().block_number);
        block.header.gas_price = GasPrice(self.block_context.block_info().gas_price.into());
        block.header.sequencer =
            ContractAddress::try_from(self.block_context.block_info().sequencer_address.clone())?
                .try_into()?;
        block.header.timestamp = BlockTimestamp(self.block_context.block_info().block_timestamp);

        self.blocks.pending_block = block;

        Ok(())
    }

    fn get_state_at(&self, block_id: &BlockId) -> Result<&StarknetState> {
        match block_id {
            BlockId::Tag(_) => Ok(&self.state),
            _ => {
                let block = self.blocks.get_by_block_id(*block_id).ok_or(Error::NoBlock)?;
                let state = self
                    .blocks
                    .num_to_state
                    .get(&block.block_number())
                    .ok_or(Error::NoStateAtBlock { block_number: block.block_number().0 })?;
                Ok(state)
            }
        }
    }

    pub fn get_class_hash_at(
        &self,
        block_id: &BlockId,
        contract_address: &ContractAddress,
    ) -> Result<Felt> {
        let state = self.get_state_at(block_id)?;
        let address: Address = contract_address.try_into()?;
        match state.state.address_to_class_hash.get(&address) {
            Some(class_hash) => Ok(Felt::from(*class_hash)),
            None => Err(Error::ContractNotFound),
        }
    }

    pub fn call(
        &self,
        block_id: BlockId,
        contract_address: Felt,
        entrypoint_selector: Felt,
        calldata: Vec<Felt>,
    ) -> Result<Vec<Felt>> {
        let state = self.get_state_at(&block_id)?;

        let result = call_contract(
            contract_address.into(),
            entrypoint_selector.into(),
            calldata.iter().map(|c| c.into()).collect(),
            &mut state.pending_state.clone(),
            self.block_context.clone(),
            // dummy caller_address since there is no account address; safe to unwrap since it's
            // just 0
            ContractAddress::zero().try_into().unwrap(),
        )?;
        Ok(result.iter().map(|e| Felt::from(e.clone())).collect())
    }

    pub fn add_declare_transaction_v1(
        &mut self,
        declare_transaction: DeclareTransactionV1,
    ) -> Result<(TransactionHash, ClassHash)> {
        add_declare_transaction::add_declare_transaction_v1(self, declare_transaction)
    }

    pub fn add_declare_transaction_v2(
        &mut self,
        declare_transaction: DeclareTransactionV2,
    ) -> Result<(TransactionHash, ClassHash)> {
        add_declare_transaction::add_declare_transaction_v2(self, declare_transaction)
    }

    /// returning the block number that will be added, ie. the most recent accepted block number
    pub fn block_number(&self) -> BlockNumber {
        let block_num: u64 = self.block_context.block_info().block_number;
        BlockNumber(block_num)
    }

    /// returning the chain id as object
    pub fn chain_id(&self) -> StarknetChainId {
        self.config.chain_id
    }

    pub fn add_deploy_account_transaction(
        &mut self,
        deploy_account_transaction: DeployAccountTransaction,
    ) -> Result<(TransactionHash, ContractAddress)> {
        add_deploy_account_transaction::add_deploy_account_transaction(
            self,
            deploy_account_transaction,
        )
    }

    pub fn add_invoke_transaction_v1(
        &mut self,
        invoke_transaction: InvokeTransactionV1,
    ) -> Result<TransactionHash> {
        add_invoke_transaction::add_invoke_transcation_v1(self, invoke_transaction)
    }

    /// Creates an invoke tx for minting, using the chargeable account.
    pub async fn mint(&mut self, address: ContractAddress, amount: u128) -> Result<Felt> {
        let sufficiently_big_max_fee: u128 = self.config.gas_price as u128 * 1_000_000;
        let chargeable_address_felt = Felt::from_prefixed_hex_str(CHARGEABLE_ACCOUNT_ADDRESS)?;
        let nonce =
            self.state.pending_state.get_nonce_at(&Address(chargeable_address_felt.into()))?;

        let calldata = vec![
            Felt::from(address).into(),
            FieldElement::from(amount), // `low` part of Uint256
            FieldElement::from(0u32),   // `high` part
        ];

        let erc20_address_felt = Felt::from_prefixed_hex_str(ERC20_CONTRACT_ADDRESS)?;
        let raw_execution = RawExecution {
            calls: vec![Call {
                to: erc20_address_felt.into(),
                selector: get_selector_from_name("mint").unwrap(),
                calldata: calldata.clone(),
            }],
            nonce: Felt::from(nonce.clone()).into(),
            max_fee: FieldElement::from(sufficiently_big_max_fee),
        };

        // generate msg hash (not the same as tx hash)
        let chain_id_felt: Felt = self.config.chain_id.to_felt().into();
        let msg_hash_felt =
            raw_execution.transaction_hash(chain_id_felt.into(), chargeable_address_felt.into());

        // generate signature by signing the msg hash
        let signer = starknet_rs_signers::LocalWallet::from(
            starknet_rs_signers::SigningKey::from_secret_scalar(
                FieldElement::from_hex_be(CHARGEABLE_ACCOUNT_PRIVATE_KEY).unwrap(),
            ),
        );
        let signature = signer.sign_hash(&msg_hash_felt).await?;

        // apply the invoke tx
        let invoke_tx = InvokeTransactionV1::new(
            ContractAddress::new(chargeable_address_felt)?,
            sufficiently_big_max_fee,
            vec![signature.r.into(), signature.s.into()],
            nonce.into(),
            raw_execution.raw_calldata().into_iter().map(|c| c.into()).collect(),
            chain_id_felt,
        )?;
        self.add_invoke_transaction_v1(invoke_tx)
    }

    pub fn block_state_update(&self, block_id: BlockId) -> Result<StateUpdate> {
        state_update::state_update_by_block_id(self, block_id)
    }

    pub fn get_block_txs_count(&self, block_id: BlockId) -> Result<u64> {
        let block = self.blocks.get_by_block_id(block_id).ok_or(Error::NoBlock)?;

        Ok(block.get_transactions().len() as u64)
    }

<<<<<<< HEAD
    pub fn get_events(
        &self,
        from_block: Option<BlockId>,
        to_block: Option<BlockId>,
        address: Option<ContractAddress>,
        keys: Option<Vec<Vec<Felt>>>,
        skip: usize,
        limit: Option<usize>,
    ) -> Result<(Vec<EmittedEvent>, bool)> {
        events::get_events(self, from_block, to_block, address, keys, skip, limit)
=======
    pub fn contract_nonce_at_block(
        &self,
        block_id: BlockId,
        contract_address: ContractAddress,
    ) -> Result<Felt> {
        let state = self.get_state_at(&block_id)?;
        match state.state.address_to_nonce.get(&contract_address.try_into()?) {
            Some(nonce) => Ok(Felt::from(nonce.clone())),
            None => Err(Error::ContractNotFound),
        }
    }

    pub fn contract_storage_at_block(
        &self,
        block_id: BlockId,
        contract_address: ContractAddress,
        storage_key: PatriciaKey,
    ) -> Result<Felt> {
        let state = self.get_state_at(&block_id)?;
        state.get_storage(ContractStorageKey::new(contract_address, storage_key))
    }

    pub fn get_block(&self, block_id: BlockId) -> Result<StarknetBlock> {
        let block = self.blocks.get_by_block_id(block_id).ok_or(crate::error::Error::NoBlock)?;
        Ok(block.clone())
    }

    pub fn get_latest_block(&self) -> Result<StarknetBlock> {
        let block = self
            .blocks
            .get_by_block_id(BlockId::Tag(starknet_rs_core::types::BlockTag::Latest))
            .ok_or(crate::error::Error::NoBlock)?;

        Ok(block.clone())
>>>>>>> ccd3c422
    }
}

#[cfg(test)]
mod tests {
    use starknet_api::block::{BlockHash, BlockNumber, BlockStatus, BlockTimestamp, GasPrice};
    use starknet_in_rust::core::errors::state_errors::StateError;
    use starknet_in_rust::definitions::block_context::StarknetChainId;
    use starknet_in_rust::felt::Felt252;
    use starknet_in_rust::transaction::error::TransactionError;
    use starknet_in_rust::utils::Address;
    use starknet_rs_core::types::{BlockId, BlockTag};
    use starknet_types::contract_address::ContractAddress;
    use starknet_types::felt::Felt;
    use starknet_types::traits::HashProducer;

    use super::Starknet;
    use crate::blocks::StarknetBlock;
    use crate::constants::{
        DEVNET_DEFAULT_CHAIN_ID, DEVNET_DEFAULT_INITIAL_BALANCE, ERC20_CONTRACT_ADDRESS,
    };
    use crate::error::{Error, Result};
    use crate::state::state_diff::StateDiff;
<<<<<<< HEAD
    use crate::traits::Accounted;
    use crate::utils::test_utils::{
        dummy_declare_transaction_v1, dummy_felt, starknet_config_for_test,
=======
    use crate::traits::{Accounted, StateChanger, StateExtractor};
    use crate::utils::test_utils::{
        dummy_contract_address, dummy_declare_transaction_v1, starknet_config_for_test,
>>>>>>> ccd3c422
    };

    #[test]
    fn correct_initial_state_with_test_config() {
        let config = starknet_config_for_test();
        let mut starknet = Starknet::new(&config).unwrap();
        let predeployed_accounts = starknet.predeployed_accounts.get_accounts();
        let expected_balance = config.predeployed_accounts_initial_balance;

        for account in predeployed_accounts {
            let account_balance = account.get_balance(&mut starknet.state).unwrap();
            assert_eq!(expected_balance, account_balance);
        }
    }

    #[test]
    fn correct_block_context_creation() {
        let fee_token_address =
            ContractAddress::new(Felt::from_prefixed_hex_str("0xAA").unwrap()).unwrap();
        let block_ctx = Starknet::get_block_context(10, "0xAA", StarknetChainId::TestNet).unwrap();
        assert!(block_ctx.block_info().block_number == 0);
        assert!(block_ctx.block_info().block_timestamp == 0);
        assert_eq!(block_ctx.block_info().gas_price, 10);
        assert_eq!(
            block_ctx.starknet_os_config().fee_token_address().clone(),
            fee_token_address.try_into().unwrap()
        );
    }

    #[test]
    fn pending_block_is_correct() {
        let config = starknet_config_for_test();
        let mut starknet = Starknet::new(&config).unwrap();
        let initial_block_number = starknet.block_context.block_info().block_number;
        starknet.generate_pending_block().unwrap();

        assert_eq!(
            starknet.pending_block().header.block_number,
            BlockNumber(initial_block_number + 1)
        );
    }

    #[test]
    fn correct_new_block_creation() {
        let config = starknet_config_for_test();
        let mut starknet = Starknet::new(&config).unwrap();

        let mut tx = dummy_declare_transaction_v1();
        let tx_hash = tx.generate_hash().unwrap();
        tx.transaction_hash = Some(tx_hash);

        // add transaction hash to pending block
        starknet.blocks.pending_block.add_transaction(tx_hash);

        // pending block has some transactions
        assert!(!starknet.pending_block().get_transactions().is_empty());
        // blocks collection is empty
        assert!(starknet.blocks.num_to_block.is_empty());

        starknet.generate_new_block(StateDiff::default(), starknet.state.clone()).unwrap();
        // blocks collection should not be empty
        assert!(!starknet.blocks.num_to_block.is_empty());

        // get block by number and check that the transactions in the block are correct
        let added_block = starknet.blocks.num_to_block.get(&BlockNumber(0)).unwrap();

        assert!(added_block.get_transactions().len() == 1);
        assert_eq!(*added_block.get_transactions().first().unwrap(), tx_hash);
    }

    #[test]
    fn successful_emptying_of_pending_block() {
        let config = starknet_config_for_test();
        let mut starknet = Starknet::new(&config).unwrap();

        let initial_block_number = starknet.block_context.block_info().block_number;
        let initial_gas_price = starknet.block_context.block_info().gas_price;
        let initial_block_timestamp = starknet.block_context.block_info().block_timestamp;
        let initial_sequencer: ContractAddress =
            starknet.block_context.block_info().sequencer_address.clone().try_into().unwrap();

        // create pending block with some information in it
        let mut pending_block = StarknetBlock::create_pending_block();
        pending_block.add_transaction(dummy_felt());
        pending_block.status = BlockStatus::AcceptedOnL2;

        // assign the pending block
        starknet.blocks.pending_block = pending_block.clone();
        assert!(*starknet.pending_block() == pending_block);

        // empty the pending to block and check if it is in starting state
        starknet.restart_pending_block().unwrap();

        assert!(*starknet.pending_block() != pending_block);
        assert_eq!(starknet.pending_block().status, BlockStatus::Pending);
        assert!(starknet.pending_block().get_transactions().is_empty());
        assert_eq!(
            starknet.pending_block().header.timestamp,
            BlockTimestamp(initial_block_timestamp)
        );
        assert_eq!(starknet.pending_block().header.block_number, BlockNumber(initial_block_number));
        assert_eq!(starknet.pending_block().header.parent_hash, BlockHash::default());
        assert_eq!(starknet.pending_block().header.gas_price, GasPrice(initial_gas_price as u128));
        assert_eq!(
            starknet.pending_block().header.sequencer,
            initial_sequencer.try_into().unwrap()
        );
    }

    #[test]
    fn correct_block_context_update() {
        let mut block_ctx =
            Starknet::get_block_context(0, "0x0", StarknetChainId::TestNet).unwrap();
        let initial_block_number = block_ctx.block_info().block_number;
        Starknet::update_block_context(&mut block_ctx);

        assert_eq!(block_ctx.block_info().block_number, initial_block_number + 1);
    }

    #[test]
    fn getting_state_of_latest_block() {
        let config = starknet_config_for_test();
        let starknet = Starknet::new(&config).unwrap();
        starknet.get_state_at(&BlockId::Tag(BlockTag::Latest)).expect("Should be OK");
    }

    #[test]
    fn getting_state_of_pending_block() {
        let config = starknet_config_for_test();
        let starknet = Starknet::new(&config).unwrap();
        starknet.get_state_at(&BlockId::Tag(BlockTag::Pending)).expect("Should be OK");
    }

    #[test]
    fn getting_state_at_block_by_nonexistent_hash() {
        let config = starknet_config_for_test();
        let mut starknet = Starknet::new(&config).unwrap();
        starknet.generate_new_block(StateDiff::default(), starknet.state.clone()).unwrap();

        match starknet.get_state_at(&BlockId::Hash(Felt::from(0).into())) {
            Err(Error::NoBlock) => (),
            _ => panic!("Should have failed"),
        }
    }

    #[test]
    fn getting_nonexistent_state_at_block_by_number() {
        let config = starknet_config_for_test();
        let mut starknet = Starknet::new(&config).unwrap();
        starknet.generate_new_block(StateDiff::default(), starknet.state.clone()).unwrap();
        starknet.blocks.num_to_state.remove(&BlockNumber(0));

        match starknet.get_state_at(&BlockId::Number(0)) {
            Err(Error::NoStateAtBlock { block_number: _ }) => (),
            _ => panic!("Should have failed"),
        }
    }

    #[test]
    fn calling_method_of_undeployed_contract() {
        let config = starknet_config_for_test();
        let starknet = Starknet::new(&config).unwrap();

        let undeployed_address_hex = "0x1234";
        let undeployed_address = Felt::from_prefixed_hex_str(undeployed_address_hex).unwrap();
        let entry_point_selector =
            starknet_rs_core::utils::get_selector_from_name("balanceOf").unwrap();

        match starknet.call(
            BlockId::Tag(BlockTag::Latest),
            undeployed_address,
            entry_point_selector.into(),
            vec![],
        ) {
            Err(Error::TransactionError(TransactionError::State(
                StateError::NoneContractState(Address(address)),
            ))) => {
                let received_address_hex = format!("0x{}", address.to_str_radix(16));
                assert_eq!(received_address_hex.as_str(), undeployed_address_hex);
            }
            unexpected => panic!("Should have failed; got {unexpected:?}"),
        }
    }

    #[test]
    fn calling_nonexistent_contract_method() {
        let config = starknet_config_for_test();
        let starknet = Starknet::new(&config).unwrap();

        let predeployed_account = &starknet.predeployed_accounts.get_accounts()[0];
        let entry_point_selector =
            starknet_rs_core::utils::get_selector_from_name("nonExistentMethod").unwrap();

        match starknet.call(
            BlockId::Tag(BlockTag::Latest),
            Felt::from_prefixed_hex_str(ERC20_CONTRACT_ADDRESS).unwrap(),
            entry_point_selector.into(),
            vec![Felt::from(predeployed_account.account_address)],
        ) {
            Err(Error::TransactionError(TransactionError::EntryPointNotFound)) => (),
            unexpected => panic!("Should have failed; got {unexpected:?}"),
        }
    }

    /// utility method for happy path balance retrieval
    fn get_balance_at(starknet: &Starknet, contract_address: ContractAddress) -> Result<Vec<Felt>> {
        let entry_point_selector =
            starknet_rs_core::utils::get_selector_from_name("balanceOf").unwrap();
        starknet.call(
            BlockId::Tag(BlockTag::Latest),
            Felt::from_prefixed_hex_str(ERC20_CONTRACT_ADDRESS)?,
            entry_point_selector.into(),
            vec![Felt::from(contract_address)],
        )
    }

    #[test]
    fn getting_balance_of_predeployed_contract() {
        let config = starknet_config_for_test();
        let starknet = Starknet::new(&config).unwrap();

        let predeployed_account = &starknet.predeployed_accounts.get_accounts()[0];
        let result = get_balance_at(&starknet, predeployed_account.account_address).unwrap();

        let balance_hex = format!("0x{:x}", DEVNET_DEFAULT_INITIAL_BALANCE);
        let balance_felt = Felt::from_prefixed_hex_str(balance_hex.as_str()).unwrap();
        let balance_uint256 = vec![balance_felt, Felt::from_prefixed_hex_str("0x0").unwrap()];
        assert_eq!(result, balance_uint256);
    }

    #[test]
    fn getting_balance_of_undeployed_contract() {
        let config = starknet_config_for_test();
        let starknet = Starknet::new(&config).unwrap();

        let undeployed_address =
            ContractAddress::new(Felt::from_prefixed_hex_str("0x1234").unwrap()).unwrap();
        let result = get_balance_at(&starknet, undeployed_address).unwrap();

        let zero = Felt::from_prefixed_hex_str("0x0").unwrap();
        let expected_balance_uint256 = vec![zero, zero];
        assert_eq!(result, expected_balance_uint256);
    }

    #[test]
    fn returns_block_number() {
        let config = starknet_config_for_test();
        let mut starknet = Starknet::new(&config).unwrap();

        let block_number_no_blocks = starknet.block_number();
        assert_eq!(block_number_no_blocks.0, 0);

        starknet.generate_new_block(StateDiff::default(), starknet.state.clone()).unwrap();
        starknet.generate_pending_block().unwrap();

        // last added block number -> 0
        let added_block = starknet.blocks.num_to_block.get(&BlockNumber(0)).unwrap();
        // number of the accepted block -> 1
        let block_number = starknet.block_number();

        assert_eq!(block_number.0 - 1, added_block.header.block_number.0);

        starknet.generate_new_block(StateDiff::default(), starknet.state.clone()).unwrap();
        starknet.generate_pending_block().unwrap();

        let added_block2 = starknet.blocks.num_to_block.get(&BlockNumber(1)).unwrap();
        let block_number2 = starknet.block_number();

        assert_eq!(block_number2.0 - 1, added_block2.header.block_number.0);
    }

    #[test]
    fn gets_block_txs_count() {
        let config = starknet_config_for_test();
        let mut starknet = Starknet::new(&config).unwrap();

        starknet.generate_new_block(StateDiff::default(), starknet.state.clone()).unwrap();
        starknet.generate_pending_block().unwrap();

        let num_no_transactions = starknet.get_block_txs_count(BlockId::Number(0));

        assert_eq!(num_no_transactions.unwrap(), 0);

        let tx = dummy_declare_transaction_v1();
        let tx_hash = tx.generate_hash().unwrap();

        // add transaction hash to pending block
        starknet.blocks.pending_block.add_transaction(tx_hash);

        starknet.generate_new_block(StateDiff::default(), starknet.state.clone()).unwrap();

        let num_one_transaction = starknet.get_block_txs_count(BlockId::Number(1));

        assert_eq!(num_one_transaction.unwrap(), 1);
    }

    #[test]
    fn returns_chain_id() {
        let config = starknet_config_for_test();
        let starknet = Starknet::new(&config).unwrap();
        let chain_id = starknet.chain_id();

        assert_eq!(chain_id.to_string(), DEVNET_DEFAULT_CHAIN_ID.to_string());
    }

    #[test]
    fn correct_state_at_specific_block() {
        let mut starknet = Starknet::default();
        // generate initial block with empty state
        starknet.generate_new_block(StateDiff::default(), starknet.state.clone()).unwrap();
        starknet.generate_pending_block().unwrap();

        // **generate second block**
        // add data to state
        starknet
            .state
            .pending_state
            .cache_mut()
            .nonce_writes_mut()
            .insert(dummy_contract_address().try_into().unwrap(), Felt::from(1).into());
        // get state difference
        let state_diff = starknet.state.extract_state_diff_from_pending_state().unwrap();
        // move data from pending_state to state
        starknet.state.apply_state_difference(state_diff.clone()).unwrap();
        // generate new block and save the state
        let second_block = starknet.generate_new_block(state_diff, starknet.state.clone()).unwrap();
        starknet.generate_pending_block().unwrap();

        // **generate third block**
        // add data to state
        starknet
            .state
            .pending_state
            .cache_mut()
            .nonce_writes_mut()
            .insert(dummy_contract_address().try_into().unwrap(), Felt::from(2).into());
        // get state difference
        let state_diff = starknet.state.extract_state_diff_from_pending_state().unwrap();
        // move data from pending_state to state
        starknet.state.apply_state_difference(state_diff.clone()).unwrap();
        // generate new block and save the state
        let third_block = starknet.generate_new_block(state_diff, starknet.state.clone()).unwrap();
        starknet.generate_pending_block().unwrap();

        // check modified state at block 1 and 2 to contain the correct value for the nonce
        let second_block_address_nonce = starknet
            .blocks
            .num_to_state
            .get(&second_block)
            .unwrap()
            .state
            .address_to_nonce
            .get(&dummy_contract_address().try_into().unwrap())
            .unwrap();
        let second_block_expected_address_nonce = Felt252::from(1);
        assert_eq!(second_block_expected_address_nonce, *second_block_address_nonce);

        let third_block_address_nonce = starknet
            .blocks
            .num_to_state
            .get(&third_block)
            .unwrap()
            .state
            .address_to_nonce
            .get(&dummy_contract_address().try_into().unwrap())
            .unwrap();
        let third_block_expected_address_nonce = Felt252::from(2);
        assert_eq!(third_block_expected_address_nonce, *third_block_address_nonce);
    }

    #[test]
    fn gets_latest_block() {
        let config = starknet_config_for_test();
        let mut starknet = Starknet::new(&config).unwrap();

        starknet.generate_new_block(StateDiff::default(), starknet.state.clone()).unwrap();
        starknet.generate_pending_block().unwrap();
        starknet.generate_new_block(StateDiff::default(), starknet.state.clone()).unwrap();
        starknet.generate_pending_block().unwrap();
        starknet.generate_new_block(StateDiff::default(), starknet.state.clone()).unwrap();

        let latest_block = starknet.get_latest_block();

        assert_eq!(latest_block.unwrap().block_number(), BlockNumber(2));
    }
}<|MERGE_RESOLUTION|>--- conflicted
+++ resolved
@@ -438,7 +438,42 @@
         Ok(block.get_transactions().len() as u64)
     }
 
-<<<<<<< HEAD
+    pub fn contract_nonce_at_block(
+        &self,
+        block_id: BlockId,
+        contract_address: ContractAddress,
+    ) -> Result<Felt> {
+        let state = self.get_state_at(&block_id)?;
+        match state.state.address_to_nonce.get(&contract_address.try_into()?) {
+            Some(nonce) => Ok(Felt::from(nonce.clone())),
+            None => Err(Error::ContractNotFound),
+        }
+    }
+
+    pub fn contract_storage_at_block(
+        &self,
+        block_id: BlockId,
+        contract_address: ContractAddress,
+        storage_key: PatriciaKey,
+    ) -> Result<Felt> {
+        let state = self.get_state_at(&block_id)?;
+        state.get_storage(ContractStorageKey::new(contract_address, storage_key))
+    }
+
+    pub fn get_block(&self, block_id: BlockId) -> Result<StarknetBlock> {
+        let block = self.blocks.get_by_block_id(block_id).ok_or(crate::error::Error::NoBlock)?;
+        Ok(block.clone())
+    }
+
+    pub fn get_latest_block(&self) -> Result<StarknetBlock> {
+        let block = self
+            .blocks
+            .get_by_block_id(BlockId::Tag(starknet_rs_core::types::BlockTag::Latest))
+            .ok_or(crate::error::Error::NoBlock)?;
+
+        Ok(block.clone())
+    }
+
     pub fn get_events(
         &self,
         from_block: Option<BlockId>,
@@ -449,42 +484,6 @@
         limit: Option<usize>,
     ) -> Result<(Vec<EmittedEvent>, bool)> {
         events::get_events(self, from_block, to_block, address, keys, skip, limit)
-=======
-    pub fn contract_nonce_at_block(
-        &self,
-        block_id: BlockId,
-        contract_address: ContractAddress,
-    ) -> Result<Felt> {
-        let state = self.get_state_at(&block_id)?;
-        match state.state.address_to_nonce.get(&contract_address.try_into()?) {
-            Some(nonce) => Ok(Felt::from(nonce.clone())),
-            None => Err(Error::ContractNotFound),
-        }
-    }
-
-    pub fn contract_storage_at_block(
-        &self,
-        block_id: BlockId,
-        contract_address: ContractAddress,
-        storage_key: PatriciaKey,
-    ) -> Result<Felt> {
-        let state = self.get_state_at(&block_id)?;
-        state.get_storage(ContractStorageKey::new(contract_address, storage_key))
-    }
-
-    pub fn get_block(&self, block_id: BlockId) -> Result<StarknetBlock> {
-        let block = self.blocks.get_by_block_id(block_id).ok_or(crate::error::Error::NoBlock)?;
-        Ok(block.clone())
-    }
-
-    pub fn get_latest_block(&self) -> Result<StarknetBlock> {
-        let block = self
-            .blocks
-            .get_by_block_id(BlockId::Tag(starknet_rs_core::types::BlockTag::Latest))
-            .ok_or(crate::error::Error::NoBlock)?;
-
-        Ok(block.clone())
->>>>>>> ccd3c422
     }
 }
 
@@ -508,15 +507,11 @@
     };
     use crate::error::{Error, Result};
     use crate::state::state_diff::StateDiff;
-<<<<<<< HEAD
-    use crate::traits::Accounted;
-    use crate::utils::test_utils::{
-        dummy_declare_transaction_v1, dummy_felt, starknet_config_for_test,
-=======
     use crate::traits::{Accounted, StateChanger, StateExtractor};
     use crate::utils::test_utils::{
-        dummy_contract_address, dummy_declare_transaction_v1, starknet_config_for_test,
->>>>>>> ccd3c422
+        dummy_contract_address, 
+        dummy_declare_transaction_v1, dummy_felt, starknet_config_for_test,
+    ,
     };
 
     #[test]
