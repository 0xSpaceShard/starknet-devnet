--- conflicted
+++ resolved
@@ -1,9 +1,5 @@
-<<<<<<< HEAD
-use starknet_in_rust::transaction::{verify_version, Declare, DeclareV2};
+use starknet_types::felt::{ClassHash, TransactionHash};
 use starknet_types::contract_class::ContractClass;
-=======
->>>>>>> 3073f06f
-use starknet_types::felt::{ClassHash, TransactionHash};
 
 use crate::error::{Error, Result};
 use crate::starknet::Starknet;
@@ -15,26 +11,6 @@
     starknet: &mut Starknet,
     declare_transaction: DeclareTransactionV2,
 ) -> Result<(TransactionHash, ClassHash)> {
-<<<<<<< HEAD
-    let mut declare_transaction = declare_transaction;
-
-    let transaction = DeclareV2::new(
-        &declare_transaction.sierra_contract_class,
-        None,
-        declare_transaction.compiled_class_hash.into(),
-        declare_transaction.chain_id.into(),
-        declare_transaction.sender_address.try_into()?,
-        declare_transaction.max_fee,
-        declare_transaction.version.into(),
-        declare_transaction.signature.iter().map(|felt| felt.into()).collect(),
-        declare_transaction.nonce.into(),
-    )?;
-    let class_hash = transaction.sierra_class_hash.clone().into();
-    let transaction_hash = transaction.hash_value.clone().into();
-
-    declare_transaction.class_hash = Some(class_hash);
-    declare_transaction.transaction_hash = Some(transaction_hash);
-=======
     if declare_transaction.max_fee == 0 {
         return Err(Error::TransactionError(
             starknet_in_rust::transaction::error::TransactionError::FeeError(
@@ -42,7 +18,6 @@
             ),
         ));
     }
->>>>>>> 3073f06f
 
     let state_before_txn = starknet.state.pending_state.clone();
     let transaction_hash = declare_transaction.transaction_hash;
@@ -55,14 +30,9 @@
         Ok(tx_info) => {
             // Add sierra contract
             starknet
-<<<<<<< HEAD
                 .state
                 .contract_classes
                 .insert(class_hash, ContractClass::Cairo1(transaction.sierra_contract_class));
-=======
-                .sierra_contracts
-                .insert(class_hash, declare_transaction.inner.sierra_contract_class.clone());
->>>>>>> 3073f06f
             starknet.handle_successful_transaction(
                 &transaction_hash,
                 Transaction::DeclareV2(Box::new(declare_transaction)),
@@ -146,12 +116,8 @@
     use crate::traits::{Accounted, Deployed, HashIdentifiedMut, StateExtractor};
     use crate::transactions::declare_transaction::DeclareTransactionV1;
     use crate::utils::test_utils::{
-<<<<<<< HEAD
-        dummy_cairo_0_contract_class, dummy_declare_transaction_v2, dummy_felt,
-=======
         dummy_cairo_0_contract_class, dummy_cairo_1_contract_class, dummy_contract_address,
         dummy_felt,
->>>>>>> 3073f06f
     };
 
     fn test_declare_transaction_v1(sender_address: ContractAddress) -> DeclareTransactionV1 {
