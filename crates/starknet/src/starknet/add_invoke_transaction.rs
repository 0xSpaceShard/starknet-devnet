use blockifier::transaction::transactions::ExecutableTransaction;
use starknet_types::felt::TransactionHash;
use starknet_types::rpc::transactions::broadcasted_invoke_transaction::BroadcastedInvokeTransaction;
use starknet_types::rpc::transactions::{InvokeTransaction, Transaction};

use super::Starknet;
use crate::error::{self, DevnetResult};

pub fn add_invoke_transaction(
    starknet: &mut Starknet,
    broadcasted_invoke_transaction: BroadcastedInvokeTransaction,
) -> DevnetResult<TransactionHash> {
    if broadcasted_invoke_transaction.common.max_fee.0 == 0 {
        return Err(error::Error::FeeError {
            reason: "For invoke transaction, max fee cannot be 0".to_string(),
        });
    }

    let blockifier_invoke_transaction = broadcasted_invoke_transaction
        .create_blockifier_invoke_transaction(starknet.chain_id().to_felt())?;
    let transaction_hash = blockifier_invoke_transaction.tx_hash.0.into();

    let invoke_transaction =
        broadcasted_invoke_transaction.create_invoke_transaction(transaction_hash);
    let transaction = Transaction::Invoke(InvokeTransaction::Version1(invoke_transaction));

    let blockifier_execution_result =
        blockifier::transaction::account_transaction::AccountTransaction::Invoke(
            blockifier_invoke_transaction,
        )
        .execute(&mut starknet.state.state, &starknet.block_context, true, true);

<<<<<<< HEAD
    starknet.handle_transaction_result(transaction, blockifier_execution_result)?;
=======
    match blockifier_execution_result {
        Ok(tx_info) => {
            starknet.handle_accepted_transaction(&transaction_hash, &transaction, tx_info)?
        }
        Err(tx_err) => {
            let transaction_to_add =
                StarknetTransaction::create_rejected(&transaction, None, &tx_err.to_string());

            starknet.transactions.insert(&transaction_hash, transaction_to_add);
        }
    }
>>>>>>> 70845dd1

    Ok(transaction_hash)
}

#[cfg(test)]
mod tests {
    use starknet_api::transaction::Fee;
    use starknet_in_rust::services::api::contract_classes::deprecated_contract_class::ContractClass as StarknetInRustContractClass;
    use starknet_in_rust::EntryPointType;
    use starknet_rs_core::types::{TransactionExecutionStatus, TransactionFinalityStatus};
    use starknet_rs_core::utils::get_selector_from_name;
    use starknet_types::contract_address::ContractAddress;
    use starknet_types::contract_class::{Cairo0ContractClass, ContractClass};
    use starknet_types::contract_storage_key::ContractStorageKey;
    use starknet_types::felt::Felt;
    use starknet_types::rpc::transactions::broadcasted_invoke_transaction::BroadcastedInvokeTransaction;
    use starknet_types::traits::HashProducer;

    use crate::account::Account;
    use crate::constants::{self, DEVNET_DEFAULT_CHAIN_ID};
    use crate::starknet::{predeployed, Starknet};
    use crate::traits::{Accounted, Deployed, HashIdentifiedMut, StateChanger, StateExtractor};
    use crate::utils::exported_test_utils::dummy_cairo_0_contract_class;
    use crate::utils::get_storage_var_address;
    use crate::utils::test_utils::{
        cairo_0_account_without_validations, dummy_contract_address, dummy_felt, get_bytes_from_u32,
    };

    fn test_invoke_transaction_v1(
        account_address: ContractAddress,
        contract_address: ContractAddress,
        function_selector: Felt,
        param: Felt,
        nonce: u128,
    ) -> BroadcastedInvokeTransaction {
        let calldata = vec![
            Felt::from(contract_address), // contract address
            function_selector,            // function selector
            Felt::from(1),                // calldata len
            param,                        // calldata
        ];

        BroadcastedInvokeTransaction::new(
            account_address,
            Fee(5000),
            &vec![],
            Felt::from(nonce),
            &calldata,
            Felt::from(1),
        )
    }

    #[test]
    fn invoke_transaction_successful_execution() {
        let (mut starknet, account_address, contract_address, increase_balance_selector, _) =
            setup();

        let invoke_transaction = test_invoke_transaction_v1(
            account_address,
            contract_address,
            increase_balance_selector,
            Felt::from(10),
            0,
        );

        let transaction_hash = starknet.add_invoke_transaction(invoke_transaction).unwrap();

        let transaction = starknet.transactions.get_by_hash_mut(&transaction_hash).unwrap();

        assert_eq!(transaction.finality_status, Some(TransactionFinalityStatus::AcceptedOnL2));
        assert_eq!(transaction.execution_result.status(), TransactionExecutionStatus::Succeeded);
    }

    #[test]
    fn invoke_transaction_successfully_changes_storage() {
        let (
            mut starknet,
            account_address,
            contract_address,
            increase_balance_selector,
            balance_var_storage_address,
        ) = setup();

        let invoke_transaction = test_invoke_transaction_v1(
            account_address,
            contract_address,
            increase_balance_selector,
            Felt::from(10),
            0,
        );

        // invoke transaction
        let transaction_hash = starknet.add_invoke_transaction(invoke_transaction).unwrap();
        let transaction = starknet.transactions.get_by_hash_mut(&transaction_hash).unwrap();
        assert_eq!(transaction.finality_status, Some(TransactionFinalityStatus::AcceptedOnL2));
        assert_eq!(transaction.execution_result.status(), TransactionExecutionStatus::Succeeded);

        // check storage
        assert_eq!(
            starknet.state.get_storage(balance_var_storage_address).unwrap(),
            Felt::from(10)
        );

        let invoke_transaction = test_invoke_transaction_v1(
            account_address,
            contract_address,
            increase_balance_selector,
            Felt::from(15),
            1,
        );

        // invoke transaction again
        let transaction_hash = starknet.add_invoke_transaction(invoke_transaction).unwrap();
        let transaction = starknet.transactions.get_by_hash_mut(&transaction_hash).unwrap();

        assert_eq!(transaction.execution_result.status(), TransactionExecutionStatus::Succeeded);
        assert_eq!(transaction.finality_status, Some(TransactionFinalityStatus::AcceptedOnL2));
        assert_eq!(
            starknet.state.get_storage(balance_var_storage_address).unwrap(),
            Felt::from(25)
        );
    }

    #[test]
    fn invoke_transaction_with_max_fee_zero_should_return_error() {
        let invoke_transaction = BroadcastedInvokeTransaction::new(
            dummy_contract_address(),
            Fee(0),
            &vec![],
            dummy_felt(),
            &vec![],
            Felt::from(1),
        );

        let result = Starknet::default().add_invoke_transaction(invoke_transaction);

        assert!(result.is_err());
        match result.err().unwrap() {
            crate::error::Error::FeeError { reason: msg } => {
                assert_eq!(msg, "For invoke transaction, max fee cannot be 0")
            }
            _ => panic!("Wrong error type"),
        }
    }

    #[test]
    fn invoke_transaction_should_return_an_error_if_same_nonce_supplied() {
        let (mut starknet, account_address, contract_address, increase_balance_selector, _) =
            setup();

        let nonce = 0;
        let invoke_transaction = test_invoke_transaction_v1(
            account_address,
            contract_address,
            increase_balance_selector,
            Felt::from(10),
            nonce,
        );

        let transaction_hash = starknet.add_invoke_transaction(invoke_transaction.clone()).unwrap();
        let transaction = starknet.transactions.get_by_hash_mut(&transaction_hash).unwrap();
        assert_eq!(transaction.finality_status, Some(TransactionFinalityStatus::AcceptedOnL2));
        assert_eq!(transaction.execution_result.status(), TransactionExecutionStatus::Succeeded);

        match starknet.add_invoke_transaction(invoke_transaction).unwrap_err() {
            crate::error::Error::TransactionValidationError(
                crate::error::TransactionValidationError::InvalidTransactionNonce,
            ) => {}
            err => {
                panic!("Wrong error type: {:?}", err);
            }
        }
    }

    #[test]
    fn nonce_should_be_incremented_if_invoke_reverted() {
        let (mut starknet, account_address, contract_address, increase_balance_selector, _) =
            setup();

        let initial_nonce = starknet.state.get_nonce(&account_address).unwrap();
        assert_eq!(initial_nonce, Felt::from(0));

        let calldata = vec![
            Felt::from(contract_address), // contract address
            increase_balance_selector,    // function selector
            Felt::from(1),                // calldata len
            Felt::from(10),               // calldata
        ];

        let insufficient_max_fee = 2482; // this is minimum fee (enough for passing validation), anything lower than that is bounced back
        let invoke_transaction = BroadcastedInvokeTransaction::new(
            account_address,
            Fee(insufficient_max_fee),
            &vec![],
            initial_nonce,
            &calldata,
            Felt::from(1),
        );

        let transaction_hash = starknet.add_invoke_transaction(invoke_transaction).unwrap();
        let transaction = starknet.transactions.get_by_hash_mut(&transaction_hash).unwrap();
        assert_eq!(transaction.finality_status, Some(TransactionFinalityStatus::AcceptedOnL2));
        assert_eq!(transaction.execution_result.status(), TransactionExecutionStatus::Reverted);

        let nonce_after_reverted = starknet.state.get_nonce(&account_address).unwrap();
        assert_eq!(nonce_after_reverted, Felt::from(1));
    }

    #[test]
    fn nonce_should_be_incremented_if_invoke_reverted() {
        let (mut starknet, account_address, contract_address, increase_balance_selector, _) =
            setup();

        let initial_nonce = starknet.state.get_nonce(&account_address).unwrap();
        assert_eq!(initial_nonce, Felt::from(0));

        let calldata = vec![
            Felt::from(contract_address), // contract address
            increase_balance_selector,    // function selector
            Felt::from(1),                // calldata len
            Felt::from(10),               // calldata
        ];

        let insufficient_max_fee = 2482; // this is minimum fee (enough for passing validation), anything lower than that is bounced back
        let invoke_transaction = BroadcastedInvokeTransaction::new(
            account_address,
            Fee(insufficient_max_fee),
            &vec![],
            initial_nonce,
            &calldata,
            Felt::from(1),
        );

        let transaction_hash = starknet.add_invoke_transaction(invoke_transaction).unwrap();
        let transaction = starknet.transactions.get_by_hash_mut(&transaction_hash).unwrap();
        assert_eq!(transaction.finality_status, Some(TransactionFinalityStatus::AcceptedOnL2));
        assert_eq!(transaction.execution_result.status(), TransactionExecutionStatus::Reverted);

        let nonce_after_reverted = starknet.state.get_nonce(&account_address).unwrap();
        assert_eq!(nonce_after_reverted, Felt::from(1));
    }

    /// Initialize starknet object with: erc20 contract, account contract and  simple contract that
    /// has a function increase_balance
    fn setup() -> (Starknet, ContractAddress, ContractAddress, Felt, ContractStorageKey) {
        let mut starknet = Starknet::default();

        // deploy erc20 contract
        let erc_20_contract = predeployed::create_erc20().unwrap();
        erc_20_contract.deploy(&mut starknet.state).unwrap();

        // deploy account contract
        let account_without_validations_contract_class = cairo_0_account_without_validations();
        let account_without_validations_class_hash =
            account_without_validations_contract_class.generate_hash().unwrap();

        let account = Account::new(
            Felt::from(10000),
            dummy_felt(),
            dummy_felt(),
            account_without_validations_class_hash,
            ContractClass::Cairo0(account_without_validations_contract_class),
            erc_20_contract.get_address(),
        )
        .unwrap();

        account.deploy(&mut starknet.state).unwrap();
        account.set_initial_balance(&mut starknet.state).unwrap();

        // dummy contract
        let dummy_contract: Cairo0ContractClass = dummy_cairo_0_contract_class().into();
        let sir = StarknetInRustContractClass::try_from(dummy_contract.clone()).unwrap();
        let increase_balance_selector = get_selector_from_name("increase_balance").unwrap();

        // check if increase_balance function is present in the contract class
        sir.entry_points_by_type()
            .get(&EntryPointType::External)
            .unwrap()
            .iter()
            .find(|el| el.selector().to_be_bytes() == increase_balance_selector.to_bytes_be())
            .unwrap();

        let mut address_bytes = get_bytes_from_u32(5);
        address_bytes.reverse();

        let dummy_contract_address =
            ContractAddress::new(Felt::new(address_bytes).unwrap()).unwrap();
        let dummy_contract_class_hash = dummy_contract.generate_hash().unwrap();
        let storage_key = get_storage_var_address("balance", &[]).unwrap();
        let contract_storage_key = ContractStorageKey::new(dummy_contract_address, storage_key);

        // declare dummy contract
        starknet
            .state
            .declare_contract_class(dummy_contract_class_hash, dummy_contract.into())
            .unwrap();

        // deploy dummy contract
        starknet.state.deploy_contract(dummy_contract_address, dummy_contract_class_hash).unwrap();
        // change storage of dummy contract
        // starknet.state.change_storage(contract_storage_key, Felt::from(0)).unwrap();

        starknet.state.clear_dirty_state();
        starknet.block_context = Starknet::init_block_context(
            1,
            constants::ERC20_CONTRACT_ADDRESS,
            DEVNET_DEFAULT_CHAIN_ID,
        );

        starknet.restart_pending_block().unwrap();

        (
            starknet,
            account.get_address(),
            dummy_contract_address,
            Felt::from(increase_balance_selector),
            contract_storage_key,
        )
    }
}<|MERGE_RESOLUTION|>--- conflicted
+++ resolved
@@ -30,21 +30,7 @@
         )
         .execute(&mut starknet.state.state, &starknet.block_context, true, true);
 
-<<<<<<< HEAD
     starknet.handle_transaction_result(transaction, blockifier_execution_result)?;
-=======
-    match blockifier_execution_result {
-        Ok(tx_info) => {
-            starknet.handle_accepted_transaction(&transaction_hash, &transaction, tx_info)?
-        }
-        Err(tx_err) => {
-            let transaction_to_add =
-                StarknetTransaction::create_rejected(&transaction, None, &tx_err.to_string());
-
-            starknet.transactions.insert(&transaction_hash, transaction_to_add);
-        }
-    }
->>>>>>> 70845dd1
 
     Ok(transaction_hash)
 }
@@ -251,6 +237,7 @@
 
         let nonce_after_reverted = starknet.state.get_nonce(&account_address).unwrap();
         assert_eq!(nonce_after_reverted, Felt::from(1));
+        
     }
 
     #[test]
