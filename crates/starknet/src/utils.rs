--- conflicted
+++ resolved
@@ -50,15 +50,9 @@
 
     use super::load_cairo_0_contract_class;
     use crate::constants::{
-<<<<<<< HEAD
-        CAIRO_0_ACCOUNT_CONTRACT_PATH, DEVNET_DEFAULT_CHAIN_ID, DEVNET_DEFAULT_GAS_PRICE,
-        DEVNET_DEFAULT_HOST, DEVNET_DEFAULT_INITIAL_BALANCE, DEVNET_DEFAULT_PORT,
-        DEVNET_DEFAULT_SEED, DEVNET_DEFAULT_TIMEOUT, DEVNET_DEFAULT_TOTAL_ACCOUNTS,
-=======
         DEVNET_DEFAULT_CHAIN_ID, DEVNET_DEFAULT_GAS_PRICE, DEVNET_DEFAULT_HOST,
         DEVNET_DEFAULT_INITIAL_BALANCE, DEVNET_DEFAULT_PORT, DEVNET_DEFAULT_TEST_SEED,
         DEVNET_DEFAULT_TIMEOUT, DEVNET_DEFAULT_TOTAL_ACCOUNTS,
->>>>>>> 10721fce
     };
     use crate::starknet::StarknetConfig;
     use crate::transactions::declare_transaction::DeclareTransactionV1;
@@ -88,15 +82,11 @@
     }
 
     pub(crate) fn dummy_cairo_0_contract_class() -> ContractClass {
-<<<<<<< HEAD
-        let json_str = std::fs::read_to_string(CAIRO_0_ACCOUNT_CONTRACT_PATH).unwrap();
-=======
         let json_str = std::fs::read_to_string(concat!(
             env!("CARGO_MANIFEST_DIR"),
             "/test_artifacts/cairo_0_test.json"
         ))
         .unwrap();
->>>>>>> 10721fce
 
         ContractClass::cairo_0_from_json_str(&json_str).unwrap()
     }
