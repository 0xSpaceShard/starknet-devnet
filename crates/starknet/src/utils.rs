use std::fs;

use starknet_api::hash::{pedersen_hash, StarkFelt};
use starknet_in_rust::utils::calculate_sn_keccak;
use starknet_types::cairo_felt::Felt252;
use starknet_types::contract_class::ContractClass;
use starknet_types::felt::Felt;
use starknet_types::num_integer::Integer;
use starknet_types::patricia_key::{PatriciaKey, StorageKey};

use crate::error::{Error, Result};

pub(crate) fn generate_u128_random_numbers(
    seed: u32,
    random_numbers_count: u8,
) -> Result<Vec<u128>> {
    Ok(random_number_generator::generate_u128_random_numbers(seed, random_numbers_count))
}

pub(crate) fn load_cairo_0_contract_class(path: &str) -> Result<ContractClass> {
    let contract_class_str = fs::read_to_string(path)
        .map_err(|err| Error::ReadFileError { source: err, path: path.to_string() })?;
    Ok(ContractClass::cairo_0_from_json_str(&contract_class_str)?)
}

/// Returns the storage address of a StarkNet storage variable given its name and arguments.
pub(crate) fn get_storage_var_address(storage_var_name: &str, args: &[Felt]) -> Result<StorageKey> {
    let storage_var_name_hash = calculate_sn_keccak(storage_var_name.as_bytes());
    let storage_var_name_hash = StarkFelt::new(storage_var_name_hash)?;

    let storage_key_hash = args
        .iter()
        .fold(storage_var_name_hash, |res, arg| pedersen_hash(&res, &StarkFelt::from(arg)));

    let storage_key = Felt252::from_bytes_be(storage_key_hash.bytes()).mod_floor(
        &Felt252::from_bytes_be(&starknet_api::core::L2_ADDRESS_UPPER_BOUND.to_bytes_be()),
    );

    Ok(PatriciaKey::new(Felt::new(storage_key.to_be_bytes())?)?)
}

#[cfg(test)]
pub(crate) mod test_utils {
    use starknet_in_rust::definitions::block_context::StarknetChainId;
    use starknet_types::contract_address::ContractAddress;
    use starknet_types::contract_class::ContractClass;
    use starknet_types::contract_storage_key::ContractStorageKey;
    use starknet_types::felt::Felt;
    use starknet_types::patricia_key::StorageKey;
    use starknet_types::traits::HashProducer;

    use super::load_cairo_0_contract_class;
    use crate::account::Account;
    use crate::constants::{
        CAIRO_0_ACCOUNT_CONTRACT_PATH, DEVNET_DEFAULT_CHAIN_ID, DEVNET_DEFAULT_GAS_PRICE,
        DEVNET_DEFAULT_HOST, DEVNET_DEFAULT_INITIAL_BALANCE, DEVNET_DEFAULT_PORT,
        DEVNET_DEFAULT_SEED, DEVNET_DEFAULT_TIMEOUT, DEVNET_DEFAULT_TOTAL_ACCOUNTS,
    };
<<<<<<< HEAD
    use crate::traits::Accounted;
    use crate::transactions::declare_transaction::DeclareTransactionV1;
    use crate::{constants, Starknet, StarknetConfig};
=======
    use crate::starknet::StarknetConfig;
    use crate::transactions::declare_transaction::DeclareTransactionV1;
>>>>>>> f380f38c

    pub fn starknet_config_for_test() -> StarknetConfig {
        StarknetConfig {
            seed: DEVNET_DEFAULT_SEED,
            total_accounts: DEVNET_DEFAULT_TOTAL_ACCOUNTS,
            predeployed_accounts_initial_balance: DEVNET_DEFAULT_INITIAL_BALANCE.into(),
            host: DEVNET_DEFAULT_HOST.to_string(),
            port: DEVNET_DEFAULT_PORT,
            timeout: DEVNET_DEFAULT_TIMEOUT,
            gas_price: DEVNET_DEFAULT_GAS_PRICE,
            chain_id: DEVNET_DEFAULT_CHAIN_ID,
        }
    }

    pub(crate) fn dummy_felt() -> Felt {
        Felt::from_prefixed_hex_str("0xDD10").unwrap()
    }

    pub(crate) fn dummy_contract_storage_key() -> ContractStorageKey {
        ContractStorageKey::new(
            ContractAddress::new(Felt::from_prefixed_hex_str("0xFE").unwrap()).unwrap(),
            StorageKey::try_from(dummy_felt()).unwrap(),
        )
    }

    pub(crate) fn dummy_cairo_0_contract_class() -> ContractClass {
        let json_str = std::fs::read_to_string(CAIRO_0_ACCOUNT_CONTRACT_PATH).unwrap();

        ContractClass::cairo_0_from_json_str(&json_str).unwrap()
    }

    pub(crate) fn dummy_contract_address() -> ContractAddress {
        ContractAddress::new(Felt::from_prefixed_hex_str("0xADD4E55").unwrap()).unwrap()
    }

    pub(crate) fn dummy_declare_transaction_v1() -> DeclareTransactionV1 {
        DeclareTransactionV1::new(
            dummy_contract_address(),
            100,
            vec![],
            dummy_felt(),
            dummy_cairo_0_contract_class(),
            StarknetChainId::TestNet.to_felt().into(),
        )
    }

    pub(crate) fn get_bytes_from_u32(num: u32) -> [u8; 32] {
        let num_bytes = num.to_be_bytes();
        let mut result = [0u8; 32];
        let starting_idx = result.len() - num_bytes.len();
        let ending_idx = result.len();

        result[starting_idx..ending_idx].copy_from_slice(&num_bytes[..(ending_idx - starting_idx)]);

        result
    }

    /// Initializes starknet with 1 account - account without validations
    pub(crate) fn setup(acc_balance: Option<u128>) -> (Starknet, ContractAddress, ContractAddress) {
        let mut starknet = Starknet::default();
        let account_json_path = concat!(
            env!("CARGO_MANIFEST_DIR"),
            "/test_artifacts/account_without_validations/account.json"
        );
        let contract_class = load_cairo_0_contract_class(account_json_path).unwrap();

        let erc_20_contract = Starknet::create_erc20().unwrap();
        erc_20_contract.deploy(&mut starknet.state).unwrap();

        let acc = Account::new(
            Felt::from(acc_balance.unwrap_or(100)),
            dummy_felt(),
            dummy_felt(),
            contract_class.generate_hash().unwrap(),
            contract_class,
            erc_20_contract.get_address(),
        )
        .unwrap();

        acc.deploy(&mut starknet.state).unwrap();
        acc.set_initial_balance(&mut starknet.state).unwrap();

        starknet.state.synchronize_states();
        starknet.block_context = Starknet::get_block_context(
            1,
            constants::ERC20_CONTRACT_ADDRESS,
            DEVNET_DEFAULT_CHAIN_ID,
        )
        .unwrap();

        starknet.restart_pending_block().unwrap();

        (starknet, acc.get_address(), erc_20_contract.get_address())
    }
}

#[cfg(test)]
mod tests {
    use starknet_types::traits::ToHexString;

    use super::get_storage_var_address;
    use super::test_utils::{self, get_bytes_from_u32};

    #[test]
    fn correct_bytes_from_number() {
        let result = get_bytes_from_u32(123);
        assert!(result[31] == 123)
    }

    #[test]
    fn correct_number_generated_based_on_fixed_seed() {
        let generated_numbers = random_number_generator::generate_u128_random_numbers(123, 2);
        let expected_output: Vec<u128> =
            vec![261662301160200998434711212977610535782, 285327960644938307249498422906269531911];
        assert_eq!(generated_numbers, expected_output);
    }

    #[test]
    fn correct_simple_storage_var_address_generated() {
        let expected_storage_var_address =
            blockifier::abi::abi_utils::get_storage_var_address("simple", &[]).unwrap();
        let generated_storage_var_address = get_storage_var_address("simple", &[]).unwrap();

        assert_eq!(
            expected_storage_var_address.0.key().bytes(),
            generated_storage_var_address.to_felt().bytes()
        );
    }

    #[test]
    fn correct_complex_storage_var_address_generated() {
        let prefixed_hex_felt_string = test_utils::dummy_felt().to_prefixed_hex_str();

        let expected_storage_var_address = blockifier::abi::abi_utils::get_storage_var_address(
            "complex",
            &[prefixed_hex_felt_string.as_str().try_into().unwrap()],
        )
        .unwrap();

        let generated_storage_var_address =
            get_storage_var_address("complex", &[test_utils::dummy_felt()]).unwrap();

        assert_eq!(
            expected_storage_var_address.0.key().bytes(),
            generated_storage_var_address.to_felt().bytes()
        );
    }
}<|MERGE_RESOLUTION|>--- conflicted
+++ resolved
@@ -56,14 +56,10 @@
         DEVNET_DEFAULT_HOST, DEVNET_DEFAULT_INITIAL_BALANCE, DEVNET_DEFAULT_PORT,
         DEVNET_DEFAULT_SEED, DEVNET_DEFAULT_TIMEOUT, DEVNET_DEFAULT_TOTAL_ACCOUNTS,
     };
-<<<<<<< HEAD
     use crate::traits::Accounted;
+    use crate::starknet::StarknetConfig;
     use crate::transactions::declare_transaction::DeclareTransactionV1;
     use crate::{constants, Starknet, StarknetConfig};
-=======
-    use crate::starknet::StarknetConfig;
-    use crate::transactions::declare_transaction::DeclareTransactionV1;
->>>>>>> f380f38c
 
     pub fn starknet_config_for_test() -> StarknetConfig {
         StarknetConfig {
