--- conflicted
+++ resolved
@@ -1,11 +1,5 @@
-<<<<<<< HEAD
-use starknet_in_rust::core::transaction_hash::{
-    calculate_transaction_hash_common, TransactionHashPrefix,
-};
+use starknet_in_rust::transaction::DeclareV2;
 use starknet_in_rust::SierraContractClass;
-=======
-use starknet_in_rust::transaction::DeclareV2;
->>>>>>> 3073f06f
 use starknet_types::contract_address::ContractAddress;
 use starknet_types::contract_class::ContractClass;
 use starknet_types::felt::{ClassHash, Felt, TransactionHash};
@@ -16,12 +10,8 @@
 
 #[derive(Clone)]
 pub struct DeclareTransactionV2 {
-<<<<<<< HEAD
+    pub(crate) inner: DeclareV2,
     pub sierra_contract_class: SierraContractClass,
-=======
-    pub(crate) inner: DeclareV2,
-    pub sierra_contract_class: ContractClass,
->>>>>>> 3073f06f
     pub compiled_class_hash: ClassHash,
     pub sender_address: ContractAddress,
     pub max_fee: u128,
@@ -106,7 +96,6 @@
 
 impl HashProducer for DeclareTransactionV2 {
     fn generate_hash(&self) -> DevnetResult<Felt> {
-<<<<<<< HEAD
         let class_hash = self
             .class_hash
             .unwrap_or(ContractClass::Cairo1(self.sierra_contract_class.clone()).generate_hash()?);
@@ -132,9 +121,6 @@
         .into();
 
         Ok(transaction_hash)
-=======
-        Ok(self.inner.hash_value.clone().into())
->>>>>>> 3073f06f
     }
 }
 
