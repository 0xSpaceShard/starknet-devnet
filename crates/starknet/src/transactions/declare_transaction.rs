use starknet_in_rust::core::transaction_hash::{
    calculate_transaction_hash_common, TransactionHashPrefix,
};
use starknet_in_rust::felt::Felt252;
use starknet_in_rust::transaction::{verify_version, Declare};
use starknet_types::contract_address::ContractAddress;
use starknet_types::contract_class::Cairo0ContractClass;
use starknet_types::felt::{ClassHash, Felt, TransactionHash};
use starknet_types::traits::HashProducer;
use starknet_types::DevnetResult;

use crate::error::Result;

#[derive(Clone)]
pub struct DeclareTransactionV1 {
    pub(crate) inner: Declare,
    pub sender_address: ContractAddress,
    pub max_fee: u128,
    pub signature: Vec<Felt>,
    pub nonce: Felt,
    pub version: Felt,
<<<<<<< HEAD
    pub contract_class: Cairo0ContractClass,
    pub class_hash: Option<ClassHash>,
    pub transaction_hash: Option<TransactionHash>,
=======
    pub contract_class: ContractClass,
    pub class_hash: ClassHash,
    pub transaction_hash: TransactionHash,
>>>>>>> 3073f06f
    pub chain_id: Felt,
}

impl PartialEq for DeclareTransactionV1 {
    fn eq(&self, other: &Self) -> bool {
        self.inner.sender_address == other.inner.sender_address
            && self.inner.validate_entry_point_selector == other.inner.validate_entry_point_selector
            && self.max_fee == other.max_fee
            && self.signature == other.signature
            && self.nonce == other.nonce
            && self.version == other.version
            && self.class_hash == other.class_hash
            && self.transaction_hash == other.transaction_hash
            && self.chain_id == other.chain_id
    }
}

impl Eq for DeclareTransactionV1 {}

impl DeclareTransactionV1 {
    pub fn new(
        sender_address: ContractAddress,
        max_fee: u128,
        signature: Vec<Felt>,
        nonce: Felt,
        contract_class: Cairo0ContractClass,
        chain_id: Felt,
    ) -> Result<Self> {
        let class_hash = contract_class.generate_hash()?;
        let version = Felt::from(1);

        let mut inner = Declare {
            class_hash: class_hash.into(),
            sender_address: sender_address.try_into()?,
            tx_type: starknet_in_rust::definitions::transaction_type::TransactionType::Declare,
            validate_entry_point_selector:
                starknet_in_rust::definitions::constants::VALIDATE_DECLARE_ENTRY_POINT_SELECTOR
                    .clone(),
            version: version.into(),
            max_fee,
            signature: signature.iter().map(|felt| felt.into()).collect(),
            nonce: nonce.into(),
            hash_value: Felt252::default(),
            contract_class: contract_class.clone().try_into()?,
            skip_execute: false,
            skip_fee_transfer: false,
            skip_validate: false,
        };

        verify_version(&inner.version, inner.max_fee, &inner.nonce, &inner.signature)?;

        let (calldata, additional_data) = (vec![class_hash.into()], vec![inner.nonce.clone()]);

        let transaction_hash = calculate_transaction_hash_common(
            TransactionHashPrefix::Declare,
            inner.version.clone(),
            &inner.sender_address,
            Felt252::from(0),
            &calldata,
            max_fee,
            chain_id.into(),
            &additional_data,
        )
        .map_err(|err| {
            starknet_types::error::Error::TransactionError(
                starknet_in_rust::transaction::error::TransactionError::Syscall(
                    starknet_in_rust::syscalls::syscall_handler_errors::SyscallHandlerError::HashError(err)
                ),
            )
        })?;

        inner.hash_value = transaction_hash.clone();

        Ok(Self {
            inner,
            sender_address,
            max_fee,
            signature,
            nonce,
            version,
            contract_class,
            class_hash,
            transaction_hash: transaction_hash.into(),
            chain_id,
        })
    }

    pub fn sender_address(&self) -> &ContractAddress {
        &self.sender_address
    }

    pub fn class_hash(&self) -> &ClassHash {
        &self.class_hash
    }
}

impl HashProducer for DeclareTransactionV1 {
    fn generate_hash(&self) -> DevnetResult<Felt> {
        Ok(self.transaction_hash)
    }
}

#[cfg(test)]
mod tests {

    use serde::Deserialize;
    use starknet_in_rust::definitions::block_context::StarknetChainId;
    use starknet_types::contract_address::ContractAddress;
    use starknet_types::contract_class::ContractClass;
    use starknet_types::felt::Felt;
    use starknet_types::traits::{HashProducer, ToHexString};

    #[derive(Deserialize)]
    struct FeederGatewayDeclareTransactionV1 {
        transaction_hash: Felt,
        max_fee: Felt,
        nonce: Felt,
        class_hash: Felt,
        sender_address: Felt,
    }

    #[test]
    /// test_artifact is taken from starknet-rs. https://github.com/xJonathanLEI/starknet-rs/blob/starknet-core/v0.5.1/starknet-core/test-data/contracts/cairo0/artifacts/event_example.txt
    fn correct_transaction_hash_computation_compared_to_a_transaction_from_feeder_gateway() {
        let json_str = std::fs::read_to_string(concat!(
            env!("CARGO_MANIFEST_DIR"),
            "/test_artifacts/events_cairo0.casm"
        ))
        .unwrap();
        let cairo0 = ContractClass::cairo_0_from_json_str(&json_str).unwrap();

        // this is declare v1 transaction send with starknet-rs
        let json_obj: serde_json::Value = serde_json::from_reader(std::fs::File::open(concat!(
            env!("CARGO_MANIFEST_DIR"),
            "/test_artifacts/sequencer_response/declare_v1_testnet_0x04f3480733852ec616431fd89a5e3127b49cef0ac7a71440ebdec40b1322ca9d.json"
        )).unwrap()).unwrap();

        let feeder_gateway_transaction: FeederGatewayDeclareTransactionV1 =
            serde_json::from_value(json_obj.get("transaction").unwrap().clone()).unwrap();

        assert_eq!(feeder_gateway_transaction.class_hash, cairo0.generate_hash().unwrap());

        let declare_transaction = super::DeclareTransactionV1::new(
            ContractAddress::new(feeder_gateway_transaction.sender_address).unwrap(),
            u128::from_str_radix(&feeder_gateway_transaction.max_fee.to_nonprefixed_hex_str(), 16)
                .unwrap(),
            vec![],
<<<<<<< HEAD
            dummy_felt(),
            dummy_cairo_0_contract_class().into(),
            dummy_felt(),
        );

        assert!(result.is_err());
        match result.err().unwrap() {
            crate::error::Error::TransactionError(
                starknet_in_rust::transaction::error::TransactionError::FeeError(msg),
            ) => assert_eq!(msg, "For declare transaction version 1, max fee cannot be 0"),
            _ => panic!("Wrong error type"),
        }
=======
            feeder_gateway_transaction.nonce,
            cairo0,
            StarknetChainId::TestNet.to_felt().into(),
        )
        .unwrap();

        let declare_transaction_hash = declare_transaction.generate_hash().unwrap();
        assert_eq!(feeder_gateway_transaction.transaction_hash, declare_transaction_hash);
>>>>>>> 3073f06f
    }
}<|MERGE_RESOLUTION|>--- conflicted
+++ resolved
@@ -19,15 +19,9 @@
     pub signature: Vec<Felt>,
     pub nonce: Felt,
     pub version: Felt,
-<<<<<<< HEAD
     pub contract_class: Cairo0ContractClass,
-    pub class_hash: Option<ClassHash>,
-    pub transaction_hash: Option<TransactionHash>,
-=======
-    pub contract_class: ContractClass,
     pub class_hash: ClassHash,
     pub transaction_hash: TransactionHash,
->>>>>>> 3073f06f
     pub chain_id: Felt,
 }
 
@@ -175,20 +169,6 @@
             u128::from_str_radix(&feeder_gateway_transaction.max_fee.to_nonprefixed_hex_str(), 16)
                 .unwrap(),
             vec![],
-<<<<<<< HEAD
-            dummy_felt(),
-            dummy_cairo_0_contract_class().into(),
-            dummy_felt(),
-        );
-
-        assert!(result.is_err());
-        match result.err().unwrap() {
-            crate::error::Error::TransactionError(
-                starknet_in_rust::transaction::error::TransactionError::FeeError(msg),
-            ) => assert_eq!(msg, "For declare transaction version 1, max fee cannot be 0"),
-            _ => panic!("Wrong error type"),
-        }
-=======
             feeder_gateway_transaction.nonce,
             cairo0,
             StarknetChainId::TestNet.to_felt().into(),
@@ -197,6 +177,5 @@
 
         let declare_transaction_hash = declare_transaction.generate_hash().unwrap();
         assert_eq!(feeder_gateway_transaction.transaction_hash, declare_transaction_hash);
->>>>>>> 3073f06f
     }
 }