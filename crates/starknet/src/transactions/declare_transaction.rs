--- conflicted
+++ resolved
@@ -161,22 +161,12 @@
     fn correct_transaction_hash_computation_compared_to_a_transaction_from_feeder_gateway() {
         let json_str = std::fs::read_to_string(concat!(
             env!("CARGO_MANIFEST_DIR"),
-<<<<<<< HEAD
-            "/test_artifacts/events_cairo0.txt"
-=======
             "/test_artifacts/events_cairo0.casm"
->>>>>>> 6722ba9b
         ))
         .unwrap();
         let cairo0 = ContractClass::cairo_0_from_json_str(&json_str).unwrap();
 
         // this is declare v1 transaction send with starknet-rs
-<<<<<<< HEAD
-        let feeder_gateway_transaction =
-            get_transaction_from_feeder_gateway::<FeederGatewayDeclareTransactionV1>(
-                "0x04f3480733852ec616431fd89a5e3127b49cef0ac7a71440ebdec40b1322ca9d",
-            );
-=======
         let json_obj: serde_json::Value = serde_json::from_reader(std::fs::File::open(concat!(
             env!("CARGO_MANIFEST_DIR"),
             "/test_artifacts/sequencer_response/declare_v1_testnet_0x04f3480733852ec616431fd89a5e3127b49cef0ac7a71440ebdec40b1322ca9d.json"
@@ -184,7 +174,6 @@
 
         let feeder_gateway_transaction: FeederGatewayDeclareTransactionV1 =
             serde_json::from_value(json_obj.get("transaction").unwrap().clone()).unwrap();
->>>>>>> 6722ba9b
 
         assert_eq!(feeder_gateway_transaction.class_hash, cairo0.generate_hash().unwrap());
 
