use starknet_in_rust::core::transaction_hash::{
    calculate_transaction_hash_common, TransactionHashPrefix,
};
use starknet_in_rust::definitions::constants::VALIDATE_DECLARE_ENTRY_POINT_SELECTOR;
use starknet_types::contract_address::ContractAddress;
use starknet_types::contract_class::ContractClass;
use starknet_types::error::Error;
use starknet_types::felt::{ClassHash, Felt, TransactionHash};
use starknet_types::traits::HashProducer;

#[derive(Clone, PartialEq, Eq)]
pub struct DeclareTransactionV1 {
<<<<<<< HEAD
    pub sender_address: ContractAddress,
    pub max_fee: u128,
    pub signature: Vec<Felt>,
    pub nonce: Felt,
    pub contract_class: ContractClass,
    pub class_hash: Option<ClassHash>,
    pub transaction_hash: Option<TransactionHash>,
    pub chain_id: Felt,
=======
    pub(crate) sender_address: ContractAddress,
    pub(crate) max_fee: u128,
    pub(crate) signature: Vec<Felt>,
    pub(crate) nonce: Felt,
    pub(crate) contract_class: ContractClass,
    pub(crate) class_hash: Option<ClassHash>,
    pub(crate) transaction_hash: Option<TransactionHash>,
>>>>>>> 337b24fb
}

impl DeclareTransactionV1 {
    pub fn new(
        sender_address: ContractAddress,
        max_fee: u128,
        signature: Vec<Felt>,
        nonce: Felt,
        contract_class: ContractClass,
        chain_id: Felt,
    ) -> Self {
        Self {
            sender_address,
            max_fee,
            signature,
            nonce,
            contract_class,
            class_hash: None,
            transaction_hash: None,
            chain_id,
        }
    }

    pub(crate) fn version(&self) -> Felt {
        Felt::from(1)
    }
}

impl HashProducer for DeclareTransactionV1 {
    fn generate_hash(&self) -> starknet_types::DevnetResult<Felt> {
        let class_hash = self.class_hash.unwrap_or(self.contract_class.generate_hash()?);

        let (calldata, additional_data) = (Vec::new(), vec![class_hash.into()]);

        let transaction_hash: Felt = calculate_transaction_hash_common(
            TransactionHashPrefix::Declare,
            self.version().into(),
            &self.sender_address.try_into()?,
            VALIDATE_DECLARE_ENTRY_POINT_SELECTOR.clone(),
            &calldata,
            self.max_fee,
            self.chain_id.into(),
            &additional_data,
        )
        .map_err(|err| {
            Error::TransactionError(
                starknet_in_rust::transaction::error::TransactionError::Syscall(err),
            )
        })?
        .into();

        Ok(transaction_hash)
    }
}

#[cfg(test)]
mod tests {
    #[test]
    #[ignore]
    fn correct_transaction_hash_computation() {
        panic!("Transaction hash computation should be checked")
    }
}<|MERGE_RESOLUTION|>--- conflicted
+++ resolved
@@ -10,16 +10,6 @@
 
 #[derive(Clone, PartialEq, Eq)]
 pub struct DeclareTransactionV1 {
-<<<<<<< HEAD
-    pub sender_address: ContractAddress,
-    pub max_fee: u128,
-    pub signature: Vec<Felt>,
-    pub nonce: Felt,
-    pub contract_class: ContractClass,
-    pub class_hash: Option<ClassHash>,
-    pub transaction_hash: Option<TransactionHash>,
-    pub chain_id: Felt,
-=======
     pub(crate) sender_address: ContractAddress,
     pub(crate) max_fee: u128,
     pub(crate) signature: Vec<Felt>,
@@ -27,7 +17,7 @@
     pub(crate) contract_class: ContractClass,
     pub(crate) class_hash: Option<ClassHash>,
     pub(crate) transaction_hash: Option<TransactionHash>,
->>>>>>> 337b24fb
+    pub(crate) chain_id: Felt,
 }
 
 impl DeclareTransactionV1 {
