use starknet_in_rust::transaction::error::TransactionError;
use starknet_in_rust::transaction::DeployAccount;
use starknet_types::error::Error;
use starknet_types::felt::{ClassHash, Felt};
use starknet_types::traits::HashProducer;

use crate::error::{self, Result};

#[derive(Clone)]
pub struct DeployAccountTransaction {
    pub inner: DeployAccount,
    pub chain_id: Felt,
    pub signature: Vec<Felt>,
    pub max_fee: u128,
    pub nonce: Felt,
    pub version: Felt,
}

impl Eq for DeployAccountTransaction {}

impl PartialEq for DeployAccountTransaction {
    fn eq(&self, other: &Self) -> bool {
        self.inner.signature() == other.inner.signature()
            && self.inner.constructor_calldata() == other.inner.constructor_calldata()
            && self.inner.class_hash() == other.inner.class_hash()
            && self.inner.contract_address_salt() == other.inner.contract_address_salt()
    }
}

impl DeployAccountTransaction {
    #[allow(clippy::too_many_arguments)]
    pub fn new(
        constructor_calldata: Vec<Felt>,
        max_fee: u128,
        signature: Vec<Felt>,
        nonce: Felt,
        class_hash: ClassHash,
        contract_address_salt: Felt,
        chain_id: Felt,
        version: Felt,
    ) -> Result<Self> {
        if max_fee == 0 {
            return Err(error::Error::TransactionError(TransactionError::FeeError(
                "For deploy account transaction, max fee cannot be 0".to_string(),
            )));
        }

        let starknet_in_rust_deploy_account = DeployAccount::new(
            class_hash.bytes(),
            max_fee,
            version.into(),
            nonce.into(),
            constructor_calldata.iter().map(|h| h.into()).collect(),
            signature.iter().map(|h| h.into()).collect(),
            contract_address_salt.into(),
            chain_id.into(),
        )
        .map_err(|err| Error::TransactionError(TransactionError::Syscall(err)))?;

        Ok(Self {
            inner: starknet_in_rust_deploy_account,
            chain_id,
            signature,
            nonce,
            max_fee,
            version,
        })
    }

    pub fn class_hash(&self) -> Result<Felt> {
        Felt::new(*self.inner.class_hash()).map_err(error::Error::from)
    }

    pub fn contract_address_salt(&self) -> Felt {
        (self.inner.contract_address_salt().clone()).into()
    }

    pub fn constructor_calldata(&self) -> Vec<Felt> {
        self.inner.constructor_calldata().clone().into_iter().map(|felt| felt.into()).collect()
    }
}

impl HashProducer for DeployAccountTransaction {
    fn generate_hash(&self) -> starknet_types::DevnetResult<Felt> {
        Ok(self.inner.hash_value().clone().into())
    }
}

#[cfg(test)]
mod tests {
    use serde::Deserialize;
    use starknet_in_rust::definitions::block_context::StarknetChainId;
    use starknet_types::contract_address::ContractAddress;
    use starknet_types::felt::Felt;
    use starknet_types::traits::{HashProducer, ToHexString};

<<<<<<< HEAD
    use crate::utils::test_utils::get_transaction_from_feeder_gateway;

=======
>>>>>>> 6722ba9b
    #[derive(Deserialize)]
    struct FeederGatewayDeployAccountTransaction {
        transaction_hash: Felt,
        version: Felt,
        max_fee: Felt,
        nonce: Felt,
        constructor_calldata: Vec<Felt>,
        contract_address: Felt,
        contract_address_salt: Felt,
        class_hash: Felt,
    }

    #[test]
    fn correct_transaction_hash_computation_compared_to_a_transaction_from_feeder_gateway() {
<<<<<<< HEAD
        let feeder_gateway_transaction =
            get_transaction_from_feeder_gateway::<FeederGatewayDeployAccountTransaction>(
                "0x23a872d966d4f6091cc3725604fdaa1b39cef76ebf38b9a06a0b71e9ed700ea",
            );
=======
        let json_obj: serde_json::Value = serde_json::from_reader(std::fs::File::open(concat!(
            env!("CARGO_MANIFEST_DIR"),
            "/test_artifacts/sequencer_response/deploy_account_testnet_0x23a872d966d4f6091cc3725604fdaa1b39cef76ebf38b9a06a0b71e9ed700ea.json"
        )).unwrap()).unwrap();

        let feeder_gateway_transaction: FeederGatewayDeployAccountTransaction =
            serde_json::from_value(json_obj.get("transaction").unwrap().clone()).unwrap();

>>>>>>> 6722ba9b
        let deploy_account_transaction = super::DeployAccountTransaction::new(
            feeder_gateway_transaction.constructor_calldata,
            u128::from_str_radix(&feeder_gateway_transaction.max_fee.to_nonprefixed_hex_str(), 16)
                .unwrap(),
            vec![],
            feeder_gateway_transaction.nonce,
            feeder_gateway_transaction.class_hash,
            feeder_gateway_transaction.contract_address_salt,
            StarknetChainId::TestNet.to_felt().into(),
            feeder_gateway_transaction.version,
        )
        .unwrap();

        assert_eq!(
            ContractAddress::new(feeder_gateway_transaction.contract_address).unwrap(),
            ContractAddress::try_from(deploy_account_transaction.inner.contract_address().clone())
                .unwrap()
        );
        assert_eq!(
            feeder_gateway_transaction.transaction_hash,
            deploy_account_transaction.generate_hash().unwrap()
        );
    }

    #[test]
    fn account_deploy_transaction_with_max_fee_zero_should_return_an_error() {
        let result = super::DeployAccountTransaction::new(
            vec![0.into(), 1.into()],
            0,
            vec![0.into(), 1.into()],
            0.into(),
            0.into(),
            0.into(),
            0.into(),
            0.into(),
        );

        assert!(result.is_err());
        match result.err().unwrap() {
            crate::error::Error::TransactionError(
                starknet_in_rust::transaction::error::TransactionError::FeeError(msg),
            ) => assert_eq!(msg, "For deploy account transaction, max fee cannot be 0"),
            _ => panic!("Wrong error type"),
        }
    }
}<|MERGE_RESOLUTION|>--- conflicted
+++ resolved
@@ -94,11 +94,6 @@
     use starknet_types::felt::Felt;
     use starknet_types::traits::{HashProducer, ToHexString};
 
-<<<<<<< HEAD
-    use crate::utils::test_utils::get_transaction_from_feeder_gateway;
-
-=======
->>>>>>> 6722ba9b
     #[derive(Deserialize)]
     struct FeederGatewayDeployAccountTransaction {
         transaction_hash: Felt,
@@ -113,12 +108,6 @@
 
     #[test]
     fn correct_transaction_hash_computation_compared_to_a_transaction_from_feeder_gateway() {
-<<<<<<< HEAD
-        let feeder_gateway_transaction =
-            get_transaction_from_feeder_gateway::<FeederGatewayDeployAccountTransaction>(
-                "0x23a872d966d4f6091cc3725604fdaa1b39cef76ebf38b9a06a0b71e9ed700ea",
-            );
-=======
         let json_obj: serde_json::Value = serde_json::from_reader(std::fs::File::open(concat!(
             env!("CARGO_MANIFEST_DIR"),
             "/test_artifacts/sequencer_response/deploy_account_testnet_0x23a872d966d4f6091cc3725604fdaa1b39cef76ebf38b9a06a0b71e9ed700ea.json"
@@ -127,7 +116,6 @@
         let feeder_gateway_transaction: FeederGatewayDeployAccountTransaction =
             serde_json::from_value(json_obj.get("transaction").unwrap().clone()).unwrap();
 
->>>>>>> 6722ba9b
         let deploy_account_transaction = super::DeployAccountTransaction::new(
             feeder_gateway_transaction.constructor_calldata,
             u128::from_str_radix(&feeder_gateway_transaction.max_fee.to_nonprefixed_hex_str(), 16)
