pub mod declare_transaction;
pub mod declare_transaction_v2;
pub mod deploy_account_transaction;
pub mod invoke_transaction;

use std::collections::HashMap;

use starknet_api::block::BlockNumber;
use starknet_in_rust::execution::{CallInfo, TransactionExecutionInfo};
use starknet_in_rust::transaction::error::TransactionError;
use starknet_rs_core::types::TransactionStatus;
use starknet_rs_core::utils::get_selector_from_name;
use starknet_types::contract_address::ContractAddress;
use starknet_types::emitted_event::Event;
use starknet_types::felt::{BlockHash, Felt, TransactionHash};

use self::declare_transaction::DeclareTransactionV1;
use self::declare_transaction_v2::DeclareTransactionV2;
use self::deploy_account_transaction::DeployAccountTransaction;
use self::invoke_transaction::InvokeTransactionV1;
<<<<<<< HEAD
use crate::error::DevnetResult;
=======
use crate::constants::UDC_CONTRACT_ADDRESS;
use crate::error::{self, Result};
>>>>>>> 2815c299
use crate::traits::{HashIdentified, HashIdentifiedMut};

#[derive(Default)]
pub struct StarknetTransactions(HashMap<TransactionHash, StarknetTransaction>);

impl StarknetTransactions {
    pub fn insert(&mut self, transaction_hash: &TransactionHash, transaction: StarknetTransaction) {
        self.0.insert(*transaction_hash, transaction);
    }

    pub fn get(&self, transaction_hash: &TransactionHash) -> Option<&StarknetTransaction> {
        self.0.get(transaction_hash)
    }
}

impl HashIdentifiedMut for StarknetTransactions {
    type Hash = TransactionHash;
    type Element = StarknetTransaction;
    fn get_by_hash_mut(&mut self, hash: &Self::Hash) -> Option<&mut StarknetTransaction> {
        self.0.get_mut(hash)
    }
}

impl HashIdentified for StarknetTransactions {
    type Hash = TransactionHash;
    type Element = StarknetTransaction;
    fn get_by_hash(&self, hash: Self::Hash) -> Option<&StarknetTransaction> {
        self.0.get(&hash)
    }
}

#[allow(unused)]
pub struct StarknetTransaction {
    pub status: TransactionStatus,
    pub inner: Transaction,
    pub block_hash: Option<BlockHash>,
    pub block_number: Option<BlockNumber>,
    pub(crate) execution_info: Option<starknet_in_rust::execution::TransactionExecutionInfo>,
    pub(crate) execution_error: Option<TransactionError>,
}

impl StarknetTransaction {
    pub fn create_rejected(transaction: Transaction, execution_error: TransactionError) -> Self {
        Self {
            status: TransactionStatus::Rejected,
            inner: transaction,
            execution_info: None,
            execution_error: Some(execution_error),
            block_hash: None,
            block_number: None,
        }
    }

    pub fn create_successful(
        transaction: Transaction,
        execution_info: TransactionExecutionInfo,
    ) -> Self {
        Self {
            status: TransactionStatus::Pending,
            inner: transaction,
            execution_info: Some(execution_info),
            execution_error: None,
            block_hash: None,
            block_number: None,
        }
    }

<<<<<<< HEAD
    pub fn get_events(&self) -> DevnetResult<Vec<Event>> {
        let mut result = Vec::<Event>::new();

        fn events_from_call_info(call_info: Option<&CallInfo>) -> DevnetResult<Vec<Event>> {
=======
    pub fn get_events(&self) -> Result<Vec<Event>> {
        let mut starknet_in_rust_events = Vec::<starknet_in_rust::execution::Event>::new();

        fn events_from_call_info(
            call_info: Option<&CallInfo>,
        ) -> Result<Vec<starknet_in_rust::execution::Event>> {
>>>>>>> 2815c299
            if let Some(call_info) = call_info {
                call_info.get_sorted_events().map_err(crate::error::Error::from)
            } else {
                Ok(Vec::<starknet_in_rust::execution::Event>::new())
            }
        }

        if let Some(execution_info) = &self.execution_info {
            starknet_in_rust_events
                .extend(events_from_call_info(execution_info.validate_info.as_ref())?);
            starknet_in_rust_events
                .extend(events_from_call_info(execution_info.call_info.as_ref())?);
            starknet_in_rust_events
                .extend(events_from_call_info(execution_info.fee_transfer_info.as_ref())?);
        }
        let mut result: Vec<Event> = Vec::new();
        for event in starknet_in_rust_events.into_iter() {
            result.push(Event {
                from_address: event.from_address.try_into()?,
                keys: event.keys.into_iter().map(Felt::from).collect(),
                data: event.data.into_iter().map(Felt::from).collect(),
            });
        }

        Ok(result)
    }

    /// Scans through events and gets information from Event generated from UDC with specific
    /// ContractDeployed. Returns the contract address
    ///
    /// # Arguments
    /// * `events` - The events that will be searched
    pub fn get_deployed_address_from_events(events: &[Event]) -> Result<Option<ContractAddress>> {
        let contract_deployed_event_key = Felt::from(
            get_selector_from_name("ContractDeployed").map_err(|_| error::Error::FormatError)?,
        );

        let udc_address = ContractAddress::new(Felt::from_prefixed_hex_str(UDC_CONTRACT_ADDRESS)?)?;

        let deployed_address = events
            .iter()
            .find(|e| {
                e.from_address == udc_address && e.keys.contains(&contract_deployed_event_key)
            })
            .map(|e| e.data.first().cloned().unwrap_or_default());

        Ok(if let Some(contract_address) = deployed_address {
            Some(ContractAddress::new(contract_address)?)
        } else {
            None
        })
    }
}

#[derive(Clone, PartialEq, Eq)]
pub enum Transaction {
    Declare(Box<DeclareTransactionV1>),
    DeclareV2(Box<DeclareTransactionV2>),
    DeployAccount(Box<DeployAccountTransaction>),
    Invoke(Box<InvokeTransactionV1>),
}

impl Transaction {
    pub fn get_hash(&self) -> TransactionHash {
        match self {
            Transaction::Declare(tx) => tx.transaction_hash,
            Transaction::DeclareV2(tx) => tx.transaction_hash,
            Transaction::DeployAccount(tx) => tx.inner.hash_value().clone().into(),
            Transaction::Invoke(tx) => tx.inner.hash_value().clone().into(),
        }
    }

    pub fn chain_id(&self) -> &Felt {
        match self {
            Transaction::Declare(txn) => &txn.chain_id,
            Transaction::DeclareV2(txn) => &txn.chain_id,
            Transaction::DeployAccount(txn) => &txn.chain_id,
            Transaction::Invoke(txn) => &txn.chain_id,
        }
    }

    pub fn max_fee(&self) -> u128 {
        match self {
            Transaction::Declare(txn) => txn.max_fee,
            Transaction::DeclareV2(txn) => txn.max_fee,
            Transaction::DeployAccount(txn) => txn.max_fee,
            Transaction::Invoke(txn) => txn.max_fee,
        }
    }

    pub fn signature(&self) -> &Vec<Felt> {
        match self {
            Transaction::Declare(txn) => &txn.signature,
            Transaction::DeclareV2(txn) => &txn.signature,
            Transaction::DeployAccount(txn) => &txn.signature,
            Transaction::Invoke(txn) => &txn.signature,
        }
    }

    pub fn nonce(&self) -> &Felt {
        match self {
            Transaction::Declare(txn) => &txn.nonce,
            Transaction::DeclareV2(txn) => &txn.nonce,
            Transaction::DeployAccount(txn) => &txn.nonce,
            Transaction::Invoke(txn) => &txn.nonce,
        }
    }

    pub fn version(&self) -> &Felt {
        match self {
            Transaction::Declare(txn) => &txn.version,
            Transaction::DeclareV2(txn) => &txn.version,
            Transaction::DeployAccount(txn) => &txn.version,
            Transaction::Invoke(txn) => &txn.version,
        }
    }
}

#[cfg(test)]
mod tests {
    use starknet_in_rust::execution::TransactionExecutionInfo;
    use starknet_rs_core::types::TransactionStatus;
    use starknet_types::traits::HashProducer;

    use super::{StarknetTransaction, StarknetTransactions, Transaction};
    use crate::traits::HashIdentifiedMut;
    use crate::utils::test_utils::dummy_declare_transaction_v1;

    #[test]
    fn get_transaction_by_hash() {
        let hash = dummy_declare_transaction_v1().generate_hash().unwrap();
        let sn_tx = StarknetTransaction::create_successful(
            Transaction::Declare(dummy_declare_transaction_v1()),
            TransactionExecutionInfo::default(),
        );
        let mut sn_txs = StarknetTransactions::default();
        sn_txs.insert(
            &hash,
            StarknetTransaction::create_successful(
                Transaction::Declare(dummy_declare_transaction_v1()),
                TransactionExecutionInfo::default(),
            ),
        );

        let extracted_tran = sn_txs.get_by_hash_mut(&hash).unwrap();

        assert_eq!(sn_tx.block_hash, extracted_tran.block_hash);
        assert_eq!(sn_tx.block_number, extracted_tran.block_number);
        assert!(sn_tx.inner == extracted_tran.inner);
        assert_eq!(sn_tx.status, extracted_tran.status);
        assert_eq!(sn_tx.execution_error.is_some(), extracted_tran.execution_error.is_some());
        assert_eq!(sn_tx.execution_info.is_some(), extracted_tran.execution_info.is_some());
    }

    #[test]
    fn check_correct_rejected_transaction_creation() {
        check_correct_transaction_properties(
            Transaction::Declare(dummy_declare_transaction_v1()),
            false,
        );
    }

    #[test]
    fn check_correct_successful_transaction_creation() {
        check_correct_transaction_properties(
            Transaction::Declare(dummy_declare_transaction_v1()),
            true,
        );
    }

    fn check_correct_transaction_properties(tran: Transaction, is_success: bool) {
        let sn_tran = if is_success {
            StarknetTransaction::create_successful(
                tran.clone(),
                TransactionExecutionInfo::default(),
            )
        } else {
            StarknetTransaction::create_rejected(
                tran.clone(),
                starknet_in_rust::transaction::error::TransactionError::AttempToUseNoneCodeAddress,
            )
        };

        if is_success {
            assert!(sn_tran.status == TransactionStatus::Pending);
        } else {
            assert!(sn_tran.status == TransactionStatus::Rejected);
        }

        assert_eq!(sn_tran.execution_info.is_some(), is_success);
        assert_eq!(sn_tran.execution_error.is_none(), is_success);
        assert!(sn_tran.block_hash.is_none());
        assert!(sn_tran.block_number.is_none());
        assert!(sn_tran.inner == tran);
    }
}<|MERGE_RESOLUTION|>--- conflicted
+++ resolved
@@ -18,12 +18,8 @@
 use self::declare_transaction_v2::DeclareTransactionV2;
 use self::deploy_account_transaction::DeployAccountTransaction;
 use self::invoke_transaction::InvokeTransactionV1;
-<<<<<<< HEAD
-use crate::error::DevnetResult;
-=======
 use crate::constants::UDC_CONTRACT_ADDRESS;
-use crate::error::{self, Result};
->>>>>>> 2815c299
+use crate::error::{DevnetResult, Error};
 use crate::traits::{HashIdentified, HashIdentifiedMut};
 
 #[derive(Default)]
@@ -91,19 +87,12 @@
         }
     }
 
-<<<<<<< HEAD
     pub fn get_events(&self) -> DevnetResult<Vec<Event>> {
-        let mut result = Vec::<Event>::new();
-
-        fn events_from_call_info(call_info: Option<&CallInfo>) -> DevnetResult<Vec<Event>> {
-=======
-    pub fn get_events(&self) -> Result<Vec<Event>> {
         let mut starknet_in_rust_events = Vec::<starknet_in_rust::execution::Event>::new();
 
         fn events_from_call_info(
             call_info: Option<&CallInfo>,
-        ) -> Result<Vec<starknet_in_rust::execution::Event>> {
->>>>>>> 2815c299
+        ) -> DevnetResult<Vec<starknet_in_rust::execution::Event>> {
             if let Some(call_info) = call_info {
                 call_info.get_sorted_events().map_err(crate::error::Error::from)
             } else {
@@ -136,10 +125,11 @@
     ///
     /// # Arguments
     /// * `events` - The events that will be searched
-    pub fn get_deployed_address_from_events(events: &[Event]) -> Result<Option<ContractAddress>> {
-        let contract_deployed_event_key = Felt::from(
-            get_selector_from_name("ContractDeployed").map_err(|_| error::Error::FormatError)?,
-        );
+    pub fn get_deployed_address_from_events(
+        events: &[Event],
+    ) -> DevnetResult<Option<ContractAddress>> {
+        let contract_deployed_event_key =
+            Felt::from(get_selector_from_name("ContractDeployed").map_err(|_| Error::FormatError)?);
 
         let udc_address = ContractAddress::new(Felt::from_prefixed_hex_str(UDC_CONTRACT_ADDRESS)?)?;
 
