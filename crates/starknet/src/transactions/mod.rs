--- conflicted
+++ resolved
@@ -50,11 +50,7 @@
 #[allow(unused)]
 pub struct StarknetTransaction {
     pub(crate) status: TransactionStatus,
-<<<<<<< HEAD
-    pub(crate) inner: Transaction,
-=======
     pub inner: Transaction,
->>>>>>> 3a70ed03
     pub(crate) block_hash: Option<BlockHash>,
     pub(crate) block_number: Option<BlockNumber>,
     pub(crate) execution_info: Option<starknet_in_rust::execution::TransactionExecutionInfo>,
