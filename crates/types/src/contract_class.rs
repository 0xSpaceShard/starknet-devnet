use std::cmp::{Eq, PartialEq};

use serde::{Serialize, Serializer};
use starknet_in_rust::services::api::contract_classes::deprecated_contract_class::ContractClass as StarknetInRustContractClass;
use starknet_in_rust::SierraContractClass;
use starknet_rs_core::types::{
    ContractClass as CodegenContractClass, FlattenedSierraClass as CodegenSierraContracrClass,
};

use crate::error::{Error, JsonError};
use crate::felt::Felt;
use crate::traits::HashProducer;
use crate::DevnetResult;
use core::fmt::Debug;
use starknet_in_rust::core::contract_address::compute_sierra_class_hash;
use starknet_rs_ff::FieldElement;

pub mod deprecated;
pub use deprecated::json_contract_class::Cairo0Json;
pub use deprecated::rpc_contract_class::DeprecatedContractClass;
pub use deprecated::Cairo0ContractClass;

#[derive(Debug, Clone, Eq, PartialEq)]
pub enum ContractClass {
    Cairo0(Cairo0ContractClass),
    Cairo1(SierraContractClass),
}

impl Serialize for ContractClass {
    fn serialize<S>(&self, serializer: S) -> Result<S::Ok, S::Error>
    where
        S: Serializer,
    {
        match self {
            ContractClass::Cairo0(cairo0) => match cairo0 {
                Cairo0ContractClass::RawJson(contract_json) => contract_json.serialize(serializer),
                Cairo0ContractClass::SIR(_) => Err(serde::ser::Error::custom(
                    "Serialization of starknet 0 contract is unavailable",
                )),
                Cairo0ContractClass::Rpc(contract) => contract.serialize(serializer),
            },
            ContractClass::Cairo1(contract) => contract.serialize(serializer),
        }
    }
}

impl ContractClass {
    pub fn cairo_1_from_sierra_json_str(json_str: &str) -> DevnetResult<SierraContractClass> {
        let sierra_contract_class: SierraContractClass =
            serde_json::from_str(json_str).map_err(JsonError::SerdeJsonError)?;

        Ok(sierra_contract_class)
    }
}

impl From<Cairo0ContractClass> for ContractClass {
    fn from(value: Cairo0ContractClass) -> Self {
        ContractClass::Cairo0(value)
    }
}

impl From<StarknetInRustContractClass> for ContractClass {
    fn from(value: StarknetInRustContractClass) -> Self {
        ContractClass::Cairo0(value.into())
    }
}

impl From<DeprecatedContractClass> for ContractClass {
    fn from(value: DeprecatedContractClass) -> Self {
        ContractClass::Cairo0(value.into())
    }
}

impl From<Cairo0Json> for ContractClass {
    fn from(value: Cairo0Json) -> Self {
        ContractClass::Cairo0(value.into())
    }
}

impl From<SierraContractClass> for ContractClass {
    fn from(value: SierraContractClass) -> Self {
        ContractClass::Cairo1(value)
    }
}

impl TryFrom<ContractClass> for SierraContractClass {
    type Error = Error;
    fn try_from(value: ContractClass) -> Result<Self, Self::Error> {
        match value {
            ContractClass::Cairo1(sierra) => Ok(sierra),
            _ => Err(Error::ConversionError(crate::error::ConversionError::InvalidFormat)),
        }
    }
}

impl TryFrom<ContractClass> for Cairo0ContractClass {
    type Error = Error;
    fn try_from(value: ContractClass) -> Result<Self, Self::Error> {
        match value {
            ContractClass::Cairo0(cairo_0) => Ok(cairo_0),
            _ => Err(Error::ConversionError(crate::error::ConversionError::InvalidFormat)),
        }
    }
}

impl TryFrom<ContractClass> for Cairo0Json {
    type Error = Error;
    fn try_from(value: ContractClass) -> Result<Self, Self::Error> {
        match value {
            ContractClass::Cairo0(Cairo0ContractClass::RawJson(contract)) => Ok(contract),
            _ => Err(Error::ConversionError(crate::error::ConversionError::InvalidFormat)),
        }
    }
}

impl HashProducer for ContractClass {
    fn generate_hash(&self) -> crate::DevnetResult<crate::felt::Felt> {
        match self {
            ContractClass::Cairo0(contract) => Ok(contract.generate_hash()?),
            ContractClass::Cairo1(sierra) => {
                let sierra_felt252_hash = compute_sierra_class_hash(sierra)?;
                Ok(Felt::from(sierra_felt252_hash))
            }
        }
    }
}

fn convert_sierra_to_codegen(
    contract_class: &SierraContractClass,
) -> DevnetResult<CodegenSierraContracrClass> {
    let abi = serde_json::to_string(&contract_class.abi).map_err(JsonError::SerdeJsonError)?;
    let sierra_program = contract_class
        .sierra_program
        .iter()
        .map(|bigint| {
            FieldElement::from_byte_slice_be(&bigint.value.to_bytes_be())
                .map_err(Error::StarknetFfConversionError)
        })
        .collect::<DevnetResult<Vec<FieldElement>>>()?;

    let entry_points_by_type_value =
        serde_json::to_value(contract_class.entry_points_by_type.clone())
            .map_err(JsonError::SerdeJsonError)?;
    let entry_points_by_type =
        serde_json::from_value(entry_points_by_type_value).map_err(JsonError::SerdeJsonError)?;

    Ok(CodegenSierraContracrClass {
        sierra_program,
        contract_class_version: contract_class.contract_class_version.clone(),
        entry_points_by_type,
        abi,
    })
}

impl TryInto<CodegenContractClass> for ContractClass {
    type Error = Error;
    fn try_into(self) -> Result<CodegenContractClass, Self::Error> {
        match self {
            ContractClass::Cairo0(contract_class) => {
                Ok(CodegenContractClass::Legacy(contract_class.try_into()?))
            }
            ContractClass::Cairo1(contract_class) => {
                Ok(CodegenContractClass::Sierra(convert_sierra_to_codegen(&contract_class)?))
            }
        }
    }
}

#[cfg(test)]
mod tests {
<<<<<<< HEAD
    use crate::contract_class::{
        convert_sierra_to_codegen, Cairo0ContractClass, Cairo0Json, DeprecatedContractClass,
    };
    use core::panic;
    use serde_json::value::Serializer;
    use serde_json::Deserializer;
    use starknet_in_rust::SierraContractClass;
    use starknet_rs_core::types::CompressedLegacyContractClass;

    use crate::felt::Felt;
    use crate::serde_helpers::rpc_sierra_contract_class_to_sierra_contract_class::deserialize_to_sierra_contract_class;
    use crate::traits::{HashProducer, ToHexString};
    use crate::utils::test_utils::{CAIRO_0_ACCOUNT_CONTRACT_HASH, CAIRO_0_ACCOUNT_CONTRACT_PATH};
=======
    use super::ContractClass;
    use crate::felt::Felt;
    use crate::traits::HashProducer;
    use crate::utils::test_utils::{
        CAIRO_0_ACCOUNT_CONTRACT_HASH, CAIRO_0_ACCOUNT_CONTRACT_PATH, CAIRO_1_CONTRACT_PATH,
        CAIRO_1_CONTRACT_SIERRA_HASH,
    };
>>>>>>> 3073f06f

    #[test]
    fn cairo_1_contract_class_hash_generated_successfully() {
        let cairo_1_contract_sierra = ContractClass::cairo_1_from_sierra_json_str(
            &std::fs::read_to_string(CAIRO_1_CONTRACT_PATH).unwrap(),
        )
        .unwrap();
        assert_eq!(
            Felt::from_prefixed_hex_str(CAIRO_1_CONTRACT_SIERRA_HASH).unwrap(),
            cairo_1_contract_sierra.generate_hash().unwrap()
        );
    }

    #[test]
    fn cairo_1_to_codegen() {
        let path = concat!(
            env!("CARGO_MANIFEST_DIR"),
            "/test_data/sierra_contract_class_with_abi_as_string.json"
        );
        let contract_str = std::fs::read_to_string(path).unwrap();
        let mut deserializer = Deserializer::from_str(&contract_str);
        let contract_class: SierraContractClass =
            deserialize_to_sierra_contract_class(&mut deserializer).unwrap();

        convert_sierra_to_codegen(&contract_class).unwrap();
    }

    #[test]
    fn cairo_0_contract_class_hash_generated_successfully() {
        let json_str = std::fs::read_to_string(CAIRO_0_ACCOUNT_CONTRACT_PATH).unwrap();
        let contract_class = Cairo0Json::raw_json_from_json_str(&json_str).unwrap();
        let class_hash = contract_class.generate_hash().unwrap();
        let expected_class_hash =
            Felt::from_prefixed_hex_str(CAIRO_0_ACCOUNT_CONTRACT_HASH).unwrap();
        assert_eq!(class_hash, expected_class_hash);
    }

    #[test]
    fn contract_class_cairo_0_from_json_str_doesnt_accept_string_different_from_json() {
        assert!(Cairo0Json::raw_json_from_json_str(" not JSON string").is_err());
    }
}<|MERGE_RESOLUTION|>--- conflicted
+++ resolved
@@ -168,7 +168,6 @@
 
 #[cfg(test)]
 mod tests {
-<<<<<<< HEAD
     use crate::contract_class::{
         convert_sierra_to_codegen, Cairo0ContractClass, Cairo0Json, DeprecatedContractClass,
     };
@@ -181,17 +180,11 @@
     use crate::felt::Felt;
     use crate::serde_helpers::rpc_sierra_contract_class_to_sierra_contract_class::deserialize_to_sierra_contract_class;
     use crate::traits::{HashProducer, ToHexString};
-    use crate::utils::test_utils::{CAIRO_0_ACCOUNT_CONTRACT_HASH, CAIRO_0_ACCOUNT_CONTRACT_PATH};
-=======
-    use super::ContractClass;
-    use crate::felt::Felt;
-    use crate::traits::HashProducer;
     use crate::utils::test_utils::{
         CAIRO_0_ACCOUNT_CONTRACT_HASH, CAIRO_0_ACCOUNT_CONTRACT_PATH, CAIRO_1_CONTRACT_PATH,
         CAIRO_1_CONTRACT_SIERRA_HASH,
     };
->>>>>>> 3073f06f
-
+    
     #[test]
     fn cairo_1_contract_class_hash_generated_successfully() {
         let cairo_1_contract_sierra = ContractClass::cairo_1_from_sierra_json_str(
