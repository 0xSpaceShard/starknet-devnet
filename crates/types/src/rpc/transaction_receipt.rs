--- conflicted
+++ resolved
@@ -26,10 +26,6 @@
 
 #[derive(Debug, Clone, Eq, PartialEq, Serialize, Deserialize)]
 pub struct MaybePendingProperties {
-<<<<<<< HEAD
-    pub finality_status: TransactionFinalityStatus,
-=======
->>>>>>> 6548e0ab
     #[serde(skip_serializing_if = "Option::is_none")]
     pub block_hash: Option<BlockHash>,
     #[serde(skip_serializing_if = "Option::is_none")]
