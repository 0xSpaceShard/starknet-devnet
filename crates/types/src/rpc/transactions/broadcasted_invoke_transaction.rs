--- conflicted
+++ resolved
@@ -4,15 +4,11 @@
 use cairo_felt::Felt252;
 use serde::{Deserialize, Serialize};
 use starknet_api::hash::StarkFelt;
+use starknet_api::hash::StarkFelt;
 use starknet_api::transaction::Fee;
 use starknet_in_rust::core::transaction_hash::{
     calculate_transaction_hash_common, TransactionHashPrefix,
 };
-<<<<<<< HEAD
-=======
-use starknet_in_rust::definitions::constants::EXECUTE_ENTRY_POINT_SELECTOR;
-use starknet_rs_ff::FieldElement;
->>>>>>> 3c6bfc2c
 
 use crate::contract_address::ContractAddress;
 use crate::error::DevnetResult;
@@ -64,20 +60,8 @@
         &self,
         chain_id: Felt,
     ) -> DevnetResult<InvokeTransaction> {
-<<<<<<< HEAD
         let entry_point_selector_field = Felt::default();
         let additional_data = vec![self.common.nonce];
-=======
-        let (entry_point_selector_field, additional_data) = if (QUERY_VERSION_OFFSET
-            + SUPPORTED_TX_VERSION)
-            == FieldElement::from(self.common.version)
-        {
-            (Felt::from(EXECUTE_ENTRY_POINT_SELECTOR.clone()), Vec::<Felt>::new())
-        } else {
-            let additional_data = vec![self.common.nonce];
-            (Felt::default(), additional_data)
-        };
->>>>>>> 3c6bfc2c
 
         let txn_hash: Felt = calculate_transaction_hash_common(
             TransactionHashPrefix::Invoke,
