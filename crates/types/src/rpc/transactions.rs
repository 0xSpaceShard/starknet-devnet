use std::collections::HashMap;

use blockifier::transaction::account_transaction::AccountTransaction;
use broadcasted_declare_transaction_v1::BroadcastedDeclareTransactionV1;
use broadcasted_declare_transaction_v2::BroadcastedDeclareTransactionV2;
use broadcasted_deploy_account_transaction::BroadcastedDeployAccountTransaction;
use broadcasted_invoke_transaction::BroadcastedInvokeTransaction;
use declare_transaction_v0v1::DeclareTransactionV0V1;
use declare_transaction_v2::DeclareTransactionV2;
use deploy_account_transaction::DeployAccountTransaction;
use deploy_transaction::DeployTransaction;
use invoke_transaction_v1::InvokeTransactionV1;
use serde::{Deserialize, Serialize};
use starknet_api::block::BlockNumber;
use starknet_api::deprecated_contract_class::EntryPointType;
use starknet_api::transaction::Fee;
use starknet_rs_core::types::{BlockId, ExecutionResult, TransactionFinalityStatus};

use super::estimate_message_fee::FeeEstimateWrapper;
use super::transaction_receipt::MessageToL1;
use crate::contract_address::ContractAddress;
use crate::emitted_event::Event;
use crate::error::{ConversionError, DevnetResult};
use crate::felt::{
    BlockHash, Calldata, EntryPointSelector, Felt, Nonce, TransactionHash, TransactionSignature,
    TransactionVersion,
};
use crate::rpc::transaction_receipt::{
    CommonTransactionReceipt, MaybePendingProperties, TransactionOutput,
};

pub mod broadcasted_declare_transaction_v1;
pub mod broadcasted_declare_transaction_v2;
pub mod broadcasted_deploy_account_transaction;
pub mod broadcasted_invoke_transaction;

pub mod declare_transaction_v0v1;
pub mod declare_transaction_v2;
pub mod deploy_account_transaction;
pub mod deploy_transaction;
pub mod invoke_transaction_v1;

pub mod l1_handler_transaction;

#[derive(Debug, Clone, Eq, PartialEq, Deserialize, Serialize)]
#[serde(untagged)]
pub enum Transactions {
    Hashes(Vec<TransactionHash>),
    Full(Vec<Transaction>),
}

#[derive(Debug, Copy, Clone, Eq, PartialEq, Deserialize, Serialize, Default)]
pub enum TransactionType {
    #[serde(rename(deserialize = "DECLARE", serialize = "DECLARE"))]
    Declare,
    #[serde(rename(deserialize = "DEPLOY", serialize = "DEPLOY"))]
    Deploy,
    #[serde(rename(deserialize = "DEPLOY_ACCOUNT", serialize = "DEPLOY_ACCOUNT"))]
    DeployAccount,
    #[serde(rename(deserialize = "INVOKE", serialize = "INVOKE"))]
    #[default]
    Invoke,
    #[serde(rename(deserialize = "L1_HANDLER", serialize = "L1_HANDLER"))]
    L1Handler,
}

#[derive(Debug, Clone, Eq, PartialEq, Serialize, Deserialize)]
#[serde(tag = "type")]
pub enum Transaction {
    #[serde(rename = "DECLARE")]
    Declare(DeclareTransaction),
    #[serde(rename = "DEPLOY_ACCOUNT")]
    DeployAccount(DeployAccountTransaction),
    #[serde(rename = "DEPLOY")]
    Deploy(DeployTransaction),
    #[serde(rename = "INVOKE")]
    Invoke(InvokeTransaction),
    #[serde(rename = "L1_HANDLER")]
    L1Handler(L1HandlerTransaction),
}

impl Transaction {
    pub fn get_type(&self) -> TransactionType {
        match self {
            Transaction::Declare(_) => TransactionType::Declare,
            Transaction::DeployAccount(_) => TransactionType::DeployAccount,
            Transaction::Deploy(_) => TransactionType::Deploy,
            Transaction::Invoke(_) => TransactionType::Invoke,
            Transaction::L1Handler(_) => TransactionType::L1Handler,
        }
    }

    pub fn get_transaction_hash(&self) -> &TransactionHash {
        match self {
            Transaction::Declare(tx) => tx.get_transaction_hash(),
            Transaction::L1Handler(tx) => tx.get_transaction_hash(),
            Transaction::DeployAccount(tx) => tx.get_transaction_hash(),
            Transaction::Invoke(tx) => tx.get_transaction_hash(),
            Transaction::Deploy(tx) => tx.get_transaction_hash(),
        }
    }

    pub fn create_common_receipt(
        &self,
        transaction_events: &[Event],
        transaction_messages: &[MessageToL1],
        block_hash: Option<&BlockHash>,
        block_number: Option<BlockNumber>,
        execution_result: &ExecutionResult,
        finality_status: TransactionFinalityStatus,
        actual_fee: Fee,
    ) -> CommonTransactionReceipt {
        let r#type = self.get_type();

        let output = TransactionOutput {
<<<<<<< HEAD
            actual_fee: self.get_max_fee(),
            messages_sent: transaction_messages.to_vec(),
=======
            actual_fee,
            messages_sent: Vec::new(), // TODO wrong
>>>>>>> 598bbae3
            events: transaction_events.to_vec(),
        };

        let maybe_pending_properties =
            MaybePendingProperties { block_number, block_hash: block_hash.cloned() };

        CommonTransactionReceipt {
            r#type,
            transaction_hash: *self.get_transaction_hash(),
            output,
            execution_status: execution_result.clone(),
            finality_status,
            maybe_pending_properties,
        }
    }
}

#[derive(Debug, Clone, Eq, PartialEq, Serialize, Deserialize)]
#[serde(untagged)]
pub enum DeclareTransaction {
    Version0(DeclareTransactionV0V1),
    Version1(DeclareTransactionV0V1),
    Version2(DeclareTransactionV2),
}

impl DeclareTransaction {
    pub fn get_transaction_hash(&self) -> &TransactionHash {
        match self {
            DeclareTransaction::Version0(tx) => tx.get_transaction_hash(),
            DeclareTransaction::Version1(tx) => tx.get_transaction_hash(),
            DeclareTransaction::Version2(tx) => tx.get_transaction_hash(),
        }
    }
}

#[derive(Debug, Clone, Default, Eq, PartialEq, Deserialize, Serialize)]
pub struct InvokeTransactionV0 {
    pub transaction_hash: TransactionHash,
    pub max_fee: Fee,
    pub version: TransactionVersion,
    pub signature: TransactionSignature,
    pub contract_address: ContractAddress,
    pub entry_point_selector: EntryPointSelector,
    pub calldata: Calldata,
}

impl InvokeTransactionV0 {
    pub fn get_transaction_hash(&self) -> &TransactionHash {
        &self.transaction_hash
    }
}

#[derive(Debug, Clone, Eq, PartialEq, Deserialize, Serialize)]
#[serde(untagged)]
pub enum InvokeTransaction {
    Version0(InvokeTransactionV0),
    Version1(InvokeTransactionV1),
}

impl InvokeTransaction {
    pub fn get_transaction_hash(&self) -> &TransactionHash {
        match self {
            InvokeTransaction::Version0(tx) => tx.get_transaction_hash(),
            InvokeTransaction::Version1(tx) => tx.get_transaction_hash(),
        }
    }
}

#[derive(Debug, Clone, Default, Eq, PartialEq, Deserialize, Serialize)]
pub struct L1HandlerTransaction {
    pub transaction_hash: TransactionHash,
    pub version: TransactionVersion,
    pub nonce: Nonce,
    pub contract_address: ContractAddress,
    pub entry_point_selector: EntryPointSelector,
    pub calldata: Calldata,
    pub paid_fee_on_l1: u128,
}

impl L1HandlerTransaction {
    pub fn get_transaction_hash(&self) -> &TransactionHash {
        &self.transaction_hash
    }
}

#[derive(Debug, Clone, PartialEq, Eq, Deserialize, Serialize)]
pub struct EventFilter {
    pub from_block: Option<BlockId>,
    pub to_block: Option<BlockId>,
    pub address: Option<ContractAddress>,
    pub keys: Option<Vec<Vec<Felt>>>,
    pub continuation_token: Option<String>,
    pub chunk_size: usize,
}

#[derive(Debug, Clone, Serialize)]
pub struct EventsChunk {
    pub events: Vec<crate::emitted_event::EmittedEvent>,
    #[serde(skip_serializing_if = "Option::is_none")]
    pub continuation_token: Option<String>,
}

#[derive(Debug, Clone, Eq, PartialEq, Deserialize, Serialize)]
pub struct FunctionCall {
    pub contract_address: ContractAddress,
    pub entry_point_selector: EntryPointSelector,
    pub calldata: Calldata,
}

#[derive(Debug, Clone, Eq, PartialEq, Deserialize, Serialize)]
pub struct BroadcastedTransactionCommon {
    pub max_fee: Fee,
    pub version: TransactionVersion,
    pub signature: TransactionSignature,
    pub nonce: Nonce,
}

#[derive(Debug, Clone, Eq, PartialEq, Deserialize, Serialize)]
#[serde(tag = "type")]
pub enum BroadcastedTransaction {
    #[serde(rename = "INVOKE")]
    Invoke(BroadcastedInvokeTransaction),
    #[serde(rename = "DECLARE")]
    Declare(BroadcastedDeclareTransaction),
    #[serde(rename = "DEPLOY_ACCOUNT")]
    DeployAccount(BroadcastedDeployAccountTransaction),
}

impl BroadcastedTransaction {
    pub fn to_blockifier_account_transaction(
        &self,
        chain_id: Felt,
    ) -> DevnetResult<blockifier::transaction::account_transaction::AccountTransaction> {
        let blockifier_transaction = match self {
            BroadcastedTransaction::Invoke(invoke_txn) => {
                let blockifier_invoke_txn =
                    invoke_txn.create_blockifier_invoke_transaction(chain_id)?;
                AccountTransaction::Invoke(blockifier_invoke_txn)
            }
            BroadcastedTransaction::Declare(BroadcastedDeclareTransaction::V1(declare_v1)) => {
                let class_hash = declare_v1.generate_class_hash()?;
                let transaction_hash =
                    declare_v1.calculate_transaction_hash(&chain_id, &class_hash)?;
                AccountTransaction::Declare(
                    declare_v1.create_blockifier_declare(class_hash, transaction_hash)?,
                )
            }
            BroadcastedTransaction::Declare(BroadcastedDeclareTransaction::V2(declare_v2)) => {
                AccountTransaction::Declare(declare_v2.create_blockifier_declare(chain_id)?)
            }
            BroadcastedTransaction::DeployAccount(deploy_account) => {
                AccountTransaction::DeployAccount(
                    deploy_account.create_blockifier_deploy_account(chain_id)?,
                )
            }
        };

        Ok(blockifier_transaction)
    }
}

#[derive(Debug, Clone, Eq, PartialEq, Deserialize, Serialize)]
#[serde(untagged)]
pub enum BroadcastedDeclareTransaction {
    V1(Box<BroadcastedDeclareTransactionV1>),
    V2(Box<BroadcastedDeclareTransactionV2>),
}

/// Flags that indicate how to simulate a given transaction.
/// By default, the sequencer behavior is replicated locally (enough funds are expected to be in the
/// account, and fee will be deducted from the balance before the simulation of the next
/// transaction). To skip the fee charge, use the SKIP_FEE_CHARGE flag.
#[derive(Debug, Clone, Eq, PartialEq, Deserialize)]
pub enum SimulationFlag {
    #[serde(rename = "SKIP_VALIDATE")]
    SkipValidate,
    #[serde(rename = "SKIP_FEE_CHARGE")]
    SkipFeeCharge,
}

#[derive(Debug, Clone, Serialize)]
pub enum CallType {
    #[serde(rename = "LIBRARY_CALL")]
    LibraryCall,
    #[serde(rename = "CALL")]
    Call,
}

#[derive(Debug, Clone, Serialize)]
pub struct FunctionInvocation {
    #[serde(flatten)]
    function_call: FunctionCall,
    caller_address: ContractAddress,
    class_hash: Felt,
    entry_point_type: EntryPointType,
    call_type: CallType,
    result: Vec<Felt>,
    calls: Vec<FunctionInvocation>,
    events: Vec<Event>,
    messages: Vec<MessageToL1>,
}

#[derive(Debug, Clone, Serialize)]
#[serde(untagged)]
pub enum TransactionTrace {
    Invoke(InvokeTransactionTrace),
    Declare(DeclareTransactionTrace),
    DeployAccount(DeployAccountTransactionTrace),
}

#[derive(Debug, Clone, Serialize, Deserialize)]
pub struct Reversion {
    pub revert_reason: String,
}

#[derive(Debug, Clone, Serialize)]
#[serde(untagged)]
pub enum ExecutionInvocation {
    Succeeded(FunctionInvocation),
    Reverted(Reversion),
}

#[derive(Debug, Clone, Serialize)]
pub struct InvokeTransactionTrace {
    pub validate_invocation: Option<FunctionInvocation>,
    pub execution_invocation: ExecutionInvocation,
}

#[derive(Debug, Clone, Serialize)]
pub struct DeclareTransactionTrace {
    pub validate_invocation: Option<FunctionInvocation>,
    pub fee_transfer_invocation: Option<FunctionInvocation>,
}

#[derive(Debug, Clone, Serialize)]
pub struct DeployAccountTransactionTrace {
    pub validate_invocation: Option<FunctionInvocation>,
    pub constructor_invocation: Option<FunctionInvocation>,
    pub fee_transfer_invocation: Option<FunctionInvocation>,
}

#[derive(Debug, Clone, Serialize)]
pub struct SimulatedTransaction {
    pub transaction_trace: TransactionTrace,
    pub fee_estimation: FeeEstimateWrapper,
}

impl FunctionInvocation {
    pub fn try_from_call_info(
        mut call_info: blockifier::execution::call_info::CallInfo,
        address_to_class_hash: &HashMap<ContractAddress, Felt>,
    ) -> DevnetResult<Self> {
        let mut internal_calls: Vec<FunctionInvocation> = vec![];
        for internal_call in call_info.inner_calls {
            internal_calls.push(FunctionInvocation::try_from_call_info(
                internal_call,
                address_to_class_hash,
            )?);
        }

        // the logic for getting the sorted l2-l1 messages
        // is creating an array with enough room for all objects + 1
        // then based on the order we use this index

        call_info.execution.l2_to_l1_messages.sort_by_key(|msg| msg.order);

        let messages: Vec<MessageToL1> = call_info
            .execution
            .l2_to_l1_messages
            .into_iter()
            .map(|msg| MessageToL1 {
                from_address: call_info.call.caller_address.into(),
                to_address: msg.message.to_address,
                payload: msg.message.payload.0.into_iter().map(Felt::from).collect(),
            })
            .collect();

        call_info.execution.events.sort_by_key(|event| event.order);

        let events: Vec<Event> = call_info
            .execution
            .events
            .into_iter()
            .map(|event| Event {
                from_address: call_info.call.storage_address.into(),
                keys: event.event.keys.into_iter().map(|key| Felt::from(key.0)).collect(),
                data: event.event.data.0.into_iter().map(Felt::from).collect(),
            })
            .collect();

        let function_call = FunctionCall {
            contract_address: call_info.call.storage_address.into(),
            entry_point_selector: call_info.call.entry_point_selector.0.into(),
            calldata: call_info.call.calldata.0.iter().map(|f| Felt::from(*f)).collect(),
        };

        // call_info.call.class_hash could be None, so we deduce it from
        // call_info.call.storage_address which is function_call.contract_address
        let class_hash = if let Some(class_hash) = call_info.call.class_hash {
            class_hash.into()
        } else {
            address_to_class_hash
                .get(&function_call.contract_address)
                .ok_or(ConversionError::InvalidInternalStructure(
                    "class_hash is unexpectedly undefined".into(),
                ))
                .cloned()?
        };

        Ok(FunctionInvocation {
            function_call,
            caller_address: call_info.call.caller_address.into(),
            class_hash,
            entry_point_type: call_info.call.entry_point_type,
            call_type: match call_info.call.call_type {
                blockifier::execution::entry_point::CallType::Call => CallType::Call,
                blockifier::execution::entry_point::CallType::Delegate => CallType::LibraryCall,
            },
            result: call_info.execution.retdata.0.into_iter().map(Felt::from).collect(),
            calls: internal_calls,
            events,
            messages,
        })
    }
}<|MERGE_RESOLUTION|>--- conflicted
+++ resolved
@@ -113,13 +113,8 @@
         let r#type = self.get_type();
 
         let output = TransactionOutput {
-<<<<<<< HEAD
-            actual_fee: self.get_max_fee(),
+            actual_fee,
             messages_sent: transaction_messages.to_vec(),
-=======
-            actual_fee,
-            messages_sent: Vec::new(), // TODO wrong
->>>>>>> 598bbae3
             events: transaction_events.to_vec(),
         };
 
