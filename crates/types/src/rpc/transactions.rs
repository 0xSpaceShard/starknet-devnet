use std::collections::HashMap;

use blockifier::execution::call_info::{CallInfo, MessageToL1, OrderedL2ToL1Message};
use blockifier::transaction::account_transaction::AccountTransaction;
use blockifier::transaction::objects::TransactionExecutionInfo;
use broadcasted_declare_transaction_v1::BroadcastedDeclareTransactionV1;
use broadcasted_declare_transaction_v2::BroadcastedDeclareTransactionV2;
use broadcasted_deploy_account_transaction::BroadcastedDeployAccountTransaction;
use broadcasted_invoke_transaction::BroadcastedInvokeTransaction;
use declare_transaction_v0v1::DeclareTransactionV0V1;
use declare_transaction_v2::DeclareTransactionV2;
use deploy_account_transaction::DeployAccountTransaction;
use deploy_transaction::DeployTransaction;
use invoke_transaction_v1::InvokeTransactionV1;
use serde::{Deserialize, Deserializer, Serialize, Serializer};
use starknet_api::block::BlockNumber;
use starknet_api::deprecated_contract_class::EntryPointType;
use starknet_api::transaction::Fee;
use starknet_rs_core::types::{BlockId, ExecutionResult, TransactionFinalityStatus};

use super::estimate_message_fee::FeeEstimateWrapper;
use super::messaging::{MessageToL1, OrderedMessageToL1};
use super::state::ThinStateDiff;
use super::transaction_receipt::ExecutionResources;
use crate::constants::{
    BITWISE_BUILTIN_NAME, EC_OP_BUILTIN_NAME, HASH_BUILTIN_NAME, KECCAK_BUILTIN_NAME, N_STEPS,
    POSEIDON_BUILTIN_NAME, RANGE_CHECK_BUILTIN_NAME, SIGNATURE_BUILTIN_NAME,
};
use crate::contract_address::ContractAddress;
use crate::emitted_event::{Event, OrderedEvent};
use crate::error::{ConversionError, DevnetResult};
use crate::felt::{
    BlockHash, Calldata, EntryPointSelector, Felt, Nonce, TransactionHash, TransactionSignature,
    TransactionVersion,
};
use crate::rpc::transaction_receipt::{
    CommonTransactionReceipt, MaybePendingProperties, TransactionOutput,
};

pub mod broadcasted_declare_transaction_v1;
pub mod broadcasted_declare_transaction_v2;
pub mod broadcasted_deploy_account_transaction;
pub mod broadcasted_invoke_transaction;

pub mod declare_transaction_v0v1;
pub mod declare_transaction_v2;
pub mod deploy_account_transaction;
pub mod deploy_transaction;
pub mod invoke_transaction_v1;

pub mod l1_handler_transaction;

#[derive(Debug, Clone, Eq, PartialEq, Deserialize, Serialize)]
#[serde(untagged)]
pub enum Transactions {
    Hashes(Vec<TransactionHash>),
    Full(Vec<Transaction>),
}

#[derive(Debug, Copy, Clone, Eq, PartialEq, Deserialize, Serialize, Default)]
pub enum TransactionType {
    #[serde(rename(deserialize = "DECLARE", serialize = "DECLARE"))]
    Declare,
    #[serde(rename(deserialize = "DEPLOY", serialize = "DEPLOY"))]
    Deploy,
    #[serde(rename(deserialize = "DEPLOY_ACCOUNT", serialize = "DEPLOY_ACCOUNT"))]
    DeployAccount,
    #[serde(rename(deserialize = "INVOKE", serialize = "INVOKE"))]
    #[default]
    Invoke,
    #[serde(rename(deserialize = "L1_HANDLER", serialize = "L1_HANDLER"))]
    L1Handler,
}

#[derive(Debug, Clone, Eq, PartialEq, Serialize, Deserialize)]
#[serde(tag = "type")]
pub enum Transaction {
    #[serde(rename = "DECLARE")]
    Declare(DeclareTransaction),
    #[serde(rename = "DEPLOY_ACCOUNT")]
    DeployAccount(DeployAccountTransaction),
    #[serde(rename = "DEPLOY")]
    Deploy(DeployTransaction),
    #[serde(rename = "INVOKE")]
    Invoke(InvokeTransaction),
    #[serde(rename = "L1_HANDLER")]
    L1Handler(L1HandlerTransaction),
}

impl Transaction {
    pub fn get_type(&self) -> TransactionType {
        match self {
            Transaction::Declare(_) => TransactionType::Declare,
            Transaction::DeployAccount(_) => TransactionType::DeployAccount,
            Transaction::Deploy(_) => TransactionType::Deploy,
            Transaction::Invoke(_) => TransactionType::Invoke,
            Transaction::L1Handler(_) => TransactionType::L1Handler,
        }
    }

    pub fn get_transaction_hash(&self) -> &TransactionHash {
        match self {
            Transaction::Declare(tx) => tx.get_transaction_hash(),
            Transaction::L1Handler(tx) => tx.get_transaction_hash(),
            Transaction::DeployAccount(tx) => tx.get_transaction_hash(),
            Transaction::Invoke(tx) => tx.get_transaction_hash(),
            Transaction::Deploy(tx) => tx.get_transaction_hash(),
        }
    }

    #[allow(clippy::too_many_arguments)]
    pub fn create_common_receipt(
        &self,
        transaction_events: &[Event],
        transaction_messages_sent: &[MessageToL1],
        block_hash: Option<&BlockHash>,
        block_number: Option<BlockNumber>,
        execution_result: &ExecutionResult,
        finality_status: TransactionFinalityStatus,
        actual_fee: Fee,
        execution_info: &TransactionExecutionInfo,
    ) -> CommonTransactionReceipt {
        let r#type = self.get_type();

        fn get_memory_holes_from_call_info(call_info: &Option<CallInfo>) -> usize {
            if let Some(call) = call_info { call.vm_resources.n_memory_holes } else { 0 }
        }

        fn get_resource_from_execution_info(
            execution_info: &TransactionExecutionInfo,
            resource_name: &str,
        ) -> Felt {
            let resource =
                execution_info.actual_resources.0.get(resource_name).cloned().unwrap_or_default();
            Felt::from(resource as u128)
        }

        let total_memory_holes = get_memory_holes_from_call_info(&execution_info.execute_call_info)
            + get_memory_holes_from_call_info(&execution_info.validate_call_info)
            + get_memory_holes_from_call_info(&execution_info.fee_transfer_call_info);

        let execution_resources = ExecutionResources {
            steps: get_resource_from_execution_info(execution_info, N_STEPS),
            memory_holes: Felt::from(total_memory_holes as u128),
            range_check_builtin_applications: get_resource_from_execution_info(
                execution_info,
                RANGE_CHECK_BUILTIN_NAME,
            ),
            pedersen_builtin_applications: get_resource_from_execution_info(
                execution_info,
                HASH_BUILTIN_NAME,
            ),
            poseidon_builtin_applications: get_resource_from_execution_info(
                execution_info,
                POSEIDON_BUILTIN_NAME,
            ),
            ec_op_builtin_applications: get_resource_from_execution_info(
                execution_info,
                EC_OP_BUILTIN_NAME,
            ),
            ecdsa_builtin_applications: get_resource_from_execution_info(
                execution_info,
                SIGNATURE_BUILTIN_NAME,
            ),
            bitwise_builtin_applications: get_resource_from_execution_info(
                execution_info,
                BITWISE_BUILTIN_NAME,
            ),
            keccak_builtin_applications: get_resource_from_execution_info(
                execution_info,
                KECCAK_BUILTIN_NAME,
            ),
        };

        let output = TransactionOutput {
            actual_fee,
            messages_sent: transaction_messages_sent.to_vec(),
            events: transaction_events.to_vec(),
        };

        let maybe_pending_properties =
            MaybePendingProperties { block_number, block_hash: block_hash.cloned() };

        CommonTransactionReceipt {
            r#type,
            transaction_hash: *self.get_transaction_hash(),
            output,
            execution_status: execution_result.clone(),
            finality_status,
            maybe_pending_properties,
            execution_resources,
        }
    }
}

#[derive(Debug, Clone, Eq, PartialEq, Serialize, Deserialize)]
#[serde(untagged)]
pub enum DeclareTransaction {
    Version0(DeclareTransactionV0V1),
    Version1(DeclareTransactionV0V1),
    Version2(DeclareTransactionV2),
}

impl DeclareTransaction {
    pub fn get_transaction_hash(&self) -> &TransactionHash {
        match self {
            DeclareTransaction::Version0(tx) => tx.get_transaction_hash(),
            DeclareTransaction::Version1(tx) => tx.get_transaction_hash(),
            DeclareTransaction::Version2(tx) => tx.get_transaction_hash(),
        }
    }
}

#[derive(Debug, Clone, Default, Eq, PartialEq, Deserialize, Serialize)]
pub struct InvokeTransactionV0 {
    pub transaction_hash: TransactionHash,
    pub max_fee: Fee,
    pub version: TransactionVersion,
    pub signature: TransactionSignature,
    pub contract_address: ContractAddress,
    pub entry_point_selector: EntryPointSelector,
    pub calldata: Calldata,
}

impl InvokeTransactionV0 {
    pub fn get_transaction_hash(&self) -> &TransactionHash {
        &self.transaction_hash
    }
}

#[derive(Debug, Clone, Eq, PartialEq, Deserialize, Serialize)]
#[serde(untagged)]
pub enum InvokeTransaction {
    Version0(InvokeTransactionV0),
    Version1(InvokeTransactionV1),
}

impl InvokeTransaction {
    pub fn get_transaction_hash(&self) -> &TransactionHash {
        match self {
            InvokeTransaction::Version0(tx) => tx.get_transaction_hash(),
            InvokeTransaction::Version1(tx) => tx.get_transaction_hash(),
        }
    }
}

pub fn deserialize_paid_fee_on_l1<'de, D>(deserializer: D) -> Result<u128, D::Error>
where
    D: Deserializer<'de>,
{
    let buf = String::deserialize(deserializer)?;
    let err_msg = format!("paid_fee_on_l1: expected 0x-prefixed hex string, got: {buf}");
    if !buf.starts_with("0x") {
        return Err(serde::de::Error::custom(err_msg));
    }
    u128::from_str_radix(&buf[2..], 16).map_err(|_| serde::de::Error::custom(err_msg))
}

fn serialize_paid_fee_on_l1<S>(paid_fee_on_l1: &u128, s: S) -> Result<S::Ok, S::Error>
where
    S: Serializer,
{
    s.serialize_str(&format!("{paid_fee_on_l1:#x}"))
}

#[derive(Debug, Clone, Default, Eq, PartialEq, Deserialize, Serialize)]
pub struct L1HandlerTransaction {
    pub transaction_hash: TransactionHash,
    pub version: TransactionVersion,
    pub nonce: Nonce,
    pub contract_address: ContractAddress,
    pub entry_point_selector: EntryPointSelector,
    pub calldata: Calldata,
    #[serde(
        serialize_with = "serialize_paid_fee_on_l1",
        deserialize_with = "deserialize_paid_fee_on_l1"
    )]
    pub paid_fee_on_l1: u128,
}

impl L1HandlerTransaction {
    pub fn get_transaction_hash(&self) -> &TransactionHash {
        &self.transaction_hash
    }
}

#[derive(Debug, Clone, PartialEq, Eq, Deserialize, Serialize)]
pub struct EventFilter {
    pub from_block: Option<BlockId>,
    pub to_block: Option<BlockId>,
    pub address: Option<ContractAddress>,
    pub keys: Option<Vec<Vec<Felt>>>,
    pub continuation_token: Option<String>,
    pub chunk_size: usize,
}

#[derive(Debug, Clone, Serialize, Deserialize)]
pub struct EventsChunk {
    pub events: Vec<crate::emitted_event::EmittedEvent>,
    #[serde(skip_serializing_if = "Option::is_none")]
    pub continuation_token: Option<String>,
}

#[derive(Debug, Clone, Eq, PartialEq, Deserialize, Serialize)]
#[serde(deny_unknown_fields)]
pub struct FunctionCall {
    pub contract_address: ContractAddress,
    pub entry_point_selector: EntryPointSelector,
    pub calldata: Calldata,
}

#[derive(Debug, Clone, Eq, PartialEq, Deserialize, Serialize)]
pub struct BroadcastedTransactionCommon {
    pub max_fee: Fee,
    pub version: TransactionVersion,
    pub signature: TransactionSignature,
    pub nonce: Nonce,
}

#[derive(Debug, Clone, Eq, PartialEq, Deserialize, Serialize)]
#[serde(tag = "type")]
pub enum BroadcastedTransaction {
    #[serde(rename = "INVOKE")]
    Invoke(BroadcastedInvokeTransaction),
    #[serde(rename = "DECLARE")]
    Declare(BroadcastedDeclareTransaction),
    #[serde(rename = "DEPLOY_ACCOUNT")]
    DeployAccount(BroadcastedDeployAccountTransaction),
}

impl BroadcastedTransaction {
    pub fn to_blockifier_account_transaction(
        &self,
        chain_id: Felt,
        only_query: bool,
    ) -> DevnetResult<blockifier::transaction::account_transaction::AccountTransaction> {
        let blockifier_transaction = match self {
            BroadcastedTransaction::Invoke(invoke_txn) => {
                let blockifier_invoke_txn =
                    invoke_txn.create_blockifier_invoke_transaction(chain_id, only_query)?;
                AccountTransaction::Invoke(blockifier_invoke_txn)
            }
            BroadcastedTransaction::Declare(BroadcastedDeclareTransaction::V1(declare_v1)) => {
                let class_hash = declare_v1.generate_class_hash()?;
                let transaction_hash =
                    declare_v1.calculate_transaction_hash(&chain_id, &class_hash)?;
                AccountTransaction::Declare(
                    declare_v1.create_blockifier_declare(class_hash, transaction_hash)?,
                )
            }
            BroadcastedTransaction::Declare(BroadcastedDeclareTransaction::V2(declare_v2)) => {
                AccountTransaction::Declare(declare_v2.create_blockifier_declare(chain_id)?)
            }
            BroadcastedTransaction::DeployAccount(deploy_account) => {
                AccountTransaction::DeployAccount(
                    deploy_account.create_blockifier_deploy_account(chain_id, only_query)?,
                )
            }
        };

        Ok(blockifier_transaction)
    }
}

#[derive(Debug, Clone, Eq, PartialEq, Serialize)]
#[serde(untagged)]
pub enum BroadcastedDeclareTransaction {
    V1(Box<BroadcastedDeclareTransactionV1>),
    V2(Box<BroadcastedDeclareTransactionV2>),
}

impl<'de> Deserialize<'de> for BroadcastedDeclareTransaction {
    fn deserialize<D>(deserializer: D) -> Result<Self, D::Error>
    where
        D: Deserializer<'de>,
    {
        let value = serde_json::Value::deserialize(deserializer)?;
        let version_raw = value.get("version").ok_or(serde::de::Error::missing_field("version"))?;
        match version_raw.as_str() {
            Some(v) if ["0x1", "0x100000000000000000000000000000001"].contains(&v) => {
                let unpacked = serde_json::from_value(value).map_err(|e| {
                    serde::de::Error::custom(format!("Invalid declare transaction v1: {e}"))
                })?;
                Ok(BroadcastedDeclareTransaction::V1(Box::new(unpacked)))
            }
            Some(v) if ["0x2", "0x100000000000000000000000000000002"].contains(&v) => {
                let unpacked = serde_json::from_value(value).map_err(|e| {
                    serde::de::Error::custom(format!("Invalid declare transaction v2: {e}"))
                })?;
                Ok(BroadcastedDeclareTransaction::V2(Box::new(unpacked)))
            }
            _ => Err(serde::de::Error::custom(format!(
                "Invalid version of declare transaction: {version_raw}"
            ))),
        }
    }
}

/// Flags that indicate how to simulate a given transaction.
/// By default, the sequencer behavior is replicated locally (enough funds are expected to be in the
/// account, and fee will be deducted from the balance before the simulation of the next
/// transaction). To skip the fee charge, use the SKIP_FEE_CHARGE flag.
#[derive(Debug, Clone, Eq, PartialEq, Deserialize)]
pub enum SimulationFlag {
    #[serde(rename = "SKIP_VALIDATE")]
    SkipValidate,
    #[serde(rename = "SKIP_FEE_CHARGE")]
    SkipFeeCharge,
}

#[derive(Debug, Clone, Serialize, Deserialize)]
pub enum CallType {
    #[serde(rename = "LIBRARY_CALL")]
    LibraryCall,
    #[serde(rename = "CALL")]
    Call,
    #[serde(rename = "DELEGATE")]
    Delegate,
}

#[derive(Debug, Clone, Serialize, Deserialize)]
pub struct FunctionInvocation {
    #[serde(flatten)]
    function_call: FunctionCall,
    caller_address: ContractAddress,
    class_hash: Felt,
    entry_point_type: EntryPointType,
    call_type: CallType,
    result: Vec<Felt>,
    calls: Vec<FunctionInvocation>,
    events: Vec<OrderedEvent>,
    messages: Vec<OrderedMessageToL1>,
}

#[derive(Debug, Clone, Serialize, Deserialize)]
#[serde(tag = "type")]
pub enum TransactionTrace {
    #[serde(rename = "INVOKE")]
    Invoke(InvokeTransactionTrace),
    #[serde(rename = "DECLARE")]
    Declare(DeclareTransactionTrace),
    #[serde(rename = "DEPLOY_ACCOUNT")]
    DeployAccount(DeployAccountTransactionTrace),
}

#[derive(Debug, Clone, Serialize, Deserialize)]
pub struct BlockTransactionTrace {
    pub transaction_hash: Felt,
    pub trace_root: TransactionTrace,
}

#[derive(Debug, Clone, Serialize, Deserialize)]
pub struct BlockTransactionTraces {
    #[serde(flatten)] // TODO: chck if that work
    pub block_traces: Vec<BlockTransactionTrace>,
}

#[derive(Debug, Clone, Serialize, Deserialize)]
pub struct Reversion {
    pub revert_reason: String,
}

#[derive(Debug, Clone, Serialize, Deserialize)]
#[serde(untagged)]
pub enum ExecutionInvocation {
    Succeeded(FunctionInvocation),
    Reverted(Reversion),
}

#[derive(Debug, Clone, Serialize, Deserialize)]
#[serde(deny_unknown_fields)]
pub struct InvokeTransactionTrace {
    pub validate_invocation: Option<FunctionInvocation>,
    pub execute_invocation: ExecutionInvocation,
    pub fee_transfer_invocation: Option<FunctionInvocation>,
    pub state_diff: Option<ThinStateDiff>,
}

#[derive(Debug, Clone, Serialize, Deserialize)]
#[serde(deny_unknown_fields)]
pub struct DeclareTransactionTrace {
    pub validate_invocation: Option<FunctionInvocation>,
    pub fee_transfer_invocation: Option<FunctionInvocation>,
    pub state_diff: Option<ThinStateDiff>,
}

#[derive(Debug, Clone, Serialize, Deserialize)]
#[serde(deny_unknown_fields)]
pub struct DeployAccountTransactionTrace {
    pub validate_invocation: Option<FunctionInvocation>,
    pub constructor_invocation: Option<FunctionInvocation>,
    pub fee_transfer_invocation: Option<FunctionInvocation>,
    pub state_diff: Option<ThinStateDiff>,
}

#[derive(Debug, Clone, Serialize, Deserialize)]
#[serde(deny_unknown_fields)]
pub struct SimulatedTransaction {
    pub transaction_trace: TransactionTrace,
    pub fee_estimation: FeeEstimateWrapper,
}

impl FunctionInvocation {
    pub fn try_from_call_info(
        call_info: &blockifier::execution::call_info::CallInfo,
        address_to_class_hash: &HashMap<ContractAddress, Felt>,
    ) -> DevnetResult<Self> {
        let mut internal_calls: Vec<FunctionInvocation> = vec![];
        for internal_call in &call_info.inner_calls {
            internal_calls.push(FunctionInvocation::try_from_call_info(
                internal_call,
                address_to_class_hash,
            )?);
        }

        // the logic for getting the sorted l2-l1 messages
        // is creating an array with enough room for all objects + 1
        // then based on the order we use this index

        let mut messages: Vec<OrderedMessageToL1> = call_info
            .execution
            .l2_to_l1_messages
            .iter()
<<<<<<< HEAD
            .map(|msg| {
                OrderedMessageToL1::new(
                    OrderedL2ToL1Message {
                        message: MessageToL1 {
                            to_address: msg.message.to_address,
                            payload: msg.message.payload.clone(),
                        },
                        order: msg.order,
                    },
                    call_info.call.caller_address.into(),
                )
            })
=======
            .map(|msg| OrderedMessageToL1::new(msg, call_info.call.caller_address.into()))
>>>>>>> 78527dec
            .collect();
        messages.sort_by_key(|msg| msg.order);

        let mut events: Vec<OrderedEvent> =
            call_info.execution.events.iter().map(OrderedEvent::from).collect();
        events.sort_by_key(|event| event.order);

        let function_call = FunctionCall {
            contract_address: call_info.call.storage_address.into(),
            entry_point_selector: call_info.call.entry_point_selector.0.into(),
            calldata: call_info.call.calldata.0.iter().map(|f| Felt::from(*f)).collect(),
        };

        // call_info.call.class_hash could be None, so we deduce it from
        // call_info.call.storage_address which is function_call.contract_address
        let class_hash = if let Some(class_hash) = call_info.call.class_hash {
            class_hash.into()
        } else {
            address_to_class_hash
                .get(&function_call.contract_address)
                .ok_or(ConversionError::InvalidInternalStructure(
                    "class_hash is unexpectedly undefined".into(),
                ))
                .cloned()?
        };

        Ok(FunctionInvocation {
            function_call,
            caller_address: call_info.call.caller_address.into(),
            class_hash,
            entry_point_type: call_info.call.entry_point_type,
            call_type: match call_info.call.call_type {
                blockifier::execution::entry_point::CallType::Call => CallType::Call,
                blockifier::execution::entry_point::CallType::Delegate => CallType::Delegate,
            },
            result: call_info.execution.retdata.0.clone().into_iter().map(Felt::from).collect(),
            calls: internal_calls,
            events,
            messages,
        })
    }
}<|MERGE_RESOLUTION|>--- conflicted
+++ resolved
@@ -521,22 +521,7 @@
             .execution
             .l2_to_l1_messages
             .iter()
-<<<<<<< HEAD
-            .map(|msg| {
-                OrderedMessageToL1::new(
-                    OrderedL2ToL1Message {
-                        message: MessageToL1 {
-                            to_address: msg.message.to_address,
-                            payload: msg.message.payload.clone(),
-                        },
-                        order: msg.order,
-                    },
-                    call_info.call.caller_address.into(),
-                )
-            })
-=======
             .map(|msg| OrderedMessageToL1::new(msg, call_info.call.caller_address.into()))
->>>>>>> 78527dec
             .collect();
         messages.sort_by_key(|msg| msg.order);
 
