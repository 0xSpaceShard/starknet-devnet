--- conflicted
+++ resolved
@@ -112,11 +112,8 @@
         block_number: Option<BlockNumber>,
         execution_result: &ExecutionResult,
         finality_status: TransactionFinalityStatus,
-<<<<<<< HEAD
+        actual_fee: Fee,
         execution_info: &TransactionExecutionInfo,
-=======
-        actual_fee: Fee,
->>>>>>> 6548e0ab
     ) -> CommonTransactionReceipt {
         let r#type = self.get_type();
 
