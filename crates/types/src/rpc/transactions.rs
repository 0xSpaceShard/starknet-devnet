use broadcasted_declare_transaction_v1::BroadcastedDeclareTransactionV1;
use broadcasted_declare_transaction_v2::BroadcastedDeclareTransactionV2;
use broadcasted_deploy_account_transaction::BroadcastedDeployAccountTransaction;
use broadcasted_invoke_transaction_v1::BroadcastedInvokeTransactionV1;
use declare_transaction_v0v1::DeclareTransactionV0V1;
use declare_transaction_v2::DeclareTransactionV2;
use deploy_account_transaction::DeployAccountTransaction;
use deploy_transaction::DeployTransaction;
use invoke_transaction_v1::InvokeTransactionV1;
use serde::{Deserialize, Serialize};
use starknet_api::block::BlockNumber;
use starknet_api::transaction::Fee;
use starknet_rs_core::types::{BlockId, ExecutionResult, TransactionFinalityStatus};

use crate::contract_address::ContractAddress;
use crate::emitted_event::Event;
use crate::felt::{
    BlockHash, Calldata, EntryPointSelector, Felt, Nonce, TransactionHash, TransactionSignature,
    TransactionVersion,
};
use crate::rpc::transaction_receipt::{
    CommonTransactionReceipt, MaybePendingProperties, TransactionOutput,
};

pub mod broadcasted_declare_transaction_v1;
pub mod broadcasted_declare_transaction_v2;
pub mod broadcasted_deploy_account_transaction;
pub mod broadcasted_invoke_transaction_v1;

pub mod declare_transaction_v0v1;
pub mod declare_transaction_v2;
pub mod deploy_account_transaction;
pub mod deploy_transaction;
pub mod invoke_transaction_v1;

#[derive(Debug, Clone, Eq, PartialEq, Deserialize, Serialize)]
#[serde(untagged)]
pub enum Transactions {
    Hashes(Vec<TransactionHash>),
<<<<<<< HEAD
    Full(Vec<TransactionWithType>),
}

#[derive(Debug, Clone, Eq, PartialEq, Deserialize, Serialize)]
pub struct TransactionWithType {
    pub r#type: TransactionType,
    #[serde(flatten)]
    pub transaction: Transaction,
}

impl TransactionWithType {
    pub fn get_max_fee(&self) -> Fee {
        self.transaction.get_max_fee()
    }

    pub fn get_transaction_hash(&self) -> &TransactionHash {
        self.transaction.get_transaction_hash()
    }

    pub fn create_common_receipt(
        &self,
        transaction_events: &[Event],
        block_hash: Option<&BlockHash>,
        block_number: Option<BlockNumber>,
        execution_result: &ExecutionResult,
        finality_status: Option<TransactionFinalityStatus>,
    ) -> CommonTransactionReceipt {
        let output = TransactionOutput {
            actual_fee: self.get_max_fee(),
            messages_sent: Vec::new(),
            events: transaction_events.to_vec(),
        };

        let maybe_pending_properties = MaybePendingProperties {
            block_number,
            block_hash: block_hash.cloned(),
            finality_status,
        };

        CommonTransactionReceipt {
            r#type: self.r#type,
            transaction_hash: *self.get_transaction_hash(),
            output,
            execution_status: execution_result.clone(),
            maybe_pending_properties,
        }
    }
=======
    Full(Vec<Transaction>),
>>>>>>> c522f0e7
}

#[derive(Debug, Copy, Clone, Eq, PartialEq, Deserialize, Serialize, Default)]
pub enum TransactionType {
    #[serde(rename(deserialize = "DECLARE", serialize = "DECLARE"))]
    Declare,
    #[serde(rename(deserialize = "DEPLOY", serialize = "DEPLOY"))]
    Deploy,
    #[serde(rename(deserialize = "DEPLOY_ACCOUNT", serialize = "DEPLOY_ACCOUNT"))]
    DeployAccount,
    #[serde(rename(deserialize = "INVOKE", serialize = "INVOKE"))]
    #[default]
    Invoke,
    #[serde(rename(deserialize = "L1_HANDLER", serialize = "L1_HANDLER"))]
    L1Handler,
}

#[derive(Debug, Clone, Eq, PartialEq, Serialize, Deserialize)]
#[serde(tag = "type")]
pub enum Transaction {
    #[serde(rename = "DECLARE")]
    Declare(DeclareTransaction),
    #[serde(rename = "DEPLOY_ACCOUNT")]
    DeployAccount(DeployAccountTransaction),
    #[serde(rename = "DEPLOY")]
    Deploy(DeployTransaction),
    #[serde(rename = "INVOKE")]
    Invoke(InvokeTransaction),
    #[serde(rename = "L1_HANDLER")]
    L1Handler(L1HandlerTransaction),
}

impl Transaction {
    pub fn get_type(&self) -> TransactionType {
        match self {
            Transaction::Declare(_) => TransactionType::Declare,
            Transaction::DeployAccount(_) => TransactionType::DeployAccount,
            Transaction::Deploy(_) => TransactionType::Deploy,
            Transaction::Invoke(_) => TransactionType::Invoke,
            Transaction::L1Handler(_) => TransactionType::L1Handler,
        }
    }

    pub fn get_max_fee(&self) -> Fee {
        match self {
            Transaction::Declare(tx) => tx.get_max_fee(),
            Transaction::DeployAccount(tx) => tx.get_max_fee(),
            Transaction::Deploy(tx) => tx.get_max_fee(),
            Transaction::Invoke(tx) => tx.get_max_fee(),
            Transaction::L1Handler(tx) => tx.get_max_fee(),
        }
    }

    pub fn get_transaction_hash(&self) -> &TransactionHash {
        match self {
            Transaction::Declare(tx) => tx.get_transaction_hash(),
            Transaction::L1Handler(tx) => tx.get_transaction_hash(),
            Transaction::DeployAccount(tx) => tx.get_transaction_hash(),
            Transaction::Invoke(tx) => tx.get_transaction_hash(),
            Transaction::Deploy(tx) => tx.get_transaction_hash(),
        }
    }

    pub fn create_common_receipt(
        &self,
        transaction_events: &[Event],
        block_hash: &BlockHash,
        block_number: BlockNumber,
    ) -> CommonTransactionReceipt {
        let r#type = self.get_type();

        let output = TransactionOutput {
            actual_fee: self.get_max_fee(),
            messages_sent: Vec::new(),
            events: transaction_events.to_vec(),
        };

        CommonTransactionReceipt {
            r#type,
            transaction_hash: *self.get_transaction_hash(),
            block_hash: *block_hash,
            block_number,
            output,
        }
    }
}

#[derive(Debug, Clone, Eq, PartialEq, Serialize, Deserialize)]
#[serde(untagged)]
pub enum DeclareTransaction {
    Version0(DeclareTransactionV0V1),
    Version1(DeclareTransactionV0V1),
    Version2(DeclareTransactionV2),
}

impl DeclareTransaction {
    pub fn get_max_fee(&self) -> Fee {
        match self {
            DeclareTransaction::Version0(tx) => tx.get_max_fee(),
            DeclareTransaction::Version1(tx) => tx.get_max_fee(),
            DeclareTransaction::Version2(tx) => tx.get_max_fee(),
        }
    }

    pub fn get_transaction_hash(&self) -> &TransactionHash {
        match self {
            DeclareTransaction::Version0(tx) => tx.get_transaction_hash(),
            DeclareTransaction::Version1(tx) => tx.get_transaction_hash(),
            DeclareTransaction::Version2(tx) => tx.get_transaction_hash(),
        }
    }
}

#[derive(Debug, Clone, Default, Eq, PartialEq, Deserialize, Serialize)]
pub struct InvokeTransactionV0 {
    pub transaction_hash: TransactionHash,
    pub max_fee: Fee,
    pub version: TransactionVersion,
    pub signature: TransactionSignature,
    pub nonce: Nonce,
    pub contract_address: ContractAddress,
    pub entry_point_selector: EntryPointSelector,
    pub calldata: Calldata,
}

impl InvokeTransactionV0 {
    pub fn get_max_fee(&self) -> Fee {
        self.max_fee
    }

    pub fn get_transaction_hash(&self) -> &TransactionHash {
        &self.transaction_hash
    }
}

#[derive(Debug, Clone, Eq, PartialEq, Deserialize, Serialize)]
#[serde(untagged)]
pub enum InvokeTransaction {
    Version0(InvokeTransactionV0),
    Version1(InvokeTransactionV1),
}

impl InvokeTransaction {
    pub fn get_max_fee(&self) -> Fee {
        match self {
            InvokeTransaction::Version0(tx) => tx.get_max_fee(),
            InvokeTransaction::Version1(tx) => tx.get_max_fee(),
        }
    }

    pub fn get_transaction_hash(&self) -> &TransactionHash {
        match self {
            InvokeTransaction::Version0(tx) => tx.get_transaction_hash(),
            InvokeTransaction::Version1(tx) => tx.get_transaction_hash(),
        }
    }
}

#[derive(Debug, Clone, Default, Eq, PartialEq, Deserialize, Serialize)]
pub struct L1HandlerTransaction {
    pub transaction_hash: TransactionHash,
    pub version: TransactionVersion,
    pub nonce: Nonce,
    pub contract_address: ContractAddress,
    pub entry_point_selector: EntryPointSelector,
    pub calldata: Calldata,
}

impl L1HandlerTransaction {
    pub fn get_max_fee(&self) -> Fee {
        Fee(0)
    }

    pub fn get_transaction_hash(&self) -> &TransactionHash {
        &self.transaction_hash
    }
}

<<<<<<< HEAD
=======
#[derive(Debug, Clone, Eq, PartialEq, Serialize, Deserialize)]
pub struct TransactionReceiptWithStatus {
    pub status: TransactionStatus,
    #[serde(flatten)]
    pub receipt: TransactionReceipt,
}

#[derive(Debug, Clone, Eq, PartialEq, Serialize, Deserialize)]
#[serde(untagged)]
pub enum TransactionReceipt {
    Deploy(DeployTransactionReceipt),
    Common(CommonTransactionReceipt),
}

#[derive(Debug, Clone, Eq, PartialEq, Serialize, Deserialize)]
pub struct DeployTransactionReceipt {
    #[serde(flatten)]
    pub common: CommonTransactionReceipt,
    pub contract_address: ContractAddress,
}

#[derive(Debug, Clone, Eq, PartialEq, Serialize, Deserialize)]
pub struct CommonTransactionReceipt {
    pub r#type: TransactionType,
    pub transaction_hash: TransactionHash,
    pub block_hash: BlockHash,
    pub block_number: BlockNumber,
    #[serde(flatten)]
    pub output: TransactionOutput,
}

#[derive(Debug, Clone, Eq, PartialEq, Serialize, Deserialize)]
pub struct TransactionOutput {
    pub actual_fee: Fee,
    pub messages_sent: Vec<MessageToL1>,
    pub events: Vec<Event>,
}

pub type L2ToL1Payload = Vec<Felt>;

/// An L2 to L1 message.
#[derive(Debug, Default, Clone, Eq, PartialEq, Deserialize, Serialize)]
pub struct MessageToL1 {
    pub from_address: ContractAddress,
    pub to_address: EthAddress,
    pub payload: L2ToL1Payload,
}

>>>>>>> c522f0e7
#[derive(Debug, Clone, PartialEq, Eq, Deserialize, Serialize)]
pub struct EventFilter {
    pub from_block: Option<BlockId>,
    pub to_block: Option<BlockId>,
    pub address: Option<ContractAddress>,
    pub keys: Option<Vec<Vec<Felt>>>,
    pub continuation_token: Option<String>,
    pub chunk_size: usize,
}

#[derive(Debug, Clone, Serialize)]
pub struct EventsChunk {
    pub events: Vec<crate::emitted_event::EmittedEvent>,
    pub continuation_token: Option<String>,
}

#[derive(Debug, Clone, Eq, PartialEq, Deserialize, Serialize)]
pub struct FunctionCall {
    pub contract_address: ContractAddress,
    pub entry_point_selector: EntryPointSelector,
    pub calldata: Calldata,
}

#[derive(Debug, Clone, Eq, PartialEq, Deserialize, Serialize)]
pub struct BroadcastedTransactionCommon {
    pub max_fee: Fee,
    pub version: TransactionVersion,
    pub signature: TransactionSignature,
    pub nonce: Nonce,
}

#[derive(Debug, Clone, Eq, PartialEq, Deserialize, Serialize)]
#[serde(tag = "type")]
pub enum BroadcastedTransaction {
    #[serde(rename = "INVOKE")]
    Invoke(BroadcastedInvokeTransaction),
    #[serde(rename = "DECLARE")]
    Declare(BroadcastedDeclareTransaction),
    #[serde(rename = "DEPLOY_ACCOUNT")]
    DeployAccount(BroadcastedDeployAccountTransaction),
}

#[derive(Debug, Clone, Eq, PartialEq, Deserialize, Serialize)]
#[serde(untagged)]
pub enum BroadcastedInvokeTransaction {
    V0(BroadcastedInvokeTransactionV0),
    V1(BroadcastedInvokeTransactionV1),
}

#[derive(Debug, Clone, Eq, PartialEq, Deserialize, Serialize)]
#[serde(untagged)]
pub enum BroadcastedDeclareTransaction {
    V1(Box<BroadcastedDeclareTransactionV1>),
    V2(Box<BroadcastedDeclareTransactionV2>),
}

#[derive(Debug, Clone, Eq, PartialEq, Deserialize, Serialize)]
pub struct BroadcastedInvokeTransactionV0 {
    #[serde(flatten)]
    pub common: BroadcastedTransactionCommon,
    pub contract_address: ContractAddress,
    pub entry_point_selector: EntryPointSelector,
    pub calldata: Calldata,
}<|MERGE_RESOLUTION|>--- conflicted
+++ resolved
@@ -37,57 +37,7 @@
 #[serde(untagged)]
 pub enum Transactions {
     Hashes(Vec<TransactionHash>),
-<<<<<<< HEAD
-    Full(Vec<TransactionWithType>),
-}
-
-#[derive(Debug, Clone, Eq, PartialEq, Deserialize, Serialize)]
-pub struct TransactionWithType {
-    pub r#type: TransactionType,
-    #[serde(flatten)]
-    pub transaction: Transaction,
-}
-
-impl TransactionWithType {
-    pub fn get_max_fee(&self) -> Fee {
-        self.transaction.get_max_fee()
-    }
-
-    pub fn get_transaction_hash(&self) -> &TransactionHash {
-        self.transaction.get_transaction_hash()
-    }
-
-    pub fn create_common_receipt(
-        &self,
-        transaction_events: &[Event],
-        block_hash: Option<&BlockHash>,
-        block_number: Option<BlockNumber>,
-        execution_result: &ExecutionResult,
-        finality_status: Option<TransactionFinalityStatus>,
-    ) -> CommonTransactionReceipt {
-        let output = TransactionOutput {
-            actual_fee: self.get_max_fee(),
-            messages_sent: Vec::new(),
-            events: transaction_events.to_vec(),
-        };
-
-        let maybe_pending_properties = MaybePendingProperties {
-            block_number,
-            block_hash: block_hash.cloned(),
-            finality_status,
-        };
-
-        CommonTransactionReceipt {
-            r#type: self.r#type,
-            transaction_hash: *self.get_transaction_hash(),
-            output,
-            execution_status: execution_result.clone(),
-            maybe_pending_properties,
-        }
-    }
-=======
     Full(Vec<Transaction>),
->>>>>>> c522f0e7
 }
 
 #[derive(Debug, Copy, Clone, Eq, PartialEq, Deserialize, Serialize, Default)]
@@ -154,8 +104,10 @@
     pub fn create_common_receipt(
         &self,
         transaction_events: &[Event],
-        block_hash: &BlockHash,
-        block_number: BlockNumber,
+        block_hash: Option<&BlockHash>,
+        block_number: Option<BlockNumber>,
+        execution_result: &ExecutionResult,
+        finality_status: Option<TransactionFinalityStatus>,
     ) -> CommonTransactionReceipt {
         let r#type = self.get_type();
 
@@ -165,12 +117,18 @@
             events: transaction_events.to_vec(),
         };
 
+        let maybe_pending_properties = MaybePendingProperties {
+            block_number,
+            block_hash: block_hash.cloned(),
+            finality_status,
+        };
+
         CommonTransactionReceipt {
             r#type,
             transaction_hash: *self.get_transaction_hash(),
-            block_hash: *block_hash,
-            block_number,
             output,
+            execution_status: execution_result.clone(),
+            maybe_pending_properties,
         }
     }
 }
@@ -266,57 +224,6 @@
     }
 }
 
-<<<<<<< HEAD
-=======
-#[derive(Debug, Clone, Eq, PartialEq, Serialize, Deserialize)]
-pub struct TransactionReceiptWithStatus {
-    pub status: TransactionStatus,
-    #[serde(flatten)]
-    pub receipt: TransactionReceipt,
-}
-
-#[derive(Debug, Clone, Eq, PartialEq, Serialize, Deserialize)]
-#[serde(untagged)]
-pub enum TransactionReceipt {
-    Deploy(DeployTransactionReceipt),
-    Common(CommonTransactionReceipt),
-}
-
-#[derive(Debug, Clone, Eq, PartialEq, Serialize, Deserialize)]
-pub struct DeployTransactionReceipt {
-    #[serde(flatten)]
-    pub common: CommonTransactionReceipt,
-    pub contract_address: ContractAddress,
-}
-
-#[derive(Debug, Clone, Eq, PartialEq, Serialize, Deserialize)]
-pub struct CommonTransactionReceipt {
-    pub r#type: TransactionType,
-    pub transaction_hash: TransactionHash,
-    pub block_hash: BlockHash,
-    pub block_number: BlockNumber,
-    #[serde(flatten)]
-    pub output: TransactionOutput,
-}
-
-#[derive(Debug, Clone, Eq, PartialEq, Serialize, Deserialize)]
-pub struct TransactionOutput {
-    pub actual_fee: Fee,
-    pub messages_sent: Vec<MessageToL1>,
-    pub events: Vec<Event>,
-}
-
-pub type L2ToL1Payload = Vec<Felt>;
-
-/// An L2 to L1 message.
-#[derive(Debug, Default, Clone, Eq, PartialEq, Deserialize, Serialize)]
-pub struct MessageToL1 {
-    pub from_address: ContractAddress,
-    pub to_address: EthAddress,
-    pub payload: L2ToL1Payload,
-}
-
->>>>>>> c522f0e7
 #[derive(Debug, Clone, PartialEq, Eq, Deserialize, Serialize)]
 pub struct EventFilter {
     pub from_block: Option<BlockId>,
