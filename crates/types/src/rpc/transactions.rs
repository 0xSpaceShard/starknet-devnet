--- conflicted
+++ resolved
@@ -472,13 +472,8 @@
         let mut events: Vec<OrderedEvent> = call_info
             .execution
             .events
-<<<<<<< HEAD
             .iter()
-            .map(|event| OrderedEvent::new(event, call_info.call.storage_address.into()))
-=======
-            .into_iter()
-            .map(|event| OrderedEvent::from(&event))
->>>>>>> ec83157f
+            .map(|event| OrderedEvent::from(event))
             .collect();
         events.sort_by_key(|event| event.order);
 
