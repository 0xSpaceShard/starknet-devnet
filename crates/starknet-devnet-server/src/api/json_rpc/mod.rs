--- conflicted
+++ resolved
@@ -23,13 +23,8 @@
 use serde::{Deserialize, Serialize};
 use serde_json::json;
 use starknet_core::starknet::starknet_config::{DumpOn, StarknetConfig};
-<<<<<<< HEAD
-use starknet_core::StarknetBlock;
+use starknet_core::{CasmContractClass, StarknetBlock};
 use starknet_rs_core::types::{BlockId, BlockTag, ContractClass as CodegenContractClass, Felt};
-=======
-use starknet_core::CasmContractClass;
-use starknet_rs_core::types::{ContractClass as CodegenContractClass, Felt};
->>>>>>> 7fcbad55
 use starknet_types::messaging::{MessageToL1, MessageToL2};
 use starknet_types::rpc::block::{Block, PendingBlock};
 use starknet_types::rpc::estimate_message_fee::{
@@ -1479,8 +1474,8 @@
     use crate::api::json_rpc::ToRpcResponseResult;
 
     #[test]
-    fn serializing_starknet_response_empty_variant_has_to_produce_empty_json_object_when_converted_to_rpc_result(
-    ) {
+    fn serializing_starknet_response_empty_variant_has_to_produce_empty_json_object_when_converted_to_rpc_result()
+     {
         assert_eq!(
             r#"{"result":{}}"#,
             serde_json::to_string(
