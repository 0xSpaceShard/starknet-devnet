--- conflicted
+++ resolved
@@ -66,9 +66,16 @@
     HttpApiError(#[from] HttpApiError),
     #[error("the compiled class hash did not match the one supplied in the transaction")]
     CompiledClassHashMismatch,
-<<<<<<< HEAD
-    #[error("Transaction execution error")]
-    ExecutionError { execution_error: String, index: usize },
+    #[error("Requested entrypoint does not exist in the contract")]
+    EntrypointNotFound,
+    #[error("Cannot go back more than 1024 blocks")]
+    TooManyBlocksBack,
+    #[error("Invalid subscription id")]
+    InvalidSubscriptionId,
+    #[error("Devnet doesn't support storage proofs")] // slightly modified spec message
+    StorageProofNotSupported,
+    #[error("Contract class size it too large")]
+    ContractClassSizeIsTooLarge,
     #[error(transparent)]
     DebuggingError(#[from] DebuggingError),
 }
@@ -85,18 +92,6 @@
     WalnutProviderError { error: String },
     #[error("{error}")]
     Custom { error: String },
-=======
-    #[error("Requested entrypoint does not exist in the contract")]
-    EntrypointNotFound,
-    #[error("Cannot go back more than 1024 blocks")]
-    TooManyBlocksBack,
-    #[error("Invalid subscription id")]
-    InvalidSubscriptionId,
-    #[error("Devnet doesn't support storage proofs")] // slightly modified spec message
-    StorageProofNotSupported,
-    #[error("Contract class size it too large")]
-    ContractClassSizeIsTooLarge,
->>>>>>> 180dc4d5
 }
 
 impl ApiError {
@@ -242,40 +237,36 @@
                 data: None,
             },
             ApiError::HttpApiError(http_api_error) => http_api_error.http_api_error_to_rpc_error(),
-            ApiError::EntrypointNotFound => RpcError {
-                code: crate::rpc_core::error::ErrorCode::ServerError(21),
-                message: error_message.into(),
-                data: None,
-            },
-            ApiError::TooManyBlocksBack => RpcError {
-                code: crate::rpc_core::error::ErrorCode::ServerError(68),
-                message: error_message.into(),
-                data: None,
-            },
-            ApiError::InvalidSubscriptionId => RpcError {
-                code: crate::rpc_core::error::ErrorCode::ServerError(66),
-                message: error_message.into(),
-                data: None,
-            },
-            ApiError::StorageProofNotSupported => RpcError {
-                code: crate::rpc_core::error::ErrorCode::ServerError(42),
-                message: error_message.into(),
-                data: None,
-            },
-            ApiError::ContractClassSizeIsTooLarge => RpcError {
-                code: crate::rpc_core::error::ErrorCode::ServerError(57),
-                message: error_message.into(),
-                data: None,
-            },
-<<<<<<< HEAD
-            ApiError::HttpApiError(http_api_error) => http_api_error.http_api_error_to_rpc_error(),
             ApiError::DebuggingError(debugging_error) => RpcError {
                 code: crate::rpc_core::error::ErrorCode::ServerError(WILDCARD_RPC_ERROR_CODE),
                 message: debugging_error.to_string().into(),
                 data: None,
             },
-=======
->>>>>>> 180dc4d5
+            ApiError::EntrypointNotFound => RpcError {
+                code: crate::rpc_core::error::ErrorCode::ServerError(21),
+                message: error_message.into(),
+                data: None,
+            },
+            ApiError::TooManyBlocksBack => RpcError {
+                code: crate::rpc_core::error::ErrorCode::ServerError(68),
+                message: error_message.into(),
+                data: None,
+            },
+            ApiError::InvalidSubscriptionId => RpcError {
+                code: crate::rpc_core::error::ErrorCode::ServerError(66),
+                message: error_message.into(),
+                data: None,
+            },
+            ApiError::StorageProofNotSupported => RpcError {
+                code: crate::rpc_core::error::ErrorCode::ServerError(42),
+                message: error_message.into(),
+                data: None,
+            },
+            ApiError::ContractClassSizeIsTooLarge => RpcError {
+                code: crate::rpc_core::error::ErrorCode::ServerError(57),
+                message: error_message.into(),
+                data: None,
+            },
         }
     }
 
@@ -305,11 +296,7 @@
             | Self::InsufficientAccountBalance
             | Self::ValidationFailure { .. }
             | Self::HttpApiError(_)
-<<<<<<< HEAD
-            | Self::CompiledClassHashMismatch
             | Self::DebuggingError(_)
-            | Self::ExecutionError { .. } => false,
-=======
             | Self::EntrypointNotFound
             | Self::TransactionExecutionError { .. }
             | Self::TooManyBlocksBack
@@ -318,7 +305,6 @@
             | Self::StorageProofNotSupported
             | Self::ContractClassSizeIsTooLarge
             | Self::CompiledClassHashMismatch => false,
->>>>>>> 180dc4d5
         }
     }
 }
