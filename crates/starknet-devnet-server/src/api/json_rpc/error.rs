--- conflicted
+++ resolved
@@ -62,12 +62,8 @@
     HttpApiError(#[from] HttpApiError),
     #[error("the compiled class hash did not match the one supplied in the transaction")]
     CompiledClassHashMismatch,
-<<<<<<< HEAD
-    #[error("Transaction execution error")]
-    ExecutionError { execution_error: String, index: usize },
     #[error("Requested entrypoint does not exist in the contract")]
     EntrypointNotFound,
-=======
     #[error("Cannot go back more than 1024 blocks")]
     TooManyBlocksBack,
     #[error("This method does not support being called on the pending block")]
@@ -76,7 +72,6 @@
     InvalidSubscriptionId,
     #[error("Devnet doesn't support storage proofs")] // slightly modified spec message
     StorageProofNotSupported,
->>>>>>> 3a171646
 }
 
 impl ApiError {
@@ -220,6 +215,11 @@
                 data: None,
             },
             ApiError::HttpApiError(http_api_error) => http_api_error.http_api_error_to_rpc_error(),
+            ApiError::EntrypointNotFound => RpcError {
+                code: crate::rpc_core::error::ErrorCode::ServerError(21),
+                message: error_message.into(),
+                data: None,
+            },
             ApiError::TooManyBlocksBack => RpcError {
                 code: crate::rpc_core::error::ErrorCode::ServerError(68),
                 message: error_message.into(),
@@ -240,15 +240,6 @@
                 message: error_message.into(),
                 data: None,
             },
-<<<<<<< HEAD
-            ApiError::HttpApiError(http_api_error) => http_api_error.http_api_error_to_rpc_error(),
-            ApiError::EntrypointNotFound => RpcError {
-                code: crate::rpc_core::error::ErrorCode::ServerError(21),
-                message: error_message.into(),
-                data: None,
-            },
-=======
->>>>>>> 3a171646
         }
     }
 
@@ -278,11 +269,7 @@
             | Self::InsufficientAccountBalance
             | Self::ValidationFailure { .. }
             | Self::HttpApiError(_)
-<<<<<<< HEAD
-            | Self::CompiledClassHashMismatch
-            | Self::ExecutionError { .. }
-            | Self::EntrypointNotFound => false,
-=======
+            | Self::EntrypointNotFound
             | Self::TransactionExecutionError { .. }
             | Self::CallOnPending
             | Self::TooManyBlocksBack
@@ -290,7 +277,6 @@
             | Self::InsufficientResourcesForValidate
             | Self::StorageProofNotSupported
             | Self::CompiledClassHashMismatch => false,
->>>>>>> 3a171646
         }
     }
 }
@@ -310,6 +296,9 @@
                     "selector": entry_point_error_frame.selector,
                     "error": recursive_error,
                 });
+            }
+            Frame::Cairo1RevertSummary(revert_summary) => {
+                recursive_error = serde_json::json!(revert_summary)
             }
             Frame::Vm(_) => { /* do nothing */ }
             Frame::StringFrame(msg) => {
