--- conflicted
+++ resolved
@@ -1,14 +1,9 @@
-<<<<<<< HEAD
 use std::fs::File;
 use std::path::Path;
 
-use starknet_core::error::{Error, StateError};
+use starknet_core::error::{ContractExecutionError, Error, StateError};
 use starknet_rs_core::types::contract::SierraClass;
 use starknet_rs_core::types::{BlockId as ImportedBlockId, BlockTag, Felt, MsgFromL1};
-=======
-use starknet_core::error::{ContractExecutionError, Error, StateError};
-use starknet_rs_core::types::{BlockId as ImportedBlockId, MsgFromL1};
->>>>>>> 180dc4d5
 use starknet_types::contract_address::ContractAddress;
 use starknet_types::felt::{ClassHash, TransactionHash};
 use starknet_types::patricia_key::PatriciaKey;
@@ -18,37 +13,23 @@
 use starknet_types::rpc::state::StateUpdateResult;
 use starknet_types::rpc::transaction_receipt::TransactionReceipt;
 use starknet_types::rpc::transactions::{
-<<<<<<< HEAD
     BroadcastedTransaction, EventFilter, EventsChunk, ExecutionInvocation, FunctionCall,
-    FunctionInvocation, SimulationFlag, Transaction,
+    FunctionInvocation, SimulationFlag, Transaction, Transactions,
 };
 use starknet_types::starknet_api::block::BlockStatus;
 
 use super::error::{ApiError, DebuggingError, StrictRpcResult};
-use super::models::{BlockHashAndNumberOutput, SyncingOutput, TransactionStatusOutput};
-use super::{DevnetResponse, JsonRpcHandler, JsonRpcResponse, StarknetResponse, RPC_SPEC_VERSION};
-use crate::api::http::endpoints::accounts::{
-    get_account_balance_impl, get_predeployed_accounts_impl, BalanceQuery, PredeployedAccountsQuery,
-=======
-    BroadcastedTransaction, EventFilter, EventsChunk, FunctionCall, SimulationFlag, Transactions,
-};
-use starknet_types::starknet_api::block::BlockStatus;
-
-use super::error::{ApiError, StrictRpcResult};
 use super::models::{
     BlockHashAndNumberOutput, GetStorageProofInput, L1TransactionHashInput, SyncingOutput,
->>>>>>> 180dc4d5
 };
 use super::{DevnetResponse, JsonRpcHandler, JsonRpcResponse, RPC_SPEC_VERSION, StarknetResponse};
 use crate::api::http::endpoints::DevnetConfig;
-<<<<<<< HEAD
+use crate::api::http::endpoints::accounts::{
+    BalanceQuery, PredeployedAccountsQuery, get_account_balance_impl, get_predeployed_accounts_impl,
+};
 use crate::api::http::models::{ContractSource, ExecutionTarget, LoadPath, SierraArtifactSource};
 use crate::walnut_util::{
     get_cairo_and_toml_files_from_contract_source_in_json_format, get_contract_names,
-=======
-use crate::api::http::endpoints::accounts::{
-    BalanceQuery, PredeployedAccountsQuery, get_account_balance_impl, get_predeployed_accounts_impl,
->>>>>>> 180dc4d5
 };
 
 const DEFAULT_CONTINUATION_TOKEN: &str = "0";
@@ -685,12 +666,6 @@
                         TransactionReceipt::Common(receipt),
                     ) => {
                         let (sender, calldata) = match invoke_transaction {
-                            starknet_types::rpc::transactions::InvokeTransaction::V1(
-                                invoke_transaction_v1,
-                            ) => (
-                                invoke_transaction_v1.sender_address,
-                                &invoke_transaction_v1.calldata,
-                            ),
                             starknet_types::rpc::transactions::InvokeTransaction::V3(
                                 invoke_transaction_v3,
                             ) => (
