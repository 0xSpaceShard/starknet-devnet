use serde::{Deserialize, Serialize};
use starknet_rs_core::types::{
    Felt, Hash256, TransactionExecutionStatus, TransactionFinalityStatus,
};
use starknet_types::contract_address::ContractAddress;
use starknet_types::felt::{BlockHash, ClassHash, TransactionHash};
use starknet_types::patricia_key::PatriciaKey;
use starknet_types::rpc::block::BlockId;
use starknet_types::rpc::transactions::{
    BroadcastedDeclareTransaction, BroadcastedDeployAccountTransaction,
    BroadcastedInvokeTransaction, BroadcastedTransaction, EventFilter, FunctionCall,
    SimulationFlag,
};
use starknet_types::starknet_api::block::BlockNumber;

#[derive(Deserialize, Clone, Debug)]
#[serde(deny_unknown_fields)]
pub struct BlockIdInput {
    pub block_id: BlockId,
}

#[derive(Deserialize, Clone, Debug)]
#[serde(deny_unknown_fields)]
pub struct TransactionHashInput {
    pub transaction_hash: TransactionHash,
}

#[derive(Deserialize, Clone, Debug)]
#[serde(deny_unknown_fields)]
#[cfg_attr(test, derive(PartialEq, Eq))]
pub struct GetStorageInput {
    pub contract_address: ContractAddress,
    pub key: PatriciaKey,
    pub block_id: BlockId,
}

#[derive(Deserialize, Clone, Debug)]
<<<<<<< HEAD
pub struct ContractStorage {
    pub contract_address: ContractAddress,
    pub storage_keys: Vec<Felt>,
}

#[derive(Deserialize, Clone, Debug)]
#[serde(deny_unknown_fields)]
pub struct GetStorageProofInput {
    pub block_id: BlockId,
    pub class_hashes: Option<Vec<Felt>>,
    pub contract_addresses: Option<Vec<ContractAddress>>,
    pub contract_storage_keys: Option<ContractStorage>,
}

#[derive(Deserialize, Clone, Debug)]
=======
>>>>>>> 774c0c60
#[serde(deny_unknown_fields)]
pub struct BlockAndIndexInput {
    pub block_id: BlockId,
    pub index: u64,
}

#[derive(Deserialize, Clone, Debug)]
#[serde(deny_unknown_fields)]
pub struct BlockAndClassHashInput {
    pub block_id: BlockId,
    pub class_hash: ClassHash,
}

#[derive(Deserialize, Clone, Debug)]
#[serde(deny_unknown_fields)]
pub struct BlockAndContractAddressInput {
    pub block_id: BlockId,
    pub contract_address: ContractAddress,
}

#[derive(Deserialize, Clone, Debug)]
#[serde(deny_unknown_fields)]
pub struct AccountAddressInput {
    pub account_address: ContractAddress,
}

#[derive(Debug, Clone, Deserialize)]
#[cfg_attr(test, derive(PartialEq, Eq))]
#[serde(deny_unknown_fields)]
pub struct CallInput {
    pub request: FunctionCall,
    pub block_id: BlockId,
}

#[derive(Debug, Clone, Deserialize)]
#[serde(deny_unknown_fields)]
pub struct EstimateFeeInput {
    pub request: Vec<BroadcastedTransaction>,
    pub simulation_flags: Vec<SimulationFlag>,
    pub block_id: BlockId,
}

#[derive(Debug, Clone, Serialize)]
#[cfg_attr(test, derive(Deserialize))]
#[serde(deny_unknown_fields)]
pub struct BlockHashAndNumberOutput {
    pub block_hash: BlockHash,
    pub block_number: BlockNumber,
}

#[derive(Debug, Clone, Serialize)]
#[cfg_attr(test, derive(Deserialize))]
#[serde(untagged)]
pub enum SyncingOutput {
    False(bool),
}

#[derive(Debug, Clone, Deserialize)]
pub struct EventsInput {
    pub filter: EventFilter,
}

#[derive(Deserialize, Debug, Clone)]
#[serde(tag = "type")]
pub enum BroadcastedDeclareTransactionEnumWrapper {
    #[serde(rename = "DECLARE")]
    Declare(BroadcastedDeclareTransaction),
}

#[derive(Debug, Clone, Deserialize)]
#[serde(deny_unknown_fields)]
pub struct BroadcastedDeclareTransactionInput {
    pub declare_transaction: BroadcastedDeclareTransactionEnumWrapper,
}

#[derive(Debug, Clone, Serialize)]
#[cfg_attr(test, derive(Deserialize))]
#[serde(deny_unknown_fields)]
pub struct DeclareTransactionOutput {
    pub transaction_hash: TransactionHash,
    pub class_hash: ClassHash,
}

#[derive(Deserialize, Debug, Clone)]
#[serde(tag = "type")]
pub enum BroadcastedDeployAccountTransactionEnumWrapper {
    #[serde(rename = "DEPLOY_ACCOUNT")]
    DeployAccount(BroadcastedDeployAccountTransaction),
}

#[derive(Debug, Clone, Deserialize)]
#[serde(deny_unknown_fields)]
pub struct BroadcastedDeployAccountTransactionInput {
    pub deploy_account_transaction: BroadcastedDeployAccountTransactionEnumWrapper,
}

#[derive(Debug, Clone, Serialize)]
#[cfg_attr(test, derive(Deserialize))]
#[serde(deny_unknown_fields)]
pub struct DeployAccountTransactionOutput {
    pub transaction_hash: TransactionHash,
    pub contract_address: ContractAddress,
}

#[derive(Deserialize, Debug, Clone)]
#[serde(tag = "type", rename_all = "SCREAMING_SNAKE_CASE")]
pub enum BroadcastedInvokeTransactionEnumWrapper {
    Invoke(BroadcastedInvokeTransaction),
}

#[derive(Debug, Clone, Deserialize)]
#[serde(deny_unknown_fields)]
pub struct BroadcastedInvokeTransactionInput {
    pub invoke_transaction: BroadcastedInvokeTransactionEnumWrapper,
}

#[derive(Debug, Clone, Serialize)]
#[cfg_attr(test, derive(Deserialize))]
#[serde(deny_unknown_fields)]
pub struct TransactionHashOutput {
    pub transaction_hash: TransactionHash,
}

#[derive(Debug, Clone, Deserialize)]
#[serde(deny_unknown_fields)]
pub struct SimulateTransactionsInput {
    pub block_id: BlockId,
    pub transactions: Vec<BroadcastedTransaction>,
    pub simulation_flags: Vec<SimulationFlag>,
}

#[derive(Debug, Serialize)]
#[cfg_attr(test, derive(Deserialize))]
#[serde(deny_unknown_fields)]
pub struct TransactionStatusOutput {
    pub finality_status: TransactionFinalityStatus,
    pub execution_status: TransactionExecutionStatus,
}

#[derive(Debug, Serialize, Deserialize)]
#[serde(deny_unknown_fields)]
pub struct L1TransactionHashInput {
    pub transaction_hash: Hash256,
}

pub type SubscriptionId = u64;

#[derive(Deserialize, Clone, Debug)]
#[serde(deny_unknown_fields)]
pub struct SubscriptionIdInput {
    pub subscription_id: SubscriptionId,
}

#[derive(Deserialize, Clone, Debug)]
#[serde(deny_unknown_fields)]
pub struct TransactionBlockInput {
    pub transaction_hash: TransactionHash,
    pub block_id: Option<BlockId>,
}

#[derive(Deserialize, Clone, Debug)]
#[serde(deny_unknown_fields)]
pub struct PendingTransactionsSubscriptionInput {
    pub transaction_details: Option<bool>,
    pub sender_address: Option<Vec<ContractAddress>>,
}

#[derive(Deserialize, Clone, Debug)]
#[serde(deny_unknown_fields)]
pub struct EventsSubscriptionInput {
    pub block_id: Option<BlockId>,
    pub from_address: Option<ContractAddress>,
    pub keys: Option<Vec<Vec<Felt>>>,
}

#[cfg(test)]
mod tests {
    use starknet_rs_core::types::{BlockId as ImportedBlockId, BlockTag, Felt};
    use starknet_types::contract_address::ContractAddress;
    use starknet_types::felt::felt_from_prefixed_hex;
    use starknet_types::patricia_key::PatriciaKey;
    use starknet_types::rpc::block::BlockId;
    use starknet_types::rpc::transactions::{
        BroadcastedDeclareTransaction, BroadcastedTransaction,
    };

    use super::{BlockIdInput, EstimateFeeInput, GetStorageInput};
    use crate::test_utils::assert_contains;

    #[test]
    fn errored_deserialization_of_estimate_fee_with_broadcasted_declare_transaction() {
        // Errored json struct that passed DECLARE V2, but contract class is of type V1
        let json_str = r#"{
            "request": [{
                "type": "DECLARE",
                "max_fee": "0xA",
                "version": "0x2",
                "signature": ["0xFF", "0xAA"],
                "nonce": "0x0",
                "sender_address": "0x0001",
                "compiled_class_hash": "0x01",
                "contract_class": {
                    "abi": [{
                        "inputs": [],
                        "name": "getPublicKey",
                        "outputs": [
                            {
                                "name": "publicKey",
                                "type": "felt"
                            }
                        ],
                        "stateMutability": "view",
                        "type": "function"
                    },
                    {
                        "inputs": [],
                        "name": "setPublicKey",
                        "outputs": [
                            {
                                "name": "publicKey",
                                "type": "felt"
                            }
                        ],
                        "type": "function"
                    }],
                    "program": "",
                    "entry_points_by_type": {}
                }
            }],
            "block_id": {
                "block_number": 1
            }
        }"#;

        match serde_json::from_str::<EstimateFeeInput>(json_str) {
            Err(err) => assert_contains(&err.to_string(), "Invalid declare transaction v2"),
            other => panic!("Invalid result: {other:?}"),
        }
    }

    #[test]
    fn deserialize_estimate_fee_input() {
        let json_str = r#"{
            "request": [
                {
                    "type": "DECLARE",
                    "max_fee": "0xA",
                    "version": "0x1",
                    "signature": ["0xFF", "0xAA"],
                    "nonce": "0x0",
                    "sender_address": "0x0001",
                    "contract_class": {
                        "abi": [{
                            "inputs": [],
                            "name": "getPublicKey",
                            "outputs": [
                                {
                                    "name": "publicKey",
                                    "type": "felt"
                                }
                            ],
                            "stateMutability": "view",
                            "type": "function"
                        },
                        {
                            "inputs": [],
                            "name": "setPublicKey",
                            "outputs": [
                                {
                                    "name": "publicKey",
                                    "type": "felt"
                                }
                            ],
                            "type": "function"
                        }],
                        "program": "",
                        "entry_points_by_type": {
                            "CONSTRUCTOR": [],
                            "EXTERNAL": [],
                            "L1_HANDLER": []
                        }
                    }
                },
                {
                    "type": "DECLARE",
                    "max_fee": "0xA",
                    "version": "0x2",
                    "signature": ["0xFF", "0xAA"],
                    "nonce": "0x0",
                    "sender_address": "0x0001",
                    "compiled_class_hash": "0x01",
                    "contract_class": {
                        "sierra_program": ["0xAA", "0xBB"],
                        "contract_class_version": "1.0",
                        "entry_points_by_type": {
                            "EXTERNAL": [
                                {
                                    "selector": "0x3c118a68e16e12e97ed25cb4901c12f4d3162818669cc44c391d8049924c14",
                                    "function_idx": 4
                                },
                                {
                                    "selector": "0xe7510edcf6e9f1b70f7bd1f488767b50f0363422f3c563160ab77adf62467b",
                                    "function_idx": 7
                                }
                            ],
                            "L1_HANDLER": [
                                {
                                    "selector": "0x39edbbb129ad752107a94d40c3873cae369a46fd2fc578d075679aa67e85d12",
                                    "function_idx": 11
                                }
                            ],
                            "CONSTRUCTOR": [
                                {
                                    "selector": "0x28ffe4ff0f226a9107253e17a904099aa4f63a02a5621de0576e5aa71bc5194",
                                    "function_idx": 12
                                }
                            ]
                        },
                        "abi": [
                            {
                                "type": "constructor",
                                "name": "constructor",
                                "inputs": [
                                    {
                                        "name": "arg1",
                                        "type": "core::felt252"
                                    },
                                    {
                                        "name": "arg2",
                                        "type": "core::felt252"
                                    }
                                ]
                            }
                        ]
                    }
                },
                {
                    "type": "INVOKE",
                    "max_fee": "0x1",
                    "version": "0x100000000000000000000000000000001",
                    "signature": [
                    "0x2"
                    ],
                    "nonce": "0x1",
                    "sender_address": "0x3",
                    "calldata": [
                    "0x1",
                    "0x2",
                    "0x3"
                  ]
                },
                {
                    "type": "DEPLOY_ACCOUNT",
                    "max_fee": "0xA",
                    "version": "0x1",
                    "signature": ["0xFF", "0xAA"],
                    "nonce": "0x0",
                    "contract_address_salt": "0x01",
                    "constructor_calldata": ["0x01"],
                    "class_hash": "0x01"
                }
                ],
            "block_id": {
                "block_number": 1
            },
            "simulation_flags": []
        }"#;

        let estimate_fee_input = serde_json::from_str::<super::EstimateFeeInput>(json_str).unwrap();
        assert_eq!(estimate_fee_input.block_id.as_ref(), &ImportedBlockId::Number(1));
        assert_eq!(estimate_fee_input.request.len(), 4);
        assert!(matches!(
            estimate_fee_input.request[0],
            BroadcastedTransaction::Declare(BroadcastedDeclareTransaction::V1(_))
        ));
        assert!(matches!(
            estimate_fee_input.request[1],
            BroadcastedTransaction::Declare(BroadcastedDeclareTransaction::V2(_))
        ));
        assert!(matches!(estimate_fee_input.request[2], BroadcastedTransaction::Invoke(_)));
        assert!(matches!(estimate_fee_input.request[3], BroadcastedTransaction::DeployAccount(_)));
    }

    #[test]
    fn deserialize_call_input() {
        let json_str = r#"{"request": {"contract_address": "0x01", "entry_point_selector": "0x02", "calldata": ["0x03"]}, "block_id": {"block_number": 1}}"#;
        let call_input = serde_json::from_str::<super::CallInput>(json_str).unwrap();

        assert_eq!(
            call_input,
            super::CallInput {
                request: super::FunctionCall {
                    contract_address: ContractAddress::new(Felt::ONE).unwrap(),
                    entry_point_selector: Felt::TWO,
                    calldata: vec![Felt::THREE],
                },
                block_id: BlockId::from(ImportedBlockId::Number(1)),
            }
        );
    }

    #[test]
    fn deserialize_get_storage_input() {
        fn assert_get_storage_input_correctness(
            should_be_correct: bool,
            expected_storage_input: GetStorageInput,
            json_str: &str,
        ) {
            let is_correct =
                if let Ok(get_storage_input) = serde_json::from_str::<GetStorageInput>(json_str) {
                    get_storage_input == expected_storage_input
                } else {
                    false
                };

            assert_eq!(should_be_correct, is_correct);
        }

        let expected_storage_input = GetStorageInput {
            block_id: BlockId::from(ImportedBlockId::Hash(Felt::ONE)),
            contract_address: ContractAddress::new(Felt::TWO).unwrap(),
            key: PatriciaKey::new(Felt::THREE).unwrap(),
        };

        assert_get_storage_input_correctness(
            true,
            expected_storage_input.clone(),
            r#"{"block_id": {"block_hash": "0x01"}, "contract_address": "0x02", "key": "0x03"}"#,
        );

        // Incorrect contract_address key
        assert_get_storage_input_correctness(
            false,
            expected_storage_input.clone(),
            r#"{"block_id": {"block_hash": "0x01"}, "contract_address_mock": "0x02", "key": "0x03"}"#,
        );

        // Incorrect key key
        assert_get_storage_input_correctness(
            false,
            expected_storage_input,
            r#"{"block_id": {"block_hash": "0x01"}, "contract_address": "0x02", "keyy": "0x03"}"#,
        );
    }

    // unit tests for TransactionHashInput deserialization
    #[test]
    fn deserialize_transaction_hash_input() {
        assert_transaction_hash_correctness(true, "0x01", r#"{"transaction_hash": "0x01"}"#);

        // Incorrect transaction_hash key
        assert_transaction_hash_correctness(false, "0x01", r#"{"transaction_hashh": "0x01"}"#);

        // Incorrect transaction_hash value
        assert_transaction_hash_correctness(false, "0x02", r#"{"transaction_hash": "0x01"}"#);

        // Incorrect transaction_hash format, should be prefixed with 0x
        assert_transaction_hash_correctness(false, "0x02", r#"{"transaction_hash": "01"}"#);
    }
    #[test]
    fn deserialize_block_id_tag_variants() {
        assert_block_id_tag_correctness(true, BlockTag::Latest, r#"{"block_id": "latest"}"#);
        assert_block_id_tag_correctness(true, BlockTag::Pending, r#"{"block_id": "pending"}"#);

        // Incorrect tag
        assert_block_id_tag_correctness(false, BlockTag::Latest, r#"{"block_id": "latests"}"#);
        assert_block_id_tag_correctness(false, BlockTag::Pending, r#"{"block_id": "pendingg"}"#);

        // Incorrect key
        assert_block_id_tag_correctness(false, BlockTag::Latest, r#"{"block": "latest"}"#);
        assert_block_id_tag_correctness(false, BlockTag::Pending, r#"{"block": "pending"}"#);
    }

    #[test]
    fn deserialize_block_id_block_hash_variants() {
        assert_block_id_block_hash_correctness(
            true,
            "0x01",
            r#"{"block_id": {"block_hash": "0x01"}}"#,
        );

        // BlockId's key is block instead of block_id
        assert_block_id_block_hash_correctness(
            false,
            "0x01",
            r#"{"block": {"block_hash": "0x01"}}"#,
        );

        // Incorrect block_hash key
        assert_block_id_block_hash_correctness(
            false,
            "0x01",
            r#"{"block_id": {"block_hasha": "0x01"}}"#,
        );

        // Incorrect block_hash value
        assert_block_id_block_hash_correctness(
            false,
            "0x02",
            r#"{"block_id": {"block_hash": "0x01"}}"#,
        );

        // Block hash hex value is more than 64 chars
        assert_block_id_block_hash_correctness(
            false,
            "0x01",
            r#"{"block_id": {"block_hash": "0x004134134134134134134134134134134134134134134134134134134134134134"}}"#,
        );

        // Block hash hex doesn't start with 0x
        assert_block_id_block_hash_correctness(
            false,
            "0x01",
            r#"{"block_id": {"block_hash": "01"}}"#,
        );
    }

    #[test]
    fn deserialize_block_id_block_number_variants() {
        assert_block_id_block_number_correctness(true, 10, r#"{"block_id": {"block_number": 10}}"#);

        // BlockId's key is block instead of block_id
        assert_block_id_block_number_correctness(false, 10, r#"{"block": {"block_number": 10}}"#);

        // Incorrect block_number key
        assert_block_id_block_number_correctness(
            false,
            10,
            r#"{"block_id": {"block_number_mock": 10}}"#,
        );

        // Incorrect block_number value
        assert_block_id_block_number_correctness(
            false,
            10,
            r#"{"block_id": {"block_number": "0x01"}}"#,
        );
    }

    #[test]
    fn assert_error_message_for_failed_block_id_deserialization() {
        for (json_str, expected_msg) in [
            (
                r#"{"block_id": {"block_number": 10, "block_hash": "0x1"}}"#,
                "expected map with a single key",
            ),
            (
                r#"{"block_id": {"block_number": "123"}}"#,
                "Invalid block ID: invalid type: string \"123\", expected u64",
            ),
            (r#"{"block_id": {"block_number": -123}}"#, "Invalid block ID: invalid number"),
            (
                r#"{"block_id": {"invalid_key": ""}}"#,
                "Invalid block ID: unknown variant `invalid_key`, expected `block_hash` or \
                 `block_number`",
            ),
            (
                r#"{"block_id": {"block_hash": 123}}"#,
                "Invalid block ID: invalid type: number, expected a 32 byte array ([u8;32]) or a \
                 hexadecimal string",
            ),
            (
                r#"{"block_id": {"block_hash": ""}}"#,
                "Invalid block ID: expected hex string to be prefixed by '0x",
            ),
        ] {
            match serde_json::from_str::<BlockIdInput>(json_str) {
                Err(err) => assert_contains(&err.to_string(), expected_msg),
                other => panic!("Invalid result: {other:?}"),
            }
        }
    }

    fn assert_block_id_tag_correctness(
        should_be_correct: bool,
        expected_tag: BlockTag,
        json_str_block_id: &str,
    ) {
        let is_correct =
            serde_json::from_str::<BlockIdInput>(json_str_block_id)
                .map(|BlockIdInput { block_id }| matches!(block_id.as_ref(), ImportedBlockId::Tag(generated_tag) if *generated_tag == expected_tag))
                .unwrap_or(false);

        assert_eq!(should_be_correct, is_correct);
    }

    fn assert_block_id_block_number_correctness(
        should_be_correct: bool,
        expected_block_number: u64,
        json_str_block_id: &str,
    ) {
        let is_correct =
            serde_json::from_str::<BlockIdInput>(json_str_block_id)
                .map(
                    |BlockIdInput { block_id }|
                    matches!(block_id.as_ref(),
                    ImportedBlockId::Number(generated_block_number) if *generated_block_number == expected_block_number)
            ).unwrap_or(false);

        assert_eq!(should_be_correct, is_correct);
    }

    fn assert_block_id_block_hash_correctness(
        should_be_correct: bool,
        expected_block_hash: &str,
        json_str_block_id: &str,
    ) {
        let is_correct =
            serde_json::from_str::<BlockIdInput>(json_str_block_id)
                .map(|BlockIdInput { block_id }| matches!(block_id.as_ref(), ImportedBlockId::Hash(generated_block_hash) if *generated_block_hash == felt_from_prefixed_hex(expected_block_hash).unwrap()))
        .unwrap_or(false);

        assert_eq!(should_be_correct, is_correct)
    }

    fn assert_transaction_hash_correctness(
        should_be_correct: bool,
        expected_transaction_hash: &str,
        json_str_transaction_hash: &str,
    ) {
        let is_correct = if let Ok(transaction_hash_input) =
            serde_json::from_str::<super::TransactionHashInput>(json_str_transaction_hash)
        {
            transaction_hash_input.transaction_hash
                == felt_from_prefixed_hex(expected_transaction_hash).unwrap()
        } else {
            false
        };

        assert_eq!(should_be_correct, is_correct);
    }
}<|MERGE_RESOLUTION|>--- conflicted
+++ resolved
@@ -35,7 +35,6 @@
 }
 
 #[derive(Deserialize, Clone, Debug)]
-<<<<<<< HEAD
 pub struct ContractStorage {
     pub contract_address: ContractAddress,
     pub storage_keys: Vec<Felt>,
@@ -51,8 +50,6 @@
 }
 
 #[derive(Deserialize, Clone, Debug)]
-=======
->>>>>>> 774c0c60
 #[serde(deny_unknown_fields)]
 pub struct BlockAndIndexInput {
     pub block_id: BlockId,
