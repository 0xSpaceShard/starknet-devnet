--- conflicted
+++ resolved
@@ -1,10 +1,8 @@
 use starknet_core::error::Error;
-use starknet_core::starknet::starknet_config::BlockGenerationOn;
 use starknet_rs_core::types::{BlockId, BlockTag};
-<<<<<<< HEAD
 use starknet_types::rpc::block::BlockResult;
 use starknet_types::rpc::transactions::Transactions;
-use starknet_types::starknet_api::block::BlockStatus;
+use starknet_types::starknet_api::block::{BlockNumber, BlockStatus};
 
 use super::error::ApiError;
 use super::models::{
@@ -16,15 +14,6 @@
     AddressFilter, NewTransactionStatus, PendingTransactionNotification, SocketId, Subscription,
     SubscriptionNotification, TransactionHashWrapper,
 };
-=======
-use starknet_types::starknet_api::block::{BlockNumber, BlockStatus};
-
-use super::error::ApiError;
-use super::models::{BlockInput, SubscriptionIdInput, TransactionBlockInput};
-use super::{JsonRpcHandler, JsonRpcSubscriptionRequest};
-use crate::rpc_core::request::Id;
-use crate::subscribe::{NewTransactionStatus, SocketId, Subscription, SubscriptionNotification};
->>>>>>> a5988055
 
 /// The definitions of JSON-RPC read endpoints defined in starknet_ws_api.json
 impl JsonRpcHandler {
@@ -41,13 +30,9 @@
             JsonRpcSubscriptionRequest::TransactionStatus(data) => {
                 self.subscribe_tx_status(data, rpc_request_id, socket_id).await
             }
-<<<<<<< HEAD
             JsonRpcSubscriptionRequest::PendingTransactions(data) => {
                 self.subscribe_pending_txs(data, rpc_request_id, socket_id).await
             }
-=======
-            JsonRpcSubscriptionRequest::PendingTransactions => todo!(),
->>>>>>> a5988055
             JsonRpcSubscriptionRequest::Events => todo!(),
             JsonRpcSubscriptionRequest::Unsubscribe(SubscriptionIdInput { subscription_id }) => {
                 let mut sockets = self.api.sockets.lock().await;
@@ -143,7 +128,6 @@
                 .get_block(&BlockId::Number(block_n))
                 .map_err(ApiError::StarknetDevnetError)?;
 
-<<<<<<< HEAD
             let old_header = Box::new(old_block.into());
             let notification = SubscriptionNotification::NewHeads(old_header);
             socket_context.notify(subscription_id, notification).await;
@@ -152,7 +136,7 @@
         Ok(())
     }
 
-    /// Based pending block usage and specified block ID, decide on subscription's sensitivity:
+    /// Based on pending block usage and specified block ID, decide on subscription's sensitivity:
     /// notify of changes in pending or latest block
     fn get_subscription_tag(&self, block_id: BlockId) -> BlockTag {
         if self.starknet_config.with_pending_block() {
@@ -163,73 +147,6 @@
         } else {
             BlockTag::Latest
         }
-    }
-
-    async fn subscribe_tx_status(
-        &self,
-        transaction_block_input: TransactionBlockInput,
-        rpc_request_id: Id,
-        socket_id: SocketId,
-    ) -> Result<(), ApiError> {
-        let TransactionBlockInput { transaction_hash, block } = transaction_block_input;
-
-        let query_block_id = if let Some(block_id) = block {
-            block_id.0
-        } else {
-            // if no block ID input, this eventually just subscribes the user to new blocks
-            BlockId::Tag(BlockTag::Latest)
-        };
-
-        let (query_block_number, latest_block_number) =
-            self.convert_to_block_number_range(query_block_id).await?;
-
-        // perform the actual subscription
-        let mut sockets = self.api.sockets.lock().await;
-        let socket_context = sockets.get_mut(&socket_id).ok_or(ApiError::StarknetDevnetError(
-            Error::UnexpectedInternalError { msg: format!("Unregistered socket ID: {socket_id}") },
-        ))?;
-
-        // TODO if tx present, but in a block before the one specified, no point in subscribing -
-        // its status shall never change (unless considering block abortion). It would make
-        // sense to just add a ReorgSubscription
-        let subscription_tag = self.get_subscription_tag(query_block_id);
-        let subscription =
-            Subscription::TransactionStatus { tag: subscription_tag, transaction_hash };
-        let subscription_id = socket_context.subscribe(rpc_request_id, subscription).await;
-
-        let starknet = self.api.starknet.lock().await;
-
-        if let (Ok(receipt), Ok(status)) = (
-            starknet.get_transaction_receipt_by_hash(&transaction_hash),
-            starknet.get_transaction_execution_and_finality_status(transaction_hash),
-        ) {
-            let notification = SubscriptionNotification::TransactionStatus(NewTransactionStatus {
-                transaction_hash,
-                status,
-                origin_tag: subscription_tag, // TODO refactor to rely on .matches()
-            });
-            match receipt.get_block_number() {
-                Some(block_number)
-                    if (query_block_number <= block_number
-                        && block_number <= latest_block_number
-                        && query_block_id != BlockId::Tag(BlockTag::Pending)) =>
-                {
-                    // if the number of the block when the tx was added is between
-                    // specified/query block number and latest, notify the client
-                    socket_context.notify(subscription_id, notification).await;
-                }
-                None if query_block_id == BlockId::Tag(BlockTag::Pending) => {
-                    // if tx stored but no block number, it means it's pending, so only notify
-                    // if the specified block ID is pending
-                    socket_context.notify(subscription_id, notification).await;
-                }
-                _ => tracing::debug!("Tx status subscription: tx not reachable"),
-            }
-        } else {
-            tracing::debug!("Tx status subscription: tx not yet received")
-        }
-
-        Ok(())
     }
 
     /// Does not return TOO_MANY_ADDRESSES_IN_FILTER
@@ -292,26 +209,10 @@
                     },
                 ))
             };
-=======
-            let old_header = old_block.into();
-            let notification = SubscriptionNotification::NewHeads(Box::new(old_header));
->>>>>>> a5988055
             socket_context.notify(subscription_id, notification).await;
         }
 
         Ok(())
-    }
-
-    /// Based on block generation mode and specified block ID, decide on subscription's sensitivity:
-    /// notify of changes in pending or latest block
-    fn get_subscription_tag(&self, block_id: BlockId) -> BlockTag {
-        match self.starknet_config.block_generation_on {
-            BlockGenerationOn::Transaction => BlockTag::Latest,
-            BlockGenerationOn::Demand | BlockGenerationOn::Interval(_) => match block_id {
-                BlockId::Tag(tag) => tag,
-                BlockId::Hash(_) | BlockId::Number(_) => BlockTag::Pending,
-            },
-        }
     }
 
     async fn subscribe_tx_status(
@@ -341,10 +242,9 @@
         // TODO if tx present, but in a block before the one specified, no point in subscribing -
         // its status shall never change (unless considering block abortion). It would make
         // sense to just add a ReorgSubscription
-        let subscription = Subscription::TransactionStatus {
-            tag: self.get_subscription_tag(query_block_id),
-            transaction_hash,
-        };
+        let subscription_tag = self.get_subscription_tag(query_block_id);
+        let subscription =
+            Subscription::TransactionStatus { tag: subscription_tag, transaction_hash };
         let subscription_id = socket_context.subscribe(rpc_request_id, subscription).await;
 
         let starknet = self.api.starknet.lock().await;
@@ -353,7 +253,9 @@
             let notification = SubscriptionNotification::TransactionStatus(NewTransactionStatus {
                 transaction_hash,
                 status: tx.get_status(),
+                origin_tag: subscription_tag,
             });
+            // TODO refactor to rely on .matches()
             match tx.get_block_number() {
                 Some(BlockNumber(block_number))
                     if (query_block_number <= block_number
