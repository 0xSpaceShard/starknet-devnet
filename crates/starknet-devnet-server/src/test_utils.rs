#![allow(clippy::unwrap_used)]

<<<<<<< HEAD
use starknet_rs_core::types::BlockTag;
=======
>>>>>>> 0f7d42f2
pub fn deploy_account_str() -> String {
    std::fs::read_to_string(concat!(
        env!("CARGO_MANIFEST_DIR"),
        "/test_data/rpc/deploy_account.json"
    ))
    .unwrap()
}

pub fn declare_v1_str() -> String {
    std::fs::read_to_string(concat!(env!("CARGO_MANIFEST_DIR"), "/test_data/rpc/declare_v1.json"))
        .unwrap()
}

/// Panics if `text` does not contain `pattern`
pub fn assert_contains(text: &str, pattern: &str) {
    if !text.contains(pattern) {
        panic!(
            "Failed content assertion!
    Pattern: '{pattern}'
    not present in
    Text: '{text}'"
        );
    }
}

pub fn origin_tag_default() -> BlockTag {
    BlockTag::Latest
}<|MERGE_RESOLUTION|>--- conflicted
+++ resolved
@@ -1,9 +1,7 @@
 #![allow(clippy::unwrap_used)]
 
-<<<<<<< HEAD
 use starknet_rs_core::types::BlockTag;
-=======
->>>>>>> 0f7d42f2
+
 pub fn deploy_account_str() -> String {
     std::fs::read_to_string(concat!(
         env!("CARGO_MANIFEST_DIR"),
