--- conflicted
+++ resolved
@@ -20,9 +20,6 @@
 
 pub type SocketId = u64;
 
-<<<<<<< HEAD
-type SubscriptionId = i64;
-
 #[derive(Default)]
 pub struct SocketCollection {
     sockets: HashMap<SocketId, SocketContext>,
@@ -62,8 +59,6 @@
     }
 }
 
-=======
->>>>>>> 69f33427
 #[derive(Debug)]
 pub struct AddressFilter {
     address_container: Vec<ContractAddress>,
