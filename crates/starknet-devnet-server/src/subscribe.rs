--- conflicted
+++ resolved
@@ -73,7 +73,6 @@
                 tag == &notification.origin_tag
                     && subscription_hash == &notification.transaction_hash
             }
-<<<<<<< HEAD
             (
                 Subscription::PendingTransactionsFull { address_filter },
                 SubscriptionNotification::PendingTransaction(PendingTransactionNotification::Full(
@@ -92,25 +91,11 @@
                 Some(address) => address_filter.passes(&address),
                 None => true,
             },
+            (
+                Subscription::Events { address, keys_filter },
+                SubscriptionNotification::Event(event),
+            ) => check_if_filter_applies_for_event(address, keys_filter, &event.into()),
             _ => false,
-=======
-            Subscription::PendingTransactionsHash { address_filter } => {
-                if let SubscriptionNotification::PendingTransaction(
-                    PendingTransactionNotification::Hash(hash_wrapper),
-                ) = notification
-                {
-                    return match hash_wrapper.sender_address {
-                        Some(address) => address_filter.passes(&address),
-                        None => true,
-                    };
-                }
-            }
-            Subscription::Events { address, keys_filter } => {
-                if let SubscriptionNotification::Event(event) = notification {
-                    return check_if_filter_applies_for_event(address, keys_filter, &event.into());
-                }
-            }
->>>>>>> 55fe695f
         }
     }
 }
@@ -159,11 +144,8 @@
     NewHeads(Box<BlockHeader>),
     TransactionStatus(NewTransactionStatus),
     PendingTransaction(PendingTransactionNotification),
-<<<<<<< HEAD
+    Event(EmittedEvent),
     Reorg(ReorgData),
-=======
-    Event(EmittedEvent),
->>>>>>> 55fe695f
 }
 
 impl SubscriptionNotification {
@@ -175,13 +157,9 @@
             }
             SubscriptionNotification::PendingTransaction(_) => {
                 "starknet_subscriptionPendingTransactions"
-<<<<<<< HEAD
-            } // SubscriptionNotification::Events => "starknet_subscriptionEvents",
+            }
+            SubscriptionNotification::Event(_) => "starknet_subscriptionEvents",
             SubscriptionNotification::Reorg(_) => "starknet_subscriptionReorg",
-=======
-            }
-            SubscriptionNotification::Event(_) => "starknet_subscriptionEvents",
->>>>>>> 55fe695f
         }
     }
 }
