--- conflicted
+++ resolved
@@ -57,47 +57,6 @@
         }
     }
 
-<<<<<<< HEAD
-    pub fn matches(&self, notification: &NotificationData) -> bool {
-        match self {
-            Subscription::NewHeads => {
-                if let NotificationData::NewHeads(_) = notification {
-                    return true;
-                }
-            }
-            Subscription::TransactionStatus { tag, transaction_hash: subscription_hash } => {
-                if let NotificationData::TransactionStatus(notification) = notification {
-                    return tag == &notification.origin_tag
-                        && subscription_hash == &notification.transaction_hash;
-                }
-            }
-            Subscription::PendingTransactionsFull { address_filter, .. } => {
-                if let NotificationData::PendingTransaction(PendingTransactionNotification::Full(
-                    tx,
-                )) = notification
-                {
-                    return match tx.get_sender_address() {
-                        Some(address) => address_filter.passes(&address),
-                        None => true,
-                    };
-                }
-            }
-            Subscription::PendingTransactionsHash { address_filter } => {
-                if let NotificationData::PendingTransaction(PendingTransactionNotification::Hash(
-                    hash_wrapper,
-                )) = notification
-                {
-                    return match hash_wrapper.sender_address {
-                        Some(address) => address_filter.passes(&address),
-                        None => true,
-                    };
-                }
-            }
-            Subscription::Events { address, keys_filter } => {
-                if let NotificationData::Event(event) = notification {
-                    return check_if_filter_applies_for_event(address, keys_filter, &event.into());
-                }
-=======
     pub fn matches(&self, notification: &SubscriptionNotification) -> bool {
         match (self, notification) {
             (Subscription::NewHeads, SubscriptionNotification::NewHeads(_)) => true,
@@ -107,7 +66,6 @@
             ) => {
                 tag == &notification.origin_tag
                     && subscription_hash == &notification.transaction_hash
->>>>>>> 36e19d3f
             }
             (
                 Subscription::PendingTransactionsFull { address_filter },
@@ -205,7 +163,6 @@
     Reorg(ReorgData),
 }
 
-<<<<<<< HEAD
 #[derive(Debug, Serialize)]
 #[cfg_attr(test, derive(Deserialize))]
 #[cfg_attr(test, serde(untagged))]
@@ -216,22 +173,6 @@
         result: SubscriptionConfirmation,
     },
     Notification(SubscriptionNotification),
-=======
-impl SubscriptionNotification {
-    fn method_name(&self) -> &'static str {
-        match self {
-            SubscriptionNotification::NewHeads(_) => "starknet_subscriptionNewHeads",
-            SubscriptionNotification::TransactionStatus(_) => {
-                "starknet_subscriptionTransactionStatus"
-            }
-            SubscriptionNotification::PendingTransaction(_) => {
-                "starknet_subscriptionPendingTransactions"
-            }
-            SubscriptionNotification::Event(_) => "starknet_subscriptionEvents",
-            SubscriptionNotification::Reorg(_) => "starknet_subscriptionReorg",
-        }
-    }
->>>>>>> 36e19d3f
 }
 
 #[derive(Serialize, Debug)]
@@ -246,6 +187,8 @@
     PendingTransaction { subscription_id: SubscriptionId, result: PendingTransactionNotification },
     #[serde(rename = "starknet_subscriptionEvents")]
     Event { subscription_id: SubscriptionId, result: EmittedEvent },
+    #[serde(rename = "starknet_subscriptionReorg")]
+    Reorg { subscription_id: SubscriptionId, result: ReorgData },
 }
 
 impl SubscriptionResponse {
