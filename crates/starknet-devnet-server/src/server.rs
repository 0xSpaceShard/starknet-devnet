--- conflicted
+++ resolved
@@ -33,24 +33,43 @@
 fn http_api_routes(http_api_handler: HttpApiHandler) -> Router {
     Router::new()
         .route("/is_alive", get(http::is_alive))
+        .route("/devnet_is_alive", get(http::is_alive))
         .route("/dump", post(http::dump_load::dump))
+        .route("/devnet_dump", post(http::dump_load::dump))
         .route("/load", post(http::dump_load::load))
+        .route("/devnet_load", post(http::dump_load::load))
         .route("/postman/load_l1_messaging_contract", post(http::postman::postman_load))
+        .route("/devnet_postman/load_l1_messaging_contract", post(http::postman::postman_load))
         .route("/postman/flush", post(http::postman::postman_flush))
+        .route("/devnet_postman/flush", post(http::postman::postman_flush))
         .route("/postman/send_message_to_l2", post(http::postman::postman_send_message_to_l2))
+        .route("/devnet_postman/send_message_to_l2", post(http::postman::postman_send_message_to_l2))
         .route(
             "/postman/consume_message_from_l2",
             post(http::postman::postman_consume_message_from_l2),
         )
+        .route(
+            "/devnet_postman/consume_message_from_l2",
+            post(http::postman::postman_consume_message_from_l2),
+        )
         .route("/create_block", post(http::blocks::create_block))
+        .route("/devnet_create_block", post(http::blocks::create_block))
         .route("/abort_blocks", post(http::blocks::abort_blocks))
+        .route("/devnet_abort_blocks", post(http::blocks::abort_blocks))
         .route("/restart", post(http::restart))
+        .route("/devnet_restart", post(http::restart))
         .route("/set_time", post(http::time::set_time))
+        .route("/devnet_set_time", post(http::time::set_time))
         .route("/increase_time", post(http::time::increase_time))
+        .route("/devnet_increase_time", post(http::time::increase_time))
         .route("/predeployed_accounts", get(http::accounts::get_predeployed_accounts))
+        .route("/devnet_predeployed_accounts", get(http::accounts::get_predeployed_accounts))
         .route("/account_balance", get(http::accounts::get_account_balance))
+         .route("/devnet_account_balance", get(http::accounts::get_account_balance))
         .route("/mint", post(http::mint_token::mint))
+        .route("/devnet_mint", post(http::mint_token::mint))
         .route("/config", get(http::get_devnet_config))
+        .route("/devnet_config", get(http::get_devnet_config))
         .with_state(http_api_handler)
 }
 
@@ -70,64 +89,6 @@
         None
     };
 
-<<<<<<< HEAD
-    let json_rpc = JsonRpcHandler { api, origin_caller };
-
-    crate::builder::Builder::<JsonRpcHandler, HttpApiHandler>::new(addr, json_rpc, http)
-        .json_rpc_route("/")
-        .json_rpc_route("/rpc")
-        .http_api_route("/is_alive", get(http::is_alive))
-        .http_api_route("/devnet_is_alive", get(http::is_alive))
-        .http_api_route("/dump", post(http::dump_load::dump))
-        .http_api_route("devnet_dump", post(http::dump_load::dump))
-        .http_api_route("/load", post(http::dump_load::load))
-        .http_api_route("/devnet_load", post(http::dump_load::load))
-        .http_api_route("/postman/load_l1_messaging_contract", post(http::postman::postman_load))
-        .http_api_route("/devnet_postman/load_l1_messaging_contract", post(http::postman::postman_load))
-        .http_api_route("/postman/flush", post(http::postman::postman_flush))
-        .http_api_route("/devnet_postman/flush", post(http::postman::postman_flush))
-        .http_api_route(
-            "/postman/send_message_to_l2",
-            post(http::postman::postman_send_message_to_l2),
-        )
-        .http_api_route(
-            "/devnet_postman/send_message_to_l2",
-            post(http::postman::postman_send_message_to_l2),
-        )
-        .http_api_route(
-            "/postman/consume_message_from_l2",
-            post(http::postman::postman_consume_message_from_l2),
-        )
-        .http_api_route(
-            "/devnet_postman/consume_message_from_l2",
-            post(http::postman::postman_consume_message_from_l2),
-        )
-        .http_api_route("/create_block", post(http::blocks::create_block))
-        .http_api_route("/devnet_create_block", post(http::blocks::create_block))
-        .http_api_route("/abort_blocks", post(http::blocks::abort_blocks))
-        .http_api_route("/restart", post(http::restart))
-        .http_api_route("/devnet_restart", post(http::restart))
-        .http_api_route("/set_time", post(http::time::set_time))
-        .http_api_route("/devnet_set_time", post(http::time::set_time))
-        .http_api_route("/increase_time", post(http::time::increase_time))
-        .http_api_route("/devnet_increase_time", post(http::time::increase_time))
-        .http_api_route("/predeployed_accounts", get(http::accounts::get_predeployed_accounts))
-        .http_api_route("/devnet_predeployed_accounts", get(http::accounts::get_predeployed_accounts))
-        .http_api_route("/account_balance", get(http::accounts::get_account_balance))
-        .http_api_route("/devnet_account_balance", get(http::accounts::get_account_balance))
-        .http_api_route("/mint", post(http::mint_token::mint))
-        .http_api_route("/devnet_mint", post(http::mint_token::mint))
-        .http_api_route("/config", get(http::get_devnet_config))
-        .http_api_route("/devnet_config", get(http::get_devnet_config))
-        .build(server_config)
-}
-
-
-// changes to make
-// mint should be done via 
-// POST /mint and 
-// POST /devnet_mint
-=======
     let json_rpc_handler = JsonRpcHandler { api, origin_caller };
     let json_rpc_routes = json_rpc_routes(json_rpc_handler);
     let http_api_routes = http_api_routes(http_handler);
@@ -206,5 +167,4 @@
 
     let response = Response::from_parts(parts, body);
     Ok(response)
-}
->>>>>>> 69f183ac
+}