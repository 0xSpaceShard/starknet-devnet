[package]
name = "starknet-devnet-server"
version = "0.4.1"
edition = "2021"
repository.workspace = true
license-file.workspace = true
description = "Server component of devnet"

# See more keys and their definitions at https://doc.rust-lang.org/cargo/reference/manifest.html

[lints]
workspace = true

[dependencies]

# axum
axum = { workspace = true }
http-body-util = { workspace = true }
reqwest = { workspace = true }
tower-http = { workspace = true }

# tracing
tracing = { workspace = true }

# async
futures = { workspace = true }
async-trait = { workspace = true }
tokio = { workspace = true, features = ["sync"] }

# misc
serde_json = { workspace = true }
serde = { workspace = true }
thiserror = { workspace = true }
anyhow = { workspace = true }
lazy_static = { workspace = true }
enum-helper-macros = { workspace = true }
<<<<<<< HEAD
walkdir = { workspace = true }
regex = { workspace = true }
url = { workspace = true }
=======
rand = { workspace = true }
>>>>>>> 180dc4d5

# devnet
starknet-core = { workspace = true }
starknet-types = { workspace = true }
starknet-rs-core = { workspace = true }

[dev-dependencies]
rand_chacha = { workspace = true }
regex_generate = { workspace = true }
serde_yaml = { workspace = true }
starknet-types = { workspace = true, features = ["testing"] }
tempfile = { workspace = true }

[features]
test_utils = []<|MERGE_RESOLUTION|>--- conflicted
+++ resolved
@@ -34,13 +34,10 @@
 anyhow = { workspace = true }
 lazy_static = { workspace = true }
 enum-helper-macros = { workspace = true }
-<<<<<<< HEAD
 walkdir = { workspace = true }
+rand = { workspace = true }
 regex = { workspace = true }
 url = { workspace = true }
-=======
-rand = { workspace = true }
->>>>>>> 180dc4d5
 
 # devnet
 starknet-core = { workspace = true }
