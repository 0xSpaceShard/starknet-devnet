--- conflicted
+++ resolved
@@ -157,8 +157,8 @@
     #[arg(help = "Specify the path to dump to;")]
     dump_path: Option<String>,
 
-<<<<<<< HEAD
     #[arg(long = "block-generation")]
+    #[arg(env = "BLOCK_GENERATION")]
     #[arg(help = "Introduces block generation on demand via /create_block endpoint or in time \
                   periods with --block-generation-period;")]
     block_generation: Option<BlockGeneration>,
@@ -166,12 +166,6 @@
     #[arg(long = "block-generation-period")]
     #[arg(requires = "block_generation")]
     block_generation_period: Option<u64>,
-=======
-    #[arg(long = "blocks-on-demand")]
-    #[arg(env = "BLOCKS_ON_DEMAND")]
-    #[arg(help = "Introduces block generation on demand via /create_block endpoint;")]
-    blocks_on_demand: bool,
->>>>>>> bab781a0
 
     #[arg(long = "state-archive-capacity")]
     #[arg(env = "STATE_ARCHIVE_CAPACITY")]
