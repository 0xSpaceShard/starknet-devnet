use std::num::NonZeroU128;

use clap::Parser;
use server::ServerConfig;
use starknet_core::constants::{
    DEVNET_DEFAULT_DATA_GAS_PRICE, DEVNET_DEFAULT_GAS_PRICE, DEVNET_DEFAULT_PORT,
    DEVNET_DEFAULT_REQUEST_BODY_SIZE_LIMIT, DEVNET_DEFAULT_TIMEOUT, DEVNET_DEFAULT_TOTAL_ACCOUNTS,
};
use starknet_core::contract_class_choice::{AccountClassWrapper, AccountContractClassChoice};
use starknet_core::random_number_generator::generate_u32_random_number;
use starknet_core::starknet::starknet_config::{
    DumpOn, ForkConfig, StarknetConfig, StateArchiveCapacity,
};
use starknet_types::chain_id::ChainId;

use crate::initial_balance_wrapper::InitialBalanceWrapper;
use crate::ip_addr_wrapper::IpAddrWrapper;

/// Run a local instance of Starknet Devnet
#[derive(Parser, Debug)]
#[command(author, version, about, long_about = None)]
#[command(propagate_version = true)]
pub(crate) struct Args {
    /// Number of accounts
    #[arg(long = "accounts")]
    #[arg(value_name = "ACCOUNTS")]
    #[arg(default_value_t = DEVNET_DEFAULT_TOTAL_ACCOUNTS)]
    #[arg(help = "Specify the number of accounts to be predeployed;")]
    accounts_count: u8,

    /// Class used for account predeployment
    #[arg(long = "account-class")]
    #[arg(value_name = "ACCOUNT_CLASS")]
    #[arg(default_value = "cairo1")]
    #[arg(help = "Specify the class used by predeployed accounts;")]
    account_class_choice: AccountContractClassChoice,

    #[arg(long = "account-class-custom")]
    #[arg(value_name = "PATH")]
    #[arg(conflicts_with = "account_class_choice")]
    #[arg(help = "Specify the path to a Cairo Sierra artifact to be used by predeployed accounts;")]
    account_class_custom: Option<AccountClassWrapper>,

    /// Initial balance of predeployed accounts
    #[arg(long = "initial-balance")]
    #[arg(short = 'e')]
    #[arg(value_name = "DECIMAL_VALUE")]
    #[arg(default_value_t = InitialBalanceWrapper::default())]
    #[arg(help = "Specify the initial balance in WEI of accounts to be predeployed;")]
    initial_balance: InitialBalanceWrapper,

    // Seed for predeployed accounts
    #[arg(long = "seed")]
    #[arg(value_name = "SEED")]
    #[arg(help = "Specify the seed for randomness of accounts to be predeployed; if not \
                  provided, it is randomly generated")]
    seed: Option<u32>,

    // Host address
    #[arg(long = "host")]
    #[arg(value_name = "HOST")]
    #[arg(default_value_t = IpAddrWrapper::LOCALHOST)]
    #[arg(help = "Specify the address to listen at;")]
    host: IpAddrWrapper,

    // Port number
    #[arg(long = "port")]
    #[arg(value_name = "PORT")]
    #[arg(default_value_t = DEVNET_DEFAULT_PORT)]
    #[arg(help = "Specify the port to listen at;")]
    port: u16,

    // Set start time in seconds
    #[arg(long = "start-time")]
    #[arg(value_name = "START_TIME_IN_SECONDS")]
    #[arg(help = "Specify start time in seconds;")]
    start_time: Option<u64>,

    // Server timeout in seconds
    #[arg(long = "timeout")]
    #[arg(value_name = "TIMEOUT")]
    #[arg(default_value_t = DEVNET_DEFAULT_TIMEOUT)]
    #[arg(help = "Specify the server timeout in seconds;")]
    timeout: u16,

    // Gas price in wei
    #[arg(long = "gas-price")]
    #[arg(value_name = "GAS_PRICE_WEI")]
    #[arg(default_value_t = DEVNET_DEFAULT_GAS_PRICE)]
    #[arg(help = "Specify the gas price in wei per gas unit;")]
    gas_price_wei: NonZeroU128,

    // Gas price in strk
    #[arg(long = "gas-price-strk")]
    #[arg(value_name = "GAS_PRICE_STRK")]
    #[arg(default_value_t = DEVNET_DEFAULT_GAS_PRICE)]
    #[arg(help = "Specify the gas price in strk per gas unit;")]
    gas_price_strk: NonZeroU128,

    // Gas price in wei
    #[arg(long = "data-gas-price")]
    #[arg(value_name = "DATA_GAS_PRICE_WEI")]
    #[arg(default_value_t = DEVNET_DEFAULT_DATA_GAS_PRICE)]
    #[arg(help = "Specify the gas price in wei per data gas unit;")]
    data_gas_price_wei: NonZeroU128,

    // Gas price in strk
    #[arg(long = "data-gas-price-strk")]
    #[arg(value_name = "DATA_GAS_PRICE_STRK")]
    #[arg(default_value_t = DEVNET_DEFAULT_DATA_GAS_PRICE)]
    #[arg(help = "Specify the gas price in strk per data gas unit;")]
    data_gas_price_strk: NonZeroU128,

    #[arg(long = "chain-id")]
    #[arg(value_name = "CHAIN_ID")]
    #[arg(default_value = "TESTNET")]
    #[arg(help = "Specify the chain ID;")]
    chain_id: ChainId,

    #[arg(long = "dump-on")]
    #[arg(value_name = "EVENT")]
    #[arg(help = "Specify when to dump the state of Devnet;")]
    #[arg(requires = "dump_path")]
    dump_on: Option<DumpOn>,

    #[arg(long = "lite-mode")]
    #[arg(help = "Specify whether to run in lite mode and skip block hash calculation;")]
    lite_mode: bool,

    // Dump path as string
    #[arg(long = "dump-path")]
    #[arg(value_name = "DUMP_PATH")]
    #[arg(help = "Specify the path to dump to;")]
    dump_path: Option<String>,

    #[arg(long = "blocks-on-demand")]
    #[arg(help = "Introduces block generation on demand via /create_block endpoint;")]
    blocks_on_demand: bool,

    #[arg(long = "state-archive-capacity")]
    #[arg(value_name = "STATE_ARCHIVE_CAPACITY")]
    #[arg(default_value = "none")]
    #[arg(help = "Specify the state archive capacity;")]
    state_archive: StateArchiveCapacity,

    #[arg(long = "fork-network")]
    #[arg(value_name = "URL")]
    #[arg(help = "Specify the URL of the network to fork;")]
    fork_network: Option<url::Url>,

    #[arg(long = "fork-block")]
    #[arg(value_name = "BLOCK_NUMBER")]
    #[arg(help = "Specify the number of the block to fork at;")]
    #[arg(requires = "fork_network")]
    fork_block: Option<u64>,

    #[arg(long = "request-body-size-limit")]
    #[arg(value_name = "BYTES")]
    #[arg(help = "Specify the maximum HTTP request body size;")]
    #[arg(default_value_t = DEVNET_DEFAULT_REQUEST_BODY_SIZE_LIMIT)]
    request_body_size_limit: usize,
}

impl Args {
    pub(crate) fn to_config(&self) -> Result<(StarknetConfig, ServerConfig), anyhow::Error> {
        // use account-class-custom if specified; otherwise default to predefined account-class
        let account_class_wrapper = match &self.account_class_custom {
            Some(account_class_custom) => account_class_custom.clone(),
            None => self.account_class_choice.get_class_wrapper()?,
        };

        let starknet_config = StarknetConfig {
            seed: match self.seed {
                Some(seed) => seed,
                None => generate_u32_random_number(),
            },
            total_accounts: self.accounts_count,
            account_contract_class: account_class_wrapper.contract_class,
            account_contract_class_hash: account_class_wrapper.class_hash,
            predeployed_accounts_initial_balance: self.initial_balance.0.clone(),
            start_time: self.start_time,
            gas_price_wei: self.gas_price_wei,
            gas_price_strk: self.gas_price_strk,
            data_gas_price_wei: self.data_gas_price_wei,
            data_gas_price_strk: self.data_gas_price_strk,
            chain_id: self.chain_id,
            dump_on: self.dump_on,
            dump_path: self.dump_path.clone(),
            blocks_on_demand: self.blocks_on_demand,
<<<<<<< HEAD
=======
            lite_mode: self.lite_mode,
>>>>>>> e04b7cd0
            re_execute_on_init: true,
            state_archive: self.state_archive,
            fork_config: ForkConfig {
                url: self.fork_network.clone(),
                block_number: self.fork_block,
            },
        };

        let server_config = ServerConfig {
            host: self.host.inner,
            port: self.port,
            timeout: self.timeout,
            request_body_size_limit: self.request_body_size_limit,
        };

        Ok((starknet_config, server_config))
    }
}

#[cfg(test)]
mod tests {
    use clap::Parser;
    use starknet_core::constants::{
        CAIRO_0_ERC20_CONTRACT_PATH, CAIRO_1_ACCOUNT_CONTRACT_SIERRA_PATH,
    };
    use starknet_core::starknet::starknet_config::StateArchiveCapacity;

    use super::Args;
    use crate::ip_addr_wrapper::IpAddrWrapper;

    #[test]
    fn valid_ip_address() {
        Args::parse_from(["--", "--host", "127.0.0.1"]);
    }

    #[test]
    fn invalid_ip_address() {
        let invalid_ip_address = "127.0.0";
        match Args::try_parse_from(["--", "--host", invalid_ip_address]) {
            Err(_) => (),
            Ok(parsed) => panic!("Should have failed; got: {parsed:?}"),
        }
    }

    #[test]
    fn localhost_mapped() {
        let args = Args::parse_from(["--", "--host", "localhost"]);
        assert_eq!(args.host, IpAddrWrapper::LOCALHOST);
    }

    #[test]
    fn invalid_hostname() {
        match Args::try_parse_from(["--", "--host", "invalid"]) {
            Err(_) => (),
            Ok(parsed) => panic!("Should have failed; got: {parsed:?}"),
        }
    }

    #[test]
    fn state_archive_default_none() {
        let args = Args::parse_from(["--"]);
        let (starknet_config, _) = args.to_config().unwrap();
        assert_eq!(starknet_config.state_archive, StateArchiveCapacity::None);
    }

    #[test]
    fn state_archive_none() {
        let args = Args::parse_from(["--", "--state-archive-capacity", "none"]);
        let (starknet_config, _) = args.to_config().unwrap();
        assert_eq!(starknet_config.state_archive, StateArchiveCapacity::None);
    }

    #[test]
    fn state_archive_full() {
        let args = Args::parse_from(["--", "--state-archive-capacity", "full"]);
        let (starknet_config, _) = args.to_config().unwrap();
        assert_eq!(starknet_config.state_archive, StateArchiveCapacity::Full);
    }

    fn get_first_line(text: &str) -> &str {
        text.split('\n').next().unwrap()
    }

    #[test]
    fn not_allowing_account_class_and_account_class_path() {
        match Args::try_parse_from([
            "--",
            "--account-class",
            "cairo1",
            "--account-class-custom",
            CAIRO_1_ACCOUNT_CONTRACT_SIERRA_PATH,
        ]) {
            Err(err) => {
                assert_eq!(
                    get_first_line(&err.to_string()),
                    "error: the argument '--account-class <ACCOUNT_CLASS>' cannot be used with \
                     '--account-class-custom <PATH>'"
                );
            }
            Ok(parsed) => panic!("Should have failed; got: {parsed:?}"),
        }
    }

    #[test]
    fn allowing_if_only_account_class() {
        match Args::try_parse_from(["--", "--account-class", "cairo1"]) {
            Ok(_) => (),
            Err(err) => panic!("Should have passed; got: {err}"),
        }
    }

    #[test]
    fn allowing_if_only_account_class_path() {
        match Args::try_parse_from([
            "--",
            "--account-class-custom",
            CAIRO_1_ACCOUNT_CONTRACT_SIERRA_PATH,
        ]) {
            Ok(_) => (),
            Err(err) => panic!("Should have passed; got: {err}"),
        }
    }

    #[test]
    fn not_allowing_regular_cairo0_contract_as_custom_account() {
        let custom_path = CAIRO_0_ERC20_CONTRACT_PATH;
        match Args::try_parse_from(["--", "--account-class-custom", custom_path]) {
            Err(err) => assert_eq!(
                get_first_line(&err.to_string()),
                format!(
                    "error: invalid value '{custom_path}' for '--account-class-custom <PATH>': \
                     Types error: missing field `kind` at line 1 column 292"
                )
            ),
            Ok(parsed) => panic!("Should have failed; got: {parsed:?}"),
        }
    }

    #[test]
    fn not_allowing_regular_cairo1_contract_as_custom_account() {
        // path to a regular cairo1 contract (not an account)
        let custom_path = "test_data/rpc/contract_cairo_v1/output.json";
        match Args::try_parse_from(["--", "--account-class-custom", custom_path]) {
            Err(err) => assert_eq!(
                get_first_line(&err.to_string()),
                format!(
                    "error: invalid value '{custom_path}' for '--account-class-custom <PATH>': \
                     Failed to load ContractClass: Not a valid Sierra account artifact; has \
                     __execute__: false; has __validate__: false"
                )
            ),
            Ok(parsed) => panic!("Should have failed; got: {parsed:?}"),
        }
    }

    #[test]
    fn not_allowing_invalid_url_as_fork_network() {
        for url in ["abc", "", "http://"] {
            match Args::try_parse_from(["--", "--fork-network", url]) {
                Err(_) => (),
                Ok(parsed) => panic!("Should fail for {url}; got: {parsed:?}"),
            }
        }
    }

    #[test]
    fn allowing_valid_url_as_fork_network() {
        for url in [
            "https://free-rpc.nethermind.io/mainnet-juno/v0_6",
            "http://localhost/",
            "http://localhost:5051/",
            "http://127.0.0.1/",
            "http://127.0.0.1:5050/",
            "https://localhost/",
            "https://localhost:5050/",
        ] {
            match Args::try_parse_from(["--", "--fork-network", url]) {
                Ok(args) => assert_eq!(args.fork_network.unwrap().to_string(), url),
                Err(e) => panic!("Should have passed; got: {e}"),
            }
        }
    }

    #[test]
    fn not_allowing_fork_block_without_fork_network() {
        match Args::try_parse_from(["--", "--fork-block", "12"]) {
            Err(_) => (),
            Ok(parsed) => panic!("Should fail when just --fork-block got: {parsed:?}"),
        }
    }

    #[test]
    fn not_allowing_invalid_value_as_fork_block() {
        for number in ["", "abc", "-1"] {
            match Args::try_parse_from([
                "--",
                "--fork-network",
                "http://localhost:5051",
                "--fork-block",
                number,
            ]) {
                Err(_) => (),
                Ok(parsed) => panic!("Should fail for {number}; got: {parsed:?}"),
            }
        }
    }

    #[test]
    fn allowing_number_as_fork_block() {
        for number in [0, 1, 42, 999] {
            match Args::try_parse_from([
                "--",
                "--fork-network",
                "http://localhost:5051",
                "--fork-block",
                &number.to_string(),
            ]) {
                Ok(args) => assert_eq!(args.fork_block, Some(number)),
                Err(e) => panic!("Should have passed; got: {e}"),
            }
        }
    }

    #[test]
    fn allowing_big_positive_request_body_size() {
        let value = 1_000_000_000;
        match Args::try_parse_from(["--", "--request-body-size-limit", &value.to_string()]) {
            Ok(args) => assert_eq!(args.request_body_size_limit, value),
            Err(e) => panic!("Should have passed; got: {e}"),
        }
    }

    #[test]
    fn not_allowing_negative_request_body_size() {
        match Args::try_parse_from(["--", "--request-body-size-limit", "-1"]) {
            Err(_) => (),
            Ok(parsed) => panic!("Should have failed; got: {parsed:?}"),
        }
    }
}<|MERGE_RESOLUTION|>--- conflicted
+++ resolved
@@ -187,10 +187,6 @@
             dump_on: self.dump_on,
             dump_path: self.dump_path.clone(),
             blocks_on_demand: self.blocks_on_demand,
-<<<<<<< HEAD
-=======
-            lite_mode: self.lite_mode,
->>>>>>> e04b7cd0
             re_execute_on_init: true,
             state_archive: self.state_archive,
             fork_config: ForkConfig {
