--- conflicted
+++ resolved
@@ -39,11 +39,8 @@
 serde = { workspace = true }
 anyhow = { workspace = true }
 starknet-rs-providers = { workspace = true }
-<<<<<<< HEAD
 ngrok = { workspace = true }
-=======
 reqwest = { workspace = true }
->>>>>>> 180dc4d5
 
 [dev-dependencies]
 serial_test = { workspace = true }