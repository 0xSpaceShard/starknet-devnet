[package]
name = "starknet-devnet"
version = "0.0.5"
edition = "2021"
repository.workspace = true
license-file.workspace = true
readme.workspace = true
documentation.workspace = true
description.workspace = true

# See more keys and their definitions at https://doc.rust-lang.org/cargo/reference/manifest.html

[[bin]]
name = "starknet-devnet"
path = "src/main.rs"

[dependencies]
# devnet
server = { workspace = true }
starknet-core = { workspace = true }
starknet-types = { workspace = true }
starknet-rs-core = { workspace = true }
url = { workspace = true }

# async
tokio = { workspace = true, features = ["signal"] }

# tracing
tracing = { workspace = true }
tracing-subscriber = { workspace = true }

# misc
clap = { workspace = true }
serde_json = { workspace = true }
serde = { workspace = true }
anyhow = { workspace = true }
starknet-rs-providers = { workspace = true }

[dev-dependencies]
async-trait = { workspace = true }
thiserror = { workspace = true }
ethers = { workspace = true }
lazy_static = { workspace = true }
starknet-rs-contract = { workspace = true }
server = { workspace = true, features = ["test_utils"] }
starknet-core = { workspace = true, features = ["test_utils"] }
starknet-rs-signers = { workspace = true }
starknet-rs-core = { workspace = true }
starknet-rs-accounts = { workspace = true }
<<<<<<< HEAD
axum = { workspace = true }
usc = { workspace = true }
reqwest = { workspace = true }
=======
hyper = { workspace = true }
usc = { workspace = true }
criterion = { version = "0.3.4", features = ["async_tokio"] }


[[bench]]
name = "mint_bench"
harness = false
path = "benches/mint_bench.rs"
>>>>>>> 1c9eb9e2
<|MERGE_RESOLUTION|>--- conflicted
+++ resolved
@@ -47,18 +47,13 @@
 starknet-rs-signers = { workspace = true }
 starknet-rs-core = { workspace = true }
 starknet-rs-accounts = { workspace = true }
-<<<<<<< HEAD
 axum = { workspace = true }
 usc = { workspace = true }
 reqwest = { workspace = true }
-=======
-hyper = { workspace = true }
-usc = { workspace = true }
 criterion = { version = "0.3.4", features = ["async_tokio"] }
 
 
 [[bench]]
 name = "mint_bench"
 harness = false
-path = "benches/mint_bench.rs"
->>>>>>> 1c9eb9e2
+path = "benches/mint_bench.rs"