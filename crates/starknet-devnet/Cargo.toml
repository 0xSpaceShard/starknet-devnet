[package]
name = "starknet-devnet"
version = "0.2.3"
edition = "2021"
repository.workspace = true
license-file.workspace = true
readme.workspace = true
documentation.workspace = true
description.workspace = true

# See more keys and their definitions at https://doc.rust-lang.org/cargo/reference/manifest.html

[[bin]]
name = "starknet-devnet"
path = "src/main.rs"

[dependencies]
# devnet
server = { workspace = true }
starknet-core = { workspace = true }
starknet-types = { workspace = true }
starknet-rs-core = { workspace = true }
url = { workspace = true }

# async
tokio = { workspace = true, features = ["signal"] }
futures = { workspace = true }

# tracing
tracing = { workspace = true }
tracing-subscriber = { workspace = true }

# misc
clap = { workspace = true }
serde_json = { workspace = true }
serde = { workspace = true }
anyhow = { workspace = true }
starknet-rs-providers = { workspace = true }
reqwest = { workspace = true }

[dev-dependencies]
async-trait = { workspace = true }
thiserror = { workspace = true }
ethers = { workspace = true }
lazy_static = { workspace = true }
starknet-rs-contract = { workspace = true }
server = { workspace = true, features = ["test_utils"] }
starknet-core = { workspace = true, features = ["test_utils"] }
starknet-rs-signers = { workspace = true }
starknet-rs-core = { workspace = true }
starknet-rs-accounts = { workspace = true }
axum = { workspace = true }
usc = { workspace = true }
criterion = { workspace = true }
serial_test = { workspace = true }
<<<<<<< HEAD
tokio-tungstenite = { workspace = true }

=======
netstat2 = { workspace = true }
>>>>>>> 08a1b668

[[bench]]
name = "mint_bench"
harness = false
path = "benches/mint_bench.rs"<|MERGE_RESOLUTION|>--- conflicted
+++ resolved
@@ -53,12 +53,9 @@
 usc = { workspace = true }
 criterion = { workspace = true }
 serial_test = { workspace = true }
-<<<<<<< HEAD
 tokio-tungstenite = { workspace = true }
 
-=======
 netstat2 = { workspace = true }
->>>>>>> 08a1b668
 
 [[bench]]
 name = "mint_bench"
