--- conflicted
+++ resolved
@@ -27,12 +27,7 @@
 use url::Url;
 
 use super::constants::{
-<<<<<<< HEAD
-    ACCOUNTS, HEALTHCHECK_PATH, HOST, MAX_PORT, MIN_PORT, PREDEPLOYED_ACCOUNT_INITIAL_BALANCE,
-    RPC_PATH, SEED, WS_PATH,
-=======
-    ACCOUNTS, HEALTHCHECK_PATH, HOST, PREDEPLOYED_ACCOUNT_INITIAL_BALANCE, RPC_PATH, SEED,
->>>>>>> 08a1b668
+    ACCOUNTS, HEALTHCHECK_PATH, HOST, PREDEPLOYED_ACCOUNT_INITIAL_BALANCE, RPC_PATH, SEED, WS_PATH,
 };
 use super::errors::TestError;
 use super::reqwest_client::{PostReqwestSender, ReqwestClient};
