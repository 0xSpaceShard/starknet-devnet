--- conflicted
+++ resolved
@@ -240,12 +240,7 @@
         unit: FeeUnit,
         tag: BlockTag,
     ) -> Result<FieldElement, anyhow::Error> {
-<<<<<<< HEAD
         let params = format!("address={:#x}&unit={}&tag={}", address, unit, Self::tag_to_str(tag));
-=======
-        let params =
-            format!("address={:#x}&unit={}&block_tag={}", address, unit, Self::tag_to_str(tag));
->>>>>>> e04b7cd0
 
         let resp = self.get("/account_balance", Some(params)).await?;
         // response validity asserted in test_balance.rs::assert_balance_endpoint_response
