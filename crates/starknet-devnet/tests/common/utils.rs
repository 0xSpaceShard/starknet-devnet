--- conflicted
+++ resolved
@@ -287,13 +287,8 @@
     let signer = get_deployable_account_signer();
     let salt = Felt::THREE;
     let factory = OpenZeppelinAccountFactory::new(
-<<<<<<< HEAD
         felt_from_prefixed_hex(CAIRO_1_ACCOUNT_CONTRACT_SIERRA_HASH)?,
-        CHAIN_ID,
-=======
-        FieldElement::from_hex_be(CAIRO_1_ACCOUNT_CONTRACT_SIERRA_HASH)?,
         devnet.json_rpc_client.chain_id().await?,
->>>>>>> b5f33a49
         signer.clone(),
         devnet.clone_provider(),
     )
@@ -315,15 +310,9 @@
     let signer = get_deployable_account_signer();
     let salt = Felt::THREE;
     let factory = ArgentAccountFactory::new(
-<<<<<<< HEAD
         felt_from_prefixed_hex(ARGENT_ACCOUNT_CLASS_HASH)?,
-        CHAIN_ID,
+        devnet.json_rpc_client.chain_id().await?,
         Felt::ZERO,
-=======
-        FieldElement::from_hex_be(ARGENT_ACCOUNT_CLASS_HASH)?,
-        devnet.json_rpc_client.chain_id().await?,
-        FieldElement::ZERO,
->>>>>>> b5f33a49
         signer.clone(),
         devnet.clone_provider(),
     )
