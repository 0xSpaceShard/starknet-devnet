use std::fmt::LowerHex;
use std::fs;
use std::path::Path;
use std::process::{Child, Command};
use std::sync::Arc;

use server::test_utils::exported_test_utils::assert_contains;
use starknet_core::random_number_generator::generate_u32_random_number;
use starknet_core::utils::casm_hash;
use starknet_rs_accounts::{Account, SingleOwnerAccount};
use starknet_rs_contract::ContractFactory;
use starknet_rs_core::types::contract::SierraClass;
use starknet_rs_core::types::{
    BlockId, BlockTag, ContractClass, ExecutionResult, FieldElement, FlattenedSierraClass,
    FunctionCall,
};
use starknet_rs_core::utils::{get_selector_from_name, get_udc_deployed_address};
use starknet_rs_providers::jsonrpc::HttpTransport;
use starknet_rs_providers::{JsonRpcClient, Provider};
use starknet_rs_signers::LocalWallet;

use super::background_devnet::BackgroundDevnet;
use super::constants::CAIRO_1_CONTRACT_PATH;

<<<<<<< HEAD
pub enum ImpersonationAction {
    ImpersonateAccount(FieldElement),
    StopImpersonatingAccount(FieldElement),
    AutoImpersonate,
    StopAutoImpersonate,
}

pub async fn get_json_body(resp: Response<Body>) -> serde_json::Value {
    let resp_body = resp.into_body();
    let resp_body_bytes = hyper::body::to_bytes(resp_body).await.unwrap();
    serde_json::from_slice(&resp_body_bytes).unwrap()
}

pub async fn get_string_body(resp: Response<Body>) -> String {
    let resp_body = resp.into_body();
    let body_bytes = hyper::body::to_bytes(resp_body).await.unwrap();
    String::from_utf8(body_bytes.to_vec()).unwrap()
}

=======
>>>>>>> 69f183ac
/// dummy testing value
pub fn get_deployable_account_signer() -> LocalWallet {
    let new_account_private_key = "0xc248668388dbe9acdfa3bc734cc2d57a";
    starknet_rs_signers::LocalWallet::from(starknet_rs_signers::SigningKey::from_secret_scalar(
        FieldElement::from_hex_be(new_account_private_key).unwrap(),
    ))
}

/// resolve a path relative to the current directory (starknet-server)
pub fn resolve_path(relative_path: &str) -> String {
    let manifest_dir = std::env::var("CARGO_MANIFEST_DIR").unwrap();
    format!("{manifest_dir}/{relative_path}")
}

pub fn remove_file(path: &str) {
    let file_path = Path::new(path);
    if file_path.exists() {
        fs::remove_file(file_path).expect("Could not remove file");
    }
}

pub fn load_json<T: serde::de::DeserializeOwned>(path: &str) -> T {
    let reader = std::fs::File::open(path).unwrap();
    let loaded: T = serde_json::from_reader(reader).unwrap();
    loaded
}

pub fn get_flattened_sierra_contract_and_casm_hash(
    sierra_path: &str,
) -> (FlattenedSierraClass, FieldElement) {
    let sierra_string = std::fs::read_to_string(sierra_path).unwrap();
    let sierra_class: SierraClass = serde_json::from_str(&sierra_string).unwrap();
    let casm_json = usc::compile_contract(serde_json::from_str(&sierra_string).unwrap()).unwrap();
    (sierra_class.flatten().unwrap(), casm_hash(casm_json).unwrap())
}

pub fn get_messaging_contract_in_sierra_and_compiled_class_hash()
-> (FlattenedSierraClass, FieldElement) {
    let sierra_path =
        concat!(env!("CARGO_MANIFEST_DIR"), "/test_data/cairo1/messaging/cairo_1_l1l2.sierra");
    get_flattened_sierra_contract_and_casm_hash(sierra_path)
}

pub fn get_messaging_lib_in_sierra_and_compiled_class_hash() -> (FlattenedSierraClass, FieldElement)
{
    let sierra_path =
        concat!(env!("CARGO_MANIFEST_DIR"), "/test_data/cairo1/messaging/cairo_1_l1l2_lib.sierra");
    get_flattened_sierra_contract_and_casm_hash(sierra_path)
}

pub fn get_events_contract_in_sierra_and_compiled_class_hash()
-> (FlattenedSierraClass, FieldElement) {
    let events_sierra_path = concat!(
        env!("CARGO_MANIFEST_DIR"),
        "/test_data/cairo1/events/events_2.0.1_compiler.sierra"
    );
    get_flattened_sierra_contract_and_casm_hash(events_sierra_path)
}

pub fn get_block_reader_contract_in_sierra_and_compiled_class_hash()
-> (FlattenedSierraClass, FieldElement) {
    let timestamp_sierra_path =
        concat!(env!("CARGO_MANIFEST_DIR"), "/test_data/cairo1/block_reader/block_reader.sierra");
    get_flattened_sierra_contract_and_casm_hash(timestamp_sierra_path)
}

pub fn get_simple_contract_in_sierra_and_compiled_class_hash()
-> (FlattenedSierraClass, FieldElement) {
    let contract_path = format!("{}/{}", env!("CARGO_MANIFEST_DIR"), CAIRO_1_CONTRACT_PATH);
    get_flattened_sierra_contract_and_casm_hash(&contract_path)
}

pub async fn assert_tx_successful<T: Provider>(tx_hash: &FieldElement, client: &T) {
    let receipt = client.get_transaction_receipt(tx_hash).await.unwrap();
    match receipt.execution_result() {
        ExecutionResult::Succeeded => (),
        other => panic!("Should have succeeded; got: {other:?}"),
    }
}

pub async fn get_contract_balance(
    devnet: &BackgroundDevnet,
    contract_address: FieldElement,
) -> FieldElement {
    let contract_call = FunctionCall {
        contract_address,
        entry_point_selector: get_selector_from_name("get_balance").unwrap(),
        calldata: vec![],
    };
    match devnet.json_rpc_client.call(contract_call, BlockId::Tag(BlockTag::Latest)).await {
        Ok(res) => {
            assert_eq!(res.len(), 1);
            res[0]
        }
        Err(e) => panic!("Call failed: {e}"),
    }
}

pub async fn assert_tx_reverted<T: Provider>(
    tx_hash: &FieldElement,
    client: &T,
    expected_failure_reasons: &[&str],
) {
    let receipt = client.get_transaction_receipt(tx_hash).await.unwrap();
    match receipt.execution_result() {
        ExecutionResult::Reverted { reason } => {
            for expected_reason in expected_failure_reasons {
                assert_contains(reason, expected_reason);
            }
        }
        other => panic!("Should have reverted; got: {other:?}; receipt: {receipt:?}"),
    }
}

pub fn to_hex_felt<T: LowerHex>(value: &T) -> String {
    format!("{value:#x}")
}

pub fn to_num_as_hex<T: LowerHex>(value: &T) -> String {
    format!("{value:#x}")
}

pub fn iter_to_hex_felt<T: LowerHex>(iterable: &[T]) -> Vec<String> {
    iterable.iter().map(to_hex_felt).collect()
}

pub fn get_unix_timestamp_as_seconds() -> u64 {
    std::time::SystemTime::now()
        .duration_since(std::time::UNIX_EPOCH)
        .expect("should get current UNIX timestamp")
        .as_secs()
}

pub async fn send_ctrl_c_signal_and_wait(process: &Child) {
    send_ctrl_c_signal(process).await;
    tokio::time::sleep(std::time::Duration::from_secs(1)).await;
}

async fn send_ctrl_c_signal(process: &Child) {
    #[cfg(windows)]
    {
        // To send SIGINT signal on windows, windows-kill is needed
        let mut kill = Command::new("windows-kill")
            .args(["-SIGINT", process.id().to_string().as_str()])
            .spawn()
            .unwrap();
        kill.wait().unwrap();
    }

    #[cfg(unix)]
    {
        let mut kill = Command::new("kill")
            .args(["-s", "SIGINT", process.id().to_string().as_str()])
            .spawn()
            .unwrap();
        kill.wait().unwrap();
    }
}

fn take_abi_from_json(value: &mut serde_json::Value) -> Result<serde_json::Value, anyhow::Error> {
    let abi_jsonified = value["abi"].take();
    assert_ne!(abi_jsonified, serde_json::json!(null));
    Ok(serde_json::from_str(abi_jsonified.as_str().unwrap())?)
}

/// Handles differences in abi serialization (some might contain spaces between properties, some
/// not) Comparing the ABIs separately as JSON-parsed values.
pub fn assert_cairo1_classes_equal(
    class_a: ContractClass,
    class_b: ContractClass,
) -> Result<(), anyhow::Error> {
    let mut class_a_jsonified = serde_json::to_value(class_a)?;
    let mut class_b_jsonified = serde_json::to_value(class_b)?;

    let abi_a = take_abi_from_json(&mut class_a_jsonified)?;
    let abi_b = take_abi_from_json(&mut class_b_jsonified)?;

    assert_eq!(class_a_jsonified, class_b_jsonified);
    assert_eq!(abi_a, abi_b);

    Ok(())
}

/// Wrapper of file name which attempts to delete the file when the variable is dropped.
/// Appends a random sequence to the file name base to make it unique.
/// Prevents name collisions - no need to come up with unique names for files (e.g. when dumping).
/// Automatically deletes the underlying file when the variable is dropped - no need to remember
/// deleting.
pub struct UniqueAutoDeletableFile {
    pub path: String,
}

impl UniqueAutoDeletableFile {
    /// Appends a random sequence to the name_base to make it unique
    /// Unlike [NamedTempFile](https://docs.rs/tempfile/latest/tempfile/struct.NamedTempFile.html),
    /// it doesn't create the file.
    pub fn new(name_base: &str) -> Self {
        // generate two random numbers to increase uniqueness
        let rand = format!("{}{}", generate_u32_random_number(), generate_u32_random_number());
        Self { path: format!("{name_base}-{}", rand) }
    }
}

impl Drop for UniqueAutoDeletableFile {
    fn drop(&mut self) {
        remove_file(&self.path)
    }
}

/// Declares and deploys a Cairo 1 contract; returns class hash and contract address
pub async fn declare_deploy(
    account: Arc<SingleOwnerAccount<JsonRpcClient<HttpTransport>, LocalWallet>>,
    contract_class: FlattenedSierraClass,
    casm_hash: FieldElement,
    ctor_args: &[FieldElement],
) -> Result<(FieldElement, FieldElement), anyhow::Error> {
    // declare the contract
    let declaration_result = account
        .declare(Arc::new(contract_class), casm_hash)
        .max_fee(FieldElement::from(1e18 as u128))
        .send()
        .await?;

    // deploy the contract
    let contract_factory = ContractFactory::new(declaration_result.class_hash, account.clone());
    contract_factory
        .deploy(ctor_args.to_vec(), FieldElement::ZERO, false)
        .max_fee(FieldElement::from(1e18 as u128))
        .send()
        .await?;

    // generate the address of the newly deployed contract
    let contract_address = get_udc_deployed_address(
        FieldElement::ZERO,
        declaration_result.class_hash,
        &starknet_rs_core::utils::UdcUniqueness::NotUnique,
        ctor_args,
    );

    Ok((declaration_result.class_hash, contract_address))
}

#[cfg(test)]
mod test_unique_auto_deletable_file {
    use std::path::Path;

    use super::UniqueAutoDeletableFile;

    #[test]
    fn test_deleted() {
        let file = UniqueAutoDeletableFile::new("foo");
        let saved_file_path = file.path.clone();
        assert!(!Path::new(&file.path).exists());

        std::fs::File::create(&file.path).unwrap();
        assert!(Path::new(&file.path).exists());

        drop(file);
        assert!(!Path::new(&saved_file_path).exists());
    }

    #[test]
    fn test_dropping_successful_if_file_not_created() {
        let file = UniqueAutoDeletableFile::new("foo");
        drop(file);
        // if everything ok, the test should just exit successfully
    }

    #[test]
    fn test_file_names_unique() {
        let common_prefix = "foo";
        // run it many times to increase the probability of being secure
        for _ in 0..1_000_000 {
            let file1 = UniqueAutoDeletableFile::new(common_prefix);
            let file2 = UniqueAutoDeletableFile::new(common_prefix);
            assert_ne!(file1.path, file2.path);
        }
    }
}<|MERGE_RESOLUTION|>--- conflicted
+++ resolved
@@ -22,7 +22,6 @@
 use super::background_devnet::BackgroundDevnet;
 use super::constants::CAIRO_1_CONTRACT_PATH;
 
-<<<<<<< HEAD
 pub enum ImpersonationAction {
     ImpersonateAccount(FieldElement),
     StopImpersonatingAccount(FieldElement),
@@ -30,20 +29,6 @@
     StopAutoImpersonate,
 }
 
-pub async fn get_json_body(resp: Response<Body>) -> serde_json::Value {
-    let resp_body = resp.into_body();
-    let resp_body_bytes = hyper::body::to_bytes(resp_body).await.unwrap();
-    serde_json::from_slice(&resp_body_bytes).unwrap()
-}
-
-pub async fn get_string_body(resp: Response<Body>) -> String {
-    let resp_body = resp.into_body();
-    let body_bytes = hyper::body::to_bytes(resp_body).await.unwrap();
-    String::from_utf8(body_bytes.to_vec()).unwrap()
-}
-
-=======
->>>>>>> 69f183ac
 /// dummy testing value
 pub fn get_deployable_account_signer() -> LocalWallet {
     let new_account_private_key = "0xc248668388dbe9acdfa3bc734cc2d57a";
