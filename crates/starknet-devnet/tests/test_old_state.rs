#![cfg(test)]
pub mod common;
mod old_state {
    use std::sync::Arc;

    use server::test_utils::assert_contains;
    use starknet_core::constants::{ETH_ERC20_CONTRACT_ADDRESS, UDC_CONTRACT_ADDRESS};
    use starknet_rs_accounts::{Account, ExecutionEncoder, ExecutionEncoding, SingleOwnerAccount};
    use starknet_rs_core::chain_id::SEPOLIA;
    use starknet_rs_core::types::{
        BlockHashAndNumber, BlockId, BlockTag, BroadcastedInvokeTransaction,
<<<<<<< HEAD
        BroadcastedInvokeTransactionV1, BroadcastedTransaction, Call, ContractClass, Felt,
        SimulationFlag, SimulationFlagForEstimateFee, StarknetError, TransactionExecutionErrorData,
=======
        BroadcastedInvokeTransactionV1, BroadcastedTransaction, Call, ContractClass,
        ExecuteInvocation, Felt, InvokeTransactionTrace, SimulatedTransaction, SimulationFlag,
        SimulationFlagForEstimateFee, StarknetError, TransactionExecutionErrorData,
        TransactionTrace,
>>>>>>> 79e288c2
    };
    use starknet_rs_core::utils::{get_selector_from_name, get_storage_var_address};
    use starknet_rs_providers::{Provider, ProviderError};
    use starknet_types::rpc::transaction_receipt::FeeUnit;

    use crate::common::background_devnet::BackgroundDevnet;
    use crate::common::constants::{self, CAIRO_1_VERSION_ASSERTER_SIERRA_PATH, CHAIN_ID};
    use crate::common::utils::{
        assert_cairo1_classes_equal, get_events_contract_in_sierra_and_compiled_class_hash,
        get_flattened_sierra_contract_and_casm_hash,
    };

    #[tokio::test]
    async fn get_storage_from_an_old_state() {
        let devnet =
            BackgroundDevnet::spawn_with_additional_args(&["--state-archive-capacity", "full"])
                .await
                .expect("Could not start Devnet");
        let (signer, account_address) = devnet.get_first_predeployed_account().await;

        let account = SingleOwnerAccount::new(
            &devnet.json_rpc_client,
            signer,
            account_address,
            constants::CHAIN_ID,
            ExecutionEncoding::New,
        );

        devnet.create_block().await.unwrap();
        let BlockHashAndNumber { block_hash, .. } =
            devnet.json_rpc_client.block_hash_and_number().await.unwrap();

        let amount = Felt::from(1_000_000_000);

        account
            .execute_v1(vec![Call {
                to: ETH_ERC20_CONTRACT_ADDRESS,
                selector: get_selector_from_name("transfer").unwrap(),
                calldata: vec![
                    Felt::ONE,  // recipient
                    amount,     // low part of uint256
                    Felt::ZERO, // high part of uint256
                ],
            }])
            .send()
            .await
            .unwrap();

        let storage_address =
            get_storage_var_address("ERC20_balances", &[account_address]).unwrap();

        let latest_balance = devnet
            .json_rpc_client
            .get_storage_at(
                ETH_ERC20_CONTRACT_ADDRESS,
                storage_address,
                BlockId::Tag(starknet_rs_core::types::BlockTag::Latest),
            )
            .await
            .unwrap();
        let previous_balance = devnet
            .json_rpc_client
            .get_storage_at(ETH_ERC20_CONTRACT_ADDRESS, storage_address, BlockId::Hash(block_hash))
            .await
            .unwrap();

        assert!(latest_balance + amount <= previous_balance); // due to fee
    }

    #[tokio::test]
    async fn minting_in_multiple_steps_and_getting_balance_at_each_block() {
        let devnet =
            BackgroundDevnet::spawn_with_additional_args(&["--state-archive-capacity", "full"])
                .await
                .unwrap();

        // create a block if there are no blocks before starting minting
        devnet.create_block().await.unwrap();

        let address = Felt::ONE;

        let mint_amount = 1e18 as u128;
        let unit = FeeUnit::WEI;

        for _ in 0..3 {
            let BlockHashAndNumber { block_hash, .. } =
                devnet.json_rpc_client.block_hash_and_number().await.unwrap();

            devnet.mint(address, mint_amount).await;
            let block_id = BlockId::Hash(block_hash);
            let balance_at_block = devnet.get_balance_at_block(&address, block_id).await.unwrap();

            let latest_balance = devnet.get_balance_latest(&address, unit).await.unwrap();

            assert_eq!(balance_at_block + Felt::from(mint_amount), latest_balance);
        }
    }

    // estimate fee of invoke transaction that reverts must fail, but simulating the same invoke
    // transaction have to produce trace of a reverted transaction
    #[tokio::test]
    async fn estimate_fee_and_simulate_transaction_for_contract_deployment_in_an_old_block_should_not_produce_the_same_error()
     {
        let devnet =
            BackgroundDevnet::spawn_with_additional_args(&["--state-archive-capacity", "full"])
                .await
                .unwrap();

        // get account
        let (signer, account_address) = devnet.get_first_predeployed_account().await;
        let account = Arc::new(SingleOwnerAccount::new(
            devnet.clone_provider(),
            signer.clone(),
            account_address,
            CHAIN_ID,
            ExecutionEncoding::New,
        ));

        devnet.create_block().await.unwrap();

        let BlockHashAndNumber { block_hash, .. } =
            devnet.json_rpc_client.block_hash_and_number().await.unwrap();

        // get class
        let (flattened_contract_artifact, casm_hash) =
            get_flattened_sierra_contract_and_casm_hash(CAIRO_1_VERSION_ASSERTER_SIERRA_PATH);
        let class_hash = flattened_contract_artifact.class_hash();

        // declare class
        let declaration_result = account
            .declare_v2(Arc::new(flattened_contract_artifact), casm_hash)
            .send()
            .await
            .unwrap();
        assert_eq!(declaration_result.class_hash, class_hash);

        let calls = vec![Call {
            to: UDC_CONTRACT_ADDRESS,
            selector: get_selector_from_name("deployContract").unwrap(),
            calldata: vec![
                class_hash,
                Felt::from_hex_unchecked("0x123"), // salt
                Felt::ZERO,
                Felt::ZERO,
            ],
        }];

        let calldata = account.encode_calls(&calls);

        let block_id = BlockId::Hash(block_hash);
        let estimate_fee_error = devnet
            .json_rpc_client
            .estimate_fee(
                [BroadcastedTransaction::Invoke(BroadcastedInvokeTransaction::V1(
                    BroadcastedInvokeTransactionV1 {
                        max_fee: Felt::ZERO,
                        signature: vec![],
                        nonce: Felt::ZERO,
                        sender_address: account_address,
                        calldata: calldata.clone(),
                        is_query: true,
                    },
                ))],
                [SimulationFlagForEstimateFee::SkipValidate],
                block_id,
            )
            .await
            .unwrap_err();

        let SimulatedTransaction { transaction_trace, .. } = devnet
            .json_rpc_client
            .simulate_transaction(
                block_id,
                BroadcastedTransaction::Invoke(BroadcastedInvokeTransaction::V1(
                    BroadcastedInvokeTransactionV1 {
                        max_fee: Felt::from(1e18 as u128),
                        signature: vec![],
                        nonce: Felt::ZERO,
                        sender_address: account_address,
                        calldata,
                        is_query: true,
                    },
                )),
                [SimulationFlag::SkipValidate],
            )
            .await
            .unwrap();

<<<<<<< HEAD
        let estimate_fee_error_string = format!("{:?}", estimate_fee_error);
        match estimate_fee_error {
            ProviderError::StarknetError(StarknetError::TransactionExecutionError(
                TransactionExecutionErrorData { transaction_index, execution_error },
            )) => {
                assert_eq!(transaction_index, 0);
                assert_contains(&execution_error, "not declared");
=======
        let estimate_fee_error_string = match estimate_fee_error {
            ProviderError::StarknetError(StarknetError::TransactionExecutionError(
                TransactionExecutionErrorData { execution_error, .. },
            )) => {
                assert_contains(&execution_error, "not declared");
                execution_error
>>>>>>> 79e288c2
            }
            other => panic!("Unexpected error: {other:?}"),
        };

        match transaction_trace {
            TransactionTrace::Invoke(InvokeTransactionTrace {
                execute_invocation: ExecuteInvocation::Reverted(reverted_invocation),
                ..
            }) => {
                assert_eq!(estimate_fee_error_string, reverted_invocation.revert_reason);
            }
            other => panic!("Unexpected trace {other:?}"),
        }
    }

    #[tokio::test]
    async fn test_getting_class_at_various_blocks() {
        let devnet_args = ["--state-archive-capacity", "full"];
        let devnet = BackgroundDevnet::spawn_with_additional_args(&devnet_args).await.unwrap();

        let (signer, account_address) = devnet.get_first_predeployed_account().await;
        let predeployed_account = Arc::new(SingleOwnerAccount::new(
            devnet.clone_provider(),
            signer.clone(),
            account_address,
            SEPOLIA,
            ExecutionEncoding::New,
        ));

        let (contract_class, casm_class_hash) =
            get_events_contract_in_sierra_and_compiled_class_hash();

        // declare the contract
        let declaration_result = predeployed_account
            .declare_v2(Arc::new(contract_class.clone()), casm_class_hash)
            .max_fee(Felt::from(1e18 as u128))
            .send()
            .await
            .unwrap();

        let declaration_block = devnet.get_latest_block_with_tx_hashes().await.unwrap();

        // create an extra block so the declaration block is no longer the latest
        devnet.create_block().await.unwrap();

        // getting class at the following block IDs should be successful
        let expected_class = ContractClass::Sierra(contract_class);
        for block_id in [
            BlockId::Tag(BlockTag::Latest),
            BlockId::Tag(BlockTag::Pending),
            BlockId::Number(declaration_block.block_number),
            BlockId::Number(declaration_block.block_number + 1),
            BlockId::Hash(declaration_block.block_hash),
        ] {
            let retrieved_class = devnet
                .json_rpc_client
                .get_class(block_id, declaration_result.class_hash)
                .await
                .unwrap();

            assert_cairo1_classes_equal(&retrieved_class, &expected_class).unwrap();
        }

        // getting class at the following block IDs should NOT be successful
        for block_id in [BlockId::Number(declaration_block.block_number - 1)] {
            let retrieved =
                devnet.json_rpc_client.get_class(block_id, declaration_result.class_hash).await;
            match retrieved {
                Err(ProviderError::StarknetError(StarknetError::ClassHashNotFound)) => (),
                other => panic!("Unexpected response: {other:?}"),
            }
        }
    }

    #[tokio::test]
    async fn test_nonce_retrieval_for_an_old_state() {
        let devnet =
            BackgroundDevnet::spawn_with_additional_args(&["--state-archive-capacity", "full"])
                .await
                .unwrap();

        let (signer, account_address) = devnet.get_first_predeployed_account().await;
        let account = Arc::new(SingleOwnerAccount::new(
            devnet.clone_provider(),
            signer.clone(),
            account_address,
            SEPOLIA,
            ExecutionEncoding::New,
        ));
        let BlockHashAndNumber { block_number, .. } =
            devnet.json_rpc_client.block_hash_and_number().await.unwrap();

        let initial_nonce = devnet
            .json_rpc_client
            .get_nonce(BlockId::Tag(BlockTag::Latest), account_address)
            .await
            .unwrap();

        account
            .execute_v1(vec![Call {
                to: ETH_ERC20_CONTRACT_ADDRESS,
                selector: get_selector_from_name("transfer").unwrap(),
                calldata: vec![
                    Felt::ONE,        // recipient
                    Felt::from(1000), // low part of uint256
                    Felt::ZERO,       // high part of uint256
                ],
            }])
            .send()
            .await
            .unwrap();

        let latest_nonce = devnet
            .json_rpc_client
            .get_nonce(BlockId::Tag(BlockTag::Latest), account_address)
            .await
            .unwrap();

        assert!(latest_nonce > initial_nonce);
        let nonce_at_old_state = devnet
            .json_rpc_client
            .get_nonce(BlockId::Number(block_number), account_address)
            .await
            .unwrap();

        assert_eq!(initial_nonce, nonce_at_old_state);
    }
}<|MERGE_RESOLUTION|>--- conflicted
+++ resolved
@@ -9,15 +9,10 @@
     use starknet_rs_core::chain_id::SEPOLIA;
     use starknet_rs_core::types::{
         BlockHashAndNumber, BlockId, BlockTag, BroadcastedInvokeTransaction,
-<<<<<<< HEAD
-        BroadcastedInvokeTransactionV1, BroadcastedTransaction, Call, ContractClass, Felt,
-        SimulationFlag, SimulationFlagForEstimateFee, StarknetError, TransactionExecutionErrorData,
-=======
         BroadcastedInvokeTransactionV1, BroadcastedTransaction, Call, ContractClass,
         ExecuteInvocation, Felt, InvokeTransactionTrace, SimulatedTransaction, SimulationFlag,
         SimulationFlagForEstimateFee, StarknetError, TransactionExecutionErrorData,
         TransactionTrace,
->>>>>>> 79e288c2
     };
     use starknet_rs_core::utils::{get_selector_from_name, get_storage_var_address};
     use starknet_rs_providers::{Provider, ProviderError};
@@ -119,8 +114,8 @@
     // estimate fee of invoke transaction that reverts must fail, but simulating the same invoke
     // transaction have to produce trace of a reverted transaction
     #[tokio::test]
-    async fn estimate_fee_and_simulate_transaction_for_contract_deployment_in_an_old_block_should_not_produce_the_same_error()
-     {
+    async fn estimate_fee_and_simulate_transaction_for_contract_deployment_in_an_old_block_should_not_produce_the_same_error(
+    ) {
         let devnet =
             BackgroundDevnet::spawn_with_additional_args(&["--state-archive-capacity", "full"])
                 .await
@@ -206,22 +201,12 @@
             .await
             .unwrap();
 
-<<<<<<< HEAD
-        let estimate_fee_error_string = format!("{:?}", estimate_fee_error);
-        match estimate_fee_error {
-            ProviderError::StarknetError(StarknetError::TransactionExecutionError(
-                TransactionExecutionErrorData { transaction_index, execution_error },
-            )) => {
-                assert_eq!(transaction_index, 0);
-                assert_contains(&execution_error, "not declared");
-=======
         let estimate_fee_error_string = match estimate_fee_error {
             ProviderError::StarknetError(StarknetError::TransactionExecutionError(
                 TransactionExecutionErrorData { execution_error, .. },
             )) => {
                 assert_contains(&execution_error, "not declared");
                 execution_error
->>>>>>> 79e288c2
             }
             other => panic!("Unexpected error: {other:?}"),
         };
