// must use `pub`: https://github.com/rust-lang/rust/issues/46379#issuecomment-548787629
pub mod common;

mod general_integration_tests {
    use reqwest::StatusCode;
    use serde_json::json;

    use crate::common::background_devnet::BackgroundDevnet;
    use crate::common::reqwest_client::{HttpEmptyResponseBody, PostReqwestSender};
    use crate::common::utils::UniqueAutoDeletableFile;

    #[tokio::test]
    /// Asserts that a background instance can be spawned
    async fn spawnable() {
        BackgroundDevnet::spawn().await.expect("Could not start Devnet");
    }

    #[tokio::test]
    async fn too_big_request_rejected() {
        let limit = 1_000;
        let args = ["--request-body-size-limit", &limit.to_string()];
        let devnet = BackgroundDevnet::spawn_with_additional_args(&args).await.unwrap();

        let too_big_path = "a".repeat(limit);
        let reqwest_error =
            PostReqwestSender::<serde_json::Value, HttpEmptyResponseBody>::post_json_async(
                devnet.reqwest_client(),
                "/load",
                json!({"path": too_big_path}),
            )
            .await
            .expect_err("Request should have been rejected");

        assert_eq!(reqwest_error.status(), reqwest::StatusCode::PAYLOAD_TOO_LARGE);
    }

    #[tokio::test]
    async fn request_size_below_limit() {
        let limit = 100;
        let args = ["--request-body-size-limit", &limit.to_string()];
        let devnet = BackgroundDevnet::spawn_with_additional_args(&args).await.unwrap();

        // subtract enough so that the rest of the json body doesn't overflow the limit
        let ok_path = "0".repeat(limit - 20);
        let error = devnet
            .reqwest_client()
            .post_json_async("/load", json!({ "path": ok_path }))
            .await
            .map(|_: HttpEmptyResponseBody| ())
            .unwrap_err();

        assert_eq!(error.status(), StatusCode::BAD_REQUEST);
        assert_eq!(
            error.error_message(),
            json!({ "error": "The file does not exist" }).to_string()
        );
    }

    #[tokio::test]
    async fn test_config() {
        // random values
        let dump_file = UniqueAutoDeletableFile::new("dummy");
        let mut expected_config = json!({
            "seed": 1,
            "total_accounts": 2,
            "account_contract_class_hash": "0x61dac032f228abef9c6626f995015233097ae253a7f72d68552db02f2971b8f",
            "predeployed_accounts_initial_balance": "3",
            "start_time": 4,
            "gas_price_wei": 5,
            "gas_price_strk": 7,
            "data_gas_price_wei": 6,
            "data_gas_price_strk": 8,
            "chain_id": "SN_MAIN",
            "dump_on": "exit",
            "dump_path": dump_file.path,
            "state_archive": "full",
            "fork_config": {
                "url": null,
                "block_number": null,
            },
            "server_config": {
                "host": "0.0.0.0",
                // expected port added after spawning; determined by port-acquiring logic
                "timeout": 121,
                "request_body_size_limit": 1000,
            },
<<<<<<< HEAD
            "block_generation_on": "demand",
            "lite_mode": false
=======
            "blocks_on_demand": true,
            "lite_mode": false,
            "disable_account_impersonation": false,
>>>>>>> 403f4080
        });

        let devnet = BackgroundDevnet::spawn_with_additional_args(&[
            "--seed",
            &serde_json::to_string(&expected_config["seed"]).unwrap(),
            "--accounts",
            &serde_json::to_string(&expected_config["total_accounts"]).unwrap(),
            "--initial-balance",
            expected_config["predeployed_accounts_initial_balance"].as_str().unwrap(),
            "--start-time",
            &serde_json::to_string(&expected_config["start_time"]).unwrap(),
            "--gas-price",
            &serde_json::to_string(&expected_config["gas_price_wei"]).unwrap(),
            "--gas-price-strk",
            &serde_json::to_string(&expected_config["gas_price_strk"]).unwrap(),
            "--data-gas-price",
            &serde_json::to_string(&expected_config["data_gas_price_wei"]).unwrap(),
            "--data-gas-price-strk",
            &serde_json::to_string(&expected_config["data_gas_price_strk"]).unwrap(),
            "--chain-id",
            "MAINNET",
            "--dump-on",
            &expected_config["dump_on"].as_str().unwrap(),
            "--dump-path",
            &expected_config["dump_path"].as_str().unwrap(),
            "--block-generation-on",
            "demand",
            "--state-archive-capacity",
            &expected_config["state_archive"].as_str().unwrap(),
            "--host",
            expected_config["server_config"]["host"].as_str().unwrap(),
            "--timeout",
            &serde_json::to_string(&expected_config["server_config"]["timeout"]).unwrap(),
            "--request-body-size-limit",
            &serde_json::to_string(&expected_config["server_config"]["request_body_size_limit"])
                .unwrap(),
        ])
        .await
        .unwrap();

        expected_config["server_config"]["port"] = devnet.port.into();

        let fetched_config = devnet.get_config().await.unwrap();
        assert_eq!(fetched_config, expected_config);
    }
}<|MERGE_RESOLUTION|>--- conflicted
+++ resolved
@@ -84,14 +84,9 @@
                 "timeout": 121,
                 "request_body_size_limit": 1000,
             },
-<<<<<<< HEAD
             "block_generation_on": "demand",
-            "lite_mode": false
-=======
-            "blocks_on_demand": true,
             "lite_mode": false,
             "disable_account_impersonation": false,
->>>>>>> 403f4080
         });
 
         let devnet = BackgroundDevnet::spawn_with_additional_args(&[
