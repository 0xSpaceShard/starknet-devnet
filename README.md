--- conflicted
+++ resolved
@@ -81,23 +81,4 @@
 cargo test
 ```
 
-<<<<<<< HEAD
-To ensure that integration tests pass, be sure to have run `cargo build` or `cargo run` prior to that (this will build the production target that is used in these tests, so spawning Background Devnet won't time out)
-
-# Devnet cli options
-
-cargo run -- -h
-cargo run -- --help
-
-# Starting Devnet
-
-By default logging level is INFO, but this can be changed via RUST_LOG environment variable.
-
-All logging levels: TRACE, DEBUG, INFO, WARN, ERROR
-
-If you want to provide Log level then command looks like:
-
-RUST_LOG=<level> cargo run
-=======
-To ensure that integration tests pass, be sure to have run `cargo build --release` or `cargo run --release` prior to that (this will build the production target that is used in these tests, so spawning Background Devnet won't time out)
->>>>>>> 10721fce
+To ensure that integration tests pass, be sure to have run `cargo build --release` or `cargo run --release` prior to that (this will build the production target that is used in these tests, so spawning Background Devnet won't time out)