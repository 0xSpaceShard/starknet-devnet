--- conflicted
+++ resolved
@@ -33,11 +33,8 @@
 - [x] [Block manipulation](https://0xspaceshard.github.io/starknet-devnet/docs/guide/blocks)
   - [x] [Aborting blocks](#abort-blocks)
   - [x] [Creating an empty block](#create-an-empty-block)
-<<<<<<< HEAD
+  - [x] [Creating blocks on demand](#creating-blocks-on-demand)
 - [x] [Account impersonation](#account-impersonation)
-=======
-  - [x] [Creating blocks on demand](#creating-blocks-on-demand)
->>>>>>> 69f183ac
 
 ## Installation and running
 
@@ -471,6 +468,68 @@
 ```
 
 All RPC endpoints that support querying the state at an old (non-latest) block only work with state archive capacity set to `full`.
+
+## Account impersonation
+
+Devnet allows you to use impersonated account from mainnet/testnet. This means that a transaction sent from an impersonated account, will not fail with an invalid signature error. In the general case a transaction send via an account that is not in the local state, fails with `invalid signature` error. To use the feature it is required to start Devnet in [forked mode](#forking).
+
+Account impersonation supports 4 methods:
+ - Impersonate specific account address, not existing in the local state  (devnet_impersonateAccount)
+ - Stop impersonation of an account (devnet_stopImpersonateAccount)
+ - Automatic impersonation of an account. Every account that does not exist in the local state, will be considered as impersonated(devnet_autoImpersonate)
+ - Stop auto impersonation (devnet_stopAutoImpersonate)
+
+Notes:
+- Only INVOKE and DECLARE transactions are supported. DEPLOY_ACCOUNT transaction is not supported, but you can create an INVOKE transaction to UDC.
+- Overall fee, for transactions sent via impersonated account, will be lower compared to normal transactions. The reason is that validation part is skipped.
+- Sending transactions with account that **does not** exist will return 1 of the errors: ContractNotFound, InsufficientAccountBalance. Most common way of sending a transaction is via starknet-rs/starknet.js or starkli. If a nonce is not hardcoded, during transaction construction it will query devnet for the account nonce and will return ContractNotFound error. Otherwise it will skip the part with fetching account nonce and fail with InsufficientAccountBalance error.
+
+Account impersonation feature follows JSON-RPC method specification and each method returns an empty response:
+
+devnet_impersonateAccount
+```js
+{
+    "jsonrpc": "2.0",
+    "id": "1",
+    "method": "devnet_impersonateAccount",
+    "params": {
+        "account_address": "0x49D36570D4E46F48E99674BD3FCC84644DDD6B96F7C741B1562B82F9E004DC7"
+    }
+}
+```
+
+devnet_stopImpersonateAccount
+```js
+{
+    "jsonrpc": "2.0",
+    "id": "1",
+    "method": "devnet_stopImpersonateAccount",
+    "params": {
+        "account_address": "0x49D36570D4E46F48E99674BD3FCC84644DDD6B96F7C741B1562B82F9E004DC7"
+    }
+}
+```
+
+devnet_autoImpersonate
+```js
+{
+    "jsonrpc": "2.0",
+    "id": "1",
+    "method": "devnet_autoImpersonate",
+    "params": {}
+}
+```
+
+devnet_stopAutoImpersonate
+```js
+{
+    "jsonrpc": "2.0",
+    "id": "1",
+    "method": "devnet_stopAutoImpersonate",
+    "params": {}
+}
+```
+
 
 ## Fetch Devnet configuration
 
@@ -510,73 +569,7 @@
 
 ### Installation
 
-<<<<<<< HEAD
-## Account impersonation
-
-Devnet allows you to use impersonated account from mainnet/testnet. This means that a transaction sent from an impersonated account, will not fail with an invalid signature error. In the general case a transaction send via an account that is not in the local state, fails with `invalid signature` error. To use the feature it is required to start Devnet in [forked mode](#forking).
-
-Account impersonation supports 4 methods:
- - Impersonate specific account address, not existing in the local state  (devnet_impersonateAccount)
- - Stop impersonation of an account (devnet_stopImpersonateAccount)
- - Automatic impersonation of an account. Every account that does not exist in the local state, will be considered as impersonated(devnet_autoImpersonate)
- - Stop auto impersonation (devnet_stopAutoImpersonate)
-
-Notes:
-- Only INVOKE and DECLARE transactions are supported. DEPLOY_ACCOUNT transaction is not supported, but you can create an INVOKE transaction to UDC.
-- Overall fee, for transactions sent via impersonated account, will be lower compared to normal transactions. The reason is that validation part is skipped.
-- Sending transactions with account that **does not** exist will return 1 of the errors: ContractNotFound, InsufficientAccountBalance. Most common way of sending a transaction is via starknet-rs/starknet.js or starkli. If a nonce is not hardcoded, during transaction construction it will query devnet for the account nonce and will return ContractNotFound error. Otherwise it will skip the part with fetching account nonce and fail with InsufficientAccountBalance error.
-
-Account impersonation feature follows JSON-RPC method specification and each method returns an empty response:
-
-devnet_impersonateAccount
-```js
-{
-    "jsonrpc": "2.0",
-    "id": "1",
-    "method": "devnet_impersonateAccount",
-    "params": {
-        "account_address": "0x49D36570D4E46F48E99674BD3FCC84644DDD6B96F7C741B1562B82F9E004DC7"
-    }
-}
-```
-
-devnet_stopImpersonateAccount
-```js
-{
-    "jsonrpc": "2.0",
-    "id": "1",
-    "method": "devnet_stopImpersonateAccount",
-    "params": {
-        "account_address": "0x49D36570D4E46F48E99674BD3FCC84644DDD6B96F7C741B1562B82F9E004DC7"
-    }
-}
-```
-
-devnet_autoImpersonate
-```js
-{
-    "jsonrpc": "2.0",
-    "id": "1",
-    "method": "devnet_autoImpersonate",
-    "params": {}
-}
-```
-
-devnet_stopAutoImpersonate
-```js
-{
-    "jsonrpc": "2.0",
-    "id": "1",
-    "method": "devnet_stopAutoImpersonate",
-    "params": {}
-}
-```
-
-
-## Development
-=======
 Some developer scripts used in this project are written in Python 3, with dependencies specified in `scripts/requirements.txt`. You may want to [install the dependencies in a virtual environment](https://docs.python.org/3/library/venv.html#creating-virtual-environments).
->>>>>>> 69f183ac
 
 ### Development - Visual Studio Code
 
