# starknet-devnet-rs
<<<<<<< HEAD

A local testnet for Starknet... in Rust

## Requirements

It's required to install the latest version of [Rust](https://www.rust-lang.org/tools/install).

## Run

Install and run the project with:

```
cargo run
```

## Development - Visual Studio Code

It's highly recommended to get familiar with [Visual Studio Code Dev Containers](https://code.visualstudio.com/docs/devcontainers/create-dev-container#_dockerfile) and install [rust-analyzer](https://code.visualstudio.com/docs/languages/rust) extension.

## Development - Linter

Run the linter with:

```
./scripts/clippy_check.sh
```

## Development - Formatter

Run the formatter with:

```
./scripts/format.sh
```
=======
A local testnet for Starknet... in Rust


# Starting Devnet
When starting devnet 'DEVNET_PORT' environment variable needs to be set

DEVNET_PORT=<port> cargo run

By default logging level is INFO, but this can be changed via RUST_LOG environment variable.

All logging levels: TRACE, DEBUG, INFO, WARN, ERROR

If you want to provide Log level then command looks like:

RUST_LOG=<level> DEVNET_PORT=<port> cargo run
>>>>>>> cb4ec866
<|MERGE_RESOLUTION|>--- conflicted
+++ resolved
@@ -1,40 +1,4 @@
 # starknet-devnet-rs
-<<<<<<< HEAD
-
-A local testnet for Starknet... in Rust
-
-## Requirements
-
-It's required to install the latest version of [Rust](https://www.rust-lang.org/tools/install).
-
-## Run
-
-Install and run the project with:
-
-```
-cargo run
-```
-
-## Development - Visual Studio Code
-
-It's highly recommended to get familiar with [Visual Studio Code Dev Containers](https://code.visualstudio.com/docs/devcontainers/create-dev-container#_dockerfile) and install [rust-analyzer](https://code.visualstudio.com/docs/languages/rust) extension.
-
-## Development - Linter
-
-Run the linter with:
-
-```
-./scripts/clippy_check.sh
-```
-
-## Development - Formatter
-
-Run the formatter with:
-
-```
-./scripts/format.sh
-```
-=======
 A local testnet for Starknet... in Rust
 
 
@@ -49,5 +13,4 @@
 
 If you want to provide Log level then command looks like:
 
-RUST_LOG=<level> DEVNET_PORT=<port> cargo run
->>>>>>> cb4ec866
+RUST_LOG=<level> DEVNET_PORT=<port> cargo run