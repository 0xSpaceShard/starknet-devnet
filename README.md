--- conflicted
+++ resolved
@@ -569,9 +569,13 @@
 $ cargo test --jobs <N>
 ```
 
-<<<<<<< HEAD
-### Bench execution
-To run the benchmarks and generate a performance report:
+#### Benchmarking
+
+To test if your contribution presents an improvement in execution time, check out the script at `scripts/benchmark/command_stat_test.py`.
+
+
+##### Cargo Bench execution
+To run the criterion benchmarks and generate a performance report:
 
 ```
 $ cargo bench
@@ -584,11 +588,6 @@
 Criterion is highly configurable and offers various options to customise the benchmarking process. You can find more information about Criterion and its features in the [Criterion documentation](https://bheisler.github.io/criterion.rs/book/index.html).
 
 To measure and benchmark memory it is best to use external tools such as Valgrind, Leaks, etc.
-=======
-#### Benchmarking
-
-To test if your contribution presents an improvement in execution time, check out the script at `scripts/benchmark/command_stat_test.py`.
->>>>>>> e04b7cd0
 
 ### Development - Docker
 
