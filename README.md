<!-- logo / title -->
<p align="center" style="margin-bottom: 0px !important">
  <img width="200" src="https://user-images.githubusercontent.com/2848732/193076972-da6fa36e-11f7-4cb3-aa29-673224f8576d.png" alt="Devnet-RS" align="center">
</p>

<h1 align="center" style="margin-top: 12px !important">Starknet Devnet RS</h1>

<p align="center" dir="auto">
  <a href="https://hub.docker.com/r/shardlabs/starknet-devnet-rs/tags" target="_blank">
    <img src="https://img.shields.io/badge/dockerhub-images-important.svg?logo=Docker" style="max-width: 100%;">
  </a>
  <a href="https://starkware.co/" target="_blank">
    <img src="https://img.shields.io/badge/powered_by-StarkWare-navy" style="max-width: 100%;">
  </a>
</p>

A local testnet for Starknet... in Rust!

This repository is work in progress, please be patient. Please check below the status of features compared with the [Pythonic Devnet](https://github.com/0xSpaceShard/starknet-devnet):

### Supported Features

- [x] RPC v0.6.0-rc5
- [x] [Dump & Load](https://github.com/0xSpaceShard/starknet-devnet-rs#dumping--loading)
- [x] [Mint token - Local faucet](https://0xspaceshard.github.io/starknet-devnet/docs/guide/mint-token)
- [x] [Customizable predeployed accounts](#predeployed-contracts)
- [x] Starknet.js test suite passes 100%
- [x] [Advancing time](https://0xspaceshard.github.io/starknet-devnet/docs/guide/advancing-time)

### TODO to reach feature parity with the Pythonic Devnet

- [ ] Availability as a package (crate)
- [ ] [Forking](https://0xspaceshard.github.io/starknet-devnet/docs/guide/fork)
- [x] [L1-L2 Postman integration](https://0xspaceshard.github.io/starknet-devnet/docs/guide/postman)
- [ ] [Block manipulation](https://0xspaceshard.github.io/starknet-devnet/docs/guide/blocks)
  - [x] Create an empty block

## Requirements

Make sure to have installed [Rust](https://www.rust-lang.org/tools/install).

The required Rust version is specified in [rust-toolchain.toml](rust-toolchain.toml) and handled automatically by `cargo`.

## Run from source

After git-cloning this repository, install and run the project with:

```
$ cargo run
```

## Run as a binary

Installing and running as a binary is achievable via `cargo install`, but until Devnet is released as a crate, it comes with some caveats. You need to:

- Populate your environment with the variables defined in [the config file](/.cargo/config.toml)
- Use the `--locked` flag to ensure using the dependencies listed in [the lock file](/Cargo.lock)
- Preferrably familiarize yourself with the `cargo install` command ([docs](https://doc.rust-lang.org/cargo/commands/cargo-install.html#dealing-with-the-lockfile))

```
$ cargo install --git https://github.com/0xSpaceShard/starknet-devnet-rs.git --locked
```

When the installation finishes, follow the output in your terminal.

## Run with Docker

This application is available as a Docker image ([Docker Hub link](https://hub.docker.com/r/shardlabs/starknet-devnet-rs/)). To download the `latest` image, run:

```text
$ docker pull shardlabs/starknet-devnet-rs
```

Supported architectures: arm64 and amd64.

Running a container is done like this (see [port publishing](#container-port-publishing) for more info):

```text
$ docker run -p [HOST:]<PORT>:5050 shardlabs/starknet-devnet-rs [OPTIONS]
```

### Docker image tags

Commits to the `main` branch of this repository are mostly available as images tagged with their commit hash (the full 40-lowercase-hex-digits SHA1 digest):

```
$ docker pull shardlabs/starknet-devnet-rs:<COMMIT_HASH>
```

By appending the `-seed0` suffix, you can use images which [predeploy funded accounts](#predeployed-contracts) with `--seed 0`, thus always predeploying the same set of accounts:

```
$ docker pull shardlabs/starknet-devnet-rs:<VERSION>-seed0
$ docker pull shardlabs/starknet-devnet-rs:latest-seed0
```

### Container port publishing

#### Linux

If on a Linux host machine, you can use [`--network host`](https://docs.docker.com/network/host/). This way, the port used internally by the container is also available on your host machine. The `--port` option can be used (as well as other CLI options).

```text
$ docker run --network host shardlabs/starknet-devnet-rs [--port <PORT>]
```

#### Mac, Windows

If not on Linux, you need to publish the container's internally used port to a desired `<PORT>` on your host machine. The internal port is `5050` by default (probably not your concern, but can be overridden with `--port`).

```text
$ docker run -p [HOST:]<PORT>:5050 shardlabs/starknet-devnet-rs
```

E.g. if you want to use your host machine's `127.0.0.1:5050`, you need to run:

```text
$ docker run -p 127.0.0.1:5050:5050 shardlabs/starknet-devnet-rs
```

You may ignore any address-related output logged on container startup (e.g. `Starknet Devnet listening on 0.0.0.0:5050`). What you will use is what you specified with the `-p` argument.

If you don't specify the `HOST` part, the server will indeed be available on all of your host machine's addresses (localhost, local network IP, etc.), which may present a security issue if you don't want anyone from the local network to access your Devnet instance.

## CLI options

Check out the CLI options with:

```
$ cargo run -- --help
```

Or if using dockerized Devnet:

```
$ docker run --rm shardlabs/starknet-devnet-rs --help
```

## Logging

By default, the logging level is INFO, but this can be changed via the `RUST_LOG` environment variable.

All logging levels: `TRACE`, `DEBUG`, `INFO`, `WARN`, `ERROR`

To specify the logging level and run Devnet on the same line:

```
$ RUST_LOG=<LEVEL> cargo run
```

or if using dockerized Devnet:

```
$ docker run -e RUST_LOG=<LEVEL> shardlabs/starknet-devnet-rs
```

## API

Unlike Pythonic Devnet, which supported the gateway and feeder gateway API, Devnet in Rust only supports JSON-RPC, which at the time of writing this is synchronized with [specification v0.6.0](https://github.com/starkware-libs/starknet-specs/tree/v0.6.0/api).

Below is the list of old RPC versions supported by Devnet, usable as git tags or branches. A `branch` indicates the revision is maintained with bugfix support.

- `json-rpc-v0.4.0` - tag
- `json-rpc-v0.5.0` - tag
- `json-rpc-v0.5.1` - branch

These revisions should be used with `git checkout <REVISION>`.

The JSON-RPC API is reachable via `/rpc` and `/` (e.g. if spawning Devnet with default settings, these URLs have the equivalent functionality: `http://127.0.0.1:5050/rpc` and `http://127.0.0.1:5050/`)

## Predeployed contracts

Devnet predeploys a [UDC](https://docs.openzeppelin.com/contracts-cairo/0.6.1/udc), an [ERC20 (fee token)](https://docs.openzeppelin.com/contracts/3.x/api/token/erc20) contract and a set of predeployed funded accounts.

The set of accounts can be controlled via [CLI options](#cli-options): `--accounts <NUMBER_OF>`, `--initial-balance <WEI>`, `--seed <VALUE>`.

Choose between predeploying Cairo 0 (OpenZeppelin 0.5.1) or Cairo 1 (OpenZeppelin 0.7.0) accounts by using `--account-class [cairo0 | cairo1]`. Alternatively, provide a path to the [Sierra artifact](https://github.com/starkware-libs/cairo#compiling-and-running-cairo-files) of your custom account using `--account-class-custom <SIERRA_PATH>`.

The predeployment information is logged on Devnet startup. Predeployed accounts can be retrieved in JSON format by sending a `GET` request to `/predeployed_accounts` of your Devnet.

## Mint token

For now, you can consult the [Pythonic Devnet docs on minting](https://0xspaceshard.github.io/starknet-devnet/docs/guide/mint-token/), with the differences between lite minting not being supported anymore and additional support of Stark token minting declared in FRI unit. Unit is an optional parameter and when it's not specified is set to WEI by default, this behaviour can change in the next versions.

```
POST /mint
{
    "address": "0x6e3205f...",
    "amount": 500000,
    "unit": "FRI"
}
```

## Dumping & Loading

To preserve your Devnet instance for future use, these are the options:

- Dumping on exit (handles Ctrl+C, i.e. SIGINT, doesn't handle SIGKILL):

```
cargo run -- --dump-on exit --dump-path <PATH>
```

- Dumping after each transaction:

```
cargo run -- --dump-on transaction --dump-path <PATH>
```

- Dumping on request (replace <HOST>, <PORT> and <PATH> with your own):

```
curl -X POST http://<HOST>:<PORT>/dump -d '{ "path": <PATH> }' -H "Content-Type: application/json"
```

### Loading

To load a preserved Devnet instance, the options are:

- Loading on startup (note the argument name is not `--load-path` as it was in Devnet-py):

```
cargo run -- --dump-path <PATH>
```

- Loading on request:

```
curl -X POST http://<HOST>:<PORT>/load -d '{ "path": <PATH> }' -H "Content-Type: application/json"
```

Currently, dumping produces a list of received transactions that is stored on disk.
Conversely, loading is implemented as the re-execution of transactions from a dump.
This means that timestamps of `StarknetBlock` will be different.

### Loading disclaimer

Dumping and loading is not guaranteed to work cross-version. I.e. if you dumped one version of Devnet, do not expect it to be loadable with a different version.
If you dumped a Devnet utilizing one class for account predeployment (e.g. the default `--account-class cairo0`), you should use the same option when loading.

### Restarting

Devnet can be restarted by making a `POST /restart` request (no body required). All of the deployed contracts (including predeployed), blocks and storage updates will be restarted to the original state, without the transactions and requests from a dump file you may have provided on startup.

If you're using [**the Hardhat plugin**](https://github.com/0xSpaceShard/starknet-hardhat-plugin#restart), restart with `starknet.devnet.restart()`.

## Blocks

A new block is generated with each new transaction, and you can create an empty block by yourself.

### Create an empty block

To create an empty block without transactions, POST a request to /create_block:

POST /create_block

Response:

{'block_hash': '0x115e1b390cafa7942b6ab141ab85040defe7dee9bef3bc31d8b5b3d01cc9c67'}

## Advancing time

Block timestamp can be manipulated by setting the exact time or setting the time offset. Timestamps methods `/set_time` and `/increase_time` will generate a new block. All values should be set in Unix time seconds [Unix time seconds](https://en.wikipedia.org/wiki/Unix_time).

### Set time

Sets the exact time and generates a new block.

```
POST /set_time
{
    "time": TIME_IN_SECONDS
}
```

Warning: block time can be set in the past which might lead to unexpected behavior!

### Increase time

Increases the block timestamp by the provided amount and generates a new block. All subsequent blocks will keep this increment.

```
POST /increase_time
{
    "time": TIME_IN_SECONDS
}
```

### Start time arg

Devnet can be started with the `--start-time` argument, where `START_TIME_IN_SECONDS` should be greater than 0.

```
cargo run -- --start-time <START_TIME_IN_SECONDS>
```

### Timeout

Timeout can be passed to Devnet's HTTP server. This makes it easier to deploy and manage large contracts that take longer to execute.

```
cargo run -- --timeout <TIMEOUT>
```

### Querying old state by specifying block hash or number

With state archive capacity set to `full`, Devnet will store full state history. The default mode is `none`, where no old states are stored.

```
<<<<<<< HEAD
cargo run -- --state-archive-capacity <CAPACITY>

=======
cargo run -- --state-archive-capacity CAPACITY
>>>>>>> 80fbf458
```

All RPC endpoints that support querying the state at an old (non-latest) block only work with state archive capacity set to `full`.

## Development - Visual Studio Code

It is highly recommended to get familiar with [Visual Studio Code Dev Containers](https://code.visualstudio.com/docs/devcontainers/create-dev-container#_dockerfile) and install [rust-analyzer](https://code.visualstudio.com/docs/languages/rust) extension.

## Development - Linter

Run the linter with:

```
./scripts/clippy_check.sh
```

## Development - Formatter

Run the formatter with:

```
./scripts/format.sh
```

If you encounter an error like

```
error: toolchain 'nightly-x86_64-unknown-linux-gnu' is not installed
```

Resolve it with:

```
rustup default nightly
```

## Development - Unused dependencies

To check for unused dependencies, run:

```
./scripts/check_unused_deps.sh
```

If you think this reports a dependency as a false-positive (i.e. isn't unused), check [here](https://github.com/bnjbvr/cargo-machete#false-positives).

## Development - Testing

### Prerequisites

Some tests require the `anvil` command, so you need to [install Foundry](https://book.getfoundry.sh/getting-started/installation). The `anvil` command might not be usable by tests if you run them using VS Code's `Run Test` button available just above the test case. Either run tests using a shell which has foundry/anvil in `PATH`, or modify the BackgroundAnvil Command to specify `anvil` by its path on your system.

To ensure that integration tests pass, be sure to have run `cargo build --release` or `cargo run --release` prior to testing. This builds the production target used in integration tests, so spawning BackgroundDevnet won't time out.

### Execution

Run all tests using all available CPUs with:

```
cargo test
```

The previous command might cause your testing to die along the way due to memory issues. In that case, limiting the number of jobs helps, but depends on your machine (rule of thumb: N=6):

```
cargo test --jobs <N>
```

## Development - Docker

Due to internal needs, images with arch suffix are built and pushed to Docker Hub, but this is not mentioned in the user docs as users should NOT be needing it.

This is what happens under the hood on `main`:

- build `shardlabs/starknet-devnet-rs-<COMMIT_SHA1>-amd`
- build `shardlabs/starknet-devnet-rs-<COMMIT_SHA1>-arm`
- create and push joint docker manifest called `shardlabs/starknet-devnet-rs-<COMMIT_SHA1>`
  - same for `latest`

In the image, `tini` is used to properly handle killing of dockerized Devnet with Ctrl+C

## Development - L1 / L2 (postman)

To test Starknet messaging, Devnet exposes endpoints prefixed with `postman/` which are dedicated to the messaging feature.
You can find a full guide to test the messaging feature in the [contracts/l1-l2-messaging README](./contracts/l1-l2-messaging/README.md).

Devnet exposes the following endpoints:

- `/postman/load_l1_messaging_contract`: deploys the `MockStarknetMessaging` contract on L1 (requires L1 node to be running).
- `/postman/flush`: fetches and executes L1 -> L2 messages, and sends L2 -> L1 messages (requires L1 node to be running if `dry_run` option is not used).
- `/postman/send_message_to_l2`: sends and executes a message on L2 (L1 node **not** required).
- `/postman/consume_message_from_l2`: consumes a message on L1 node from the L2 (requires L1 node to be running).

## ✏️ Contributing

We ❤️ and encourage all contributions!

[Click here](https://0xspaceshard.github.io/starknet-devnet/docs/guide/development) for the development guide.

## 🙌 Special Thanks

Special thanks to all the [contributors](https://github.com/0xSpaceShard/starknet-devnet-rs/graphs/contributors)!<|MERGE_RESOLUTION|>--- conflicted
+++ resolved
@@ -307,12 +307,7 @@
 With state archive capacity set to `full`, Devnet will store full state history. The default mode is `none`, where no old states are stored.
 
 ```
-<<<<<<< HEAD
 cargo run -- --state-archive-capacity <CAPACITY>
-
-=======
-cargo run -- --state-archive-capacity CAPACITY
->>>>>>> 80fbf458
 ```
 
 All RPC endpoints that support querying the state at an old (non-latest) block only work with state archive capacity set to `full`.
