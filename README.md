<!-- logo / title -->
<p align="center" style="margin-bottom: 0px !important">
  <img width="200" src="https://github.com/0xSpaceShard/starknet-devnet-rs/assets/21069052/4791b0e4-58fc-4a44-8f87-fc0db636a5c7" alt="Devnet-RS" align="center">
</p>

<h1 align="center" style="margin-top: 12px !important">Starknet Devnet RS</h1>

<p align="center" dir="auto">
  <a href="https://hub.docker.com/r/shardlabs/starknet-devnet-rs/tags" target="_blank">
    <img src="https://img.shields.io/badge/dockerhub-images-important.svg?logo=Docker" style="max-width: 100%;">
  </a>
  <a href="https://starkware.co/" target="_blank">
    <img src="https://img.shields.io/badge/powered_by-StarkWare-navy" style="max-width: 100%;">
  </a>
</p>

A local testnet for Starknet... in Rust!

This repository is work in progress, please be patient. Please check below the status of features compared with the [Pythonic Devnet](https://github.com/0xSpaceShard/starknet-devnet):

### Supported Features

- [x] [RPC support](#api)
- [x] [Dump & Load](#dumping--loading)
- [x] [Mint token - Local faucet](#mint-token)
- [x] [Customizable predeployed accounts](#predeployed-contracts)
- [x] [Starknet.js test suite passes 100%](https://github.com/starknet-io/starknet.js/actions)
- [x] [Advancing time](https://0xspaceshard.github.io/starknet-devnet/docs/guide/advancing-time)
- [x] [Availability as a package (crate)](#install-an-executable-binary)
- [x] [Forking](#forking)
- [x] [L1-L2 Postman integration](https://0xspaceshard.github.io/starknet-devnet/docs/guide/postman)
- [x] [Block manipulation](https://0xspaceshard.github.io/starknet-devnet/docs/guide/blocks)
  - [x] [Aborting blocks](#abort-blocks)
  - [x] [Creating an empty block](#create-an-empty-block)
  - [x] [Creating blocks on demand](#creating-blocks-on-demand)

## Installation and running

There are several approaches to installing and running Devnet.

### Requirements

Any of the approaches below that mention `cargo` require you to have [installed Rust](https://www.rust-lang.org/tools/install). You might also need to install `pkg-config` and `make`.

The required Rust version is specified in [rust-toolchain.toml](rust-toolchain.toml) and handled automatically by `cargo`.

### Install an executable binary

Installing an executable binary is achievable with `cargo install` via crates.io or github.com. This approach downloads the crate, builds it in release mode and copies it to `~/.cargo/bin/`. To avoid needing to compile and wait, check the [pre-compiled binary section](#fetch-a-pre-compiled-binary-executable).

If in the past you installed [Pythonic Devnet](https://github.com/0xSpaceShard/starknet-devnet), be sure to remove it to avoid name collision of the old and the new executable - if by no other means, then by `rm $(which starknet-devnet)`.

#### Install from crates.io

```
$ cargo install starknet-devnet
```

#### Install from GitHub

- Use the `--locked` flag to ensure using the dependencies listed in [the lock file](/Cargo.lock)
- Preferably familiarize yourself with the `cargo install` command ([docs](https://doc.rust-lang.org/cargo/commands/cargo-install.html#dealing-with-the-lockfile))

```
$ cargo install --git https://github.com/0xSpaceShard/starknet-devnet-rs.git --locked
```

#### Run the installed executable

When `cargo install` finishes, follow the output in your terminal. If properly configured, you should be able to run Devnet with:

```
$ starknet-devnet
```

### Fetch a pre-compiled binary executable

If you want to save time and skip project compilation on installation, since Devnet v0.0.5, the Assets section of each [GitHub release](https://github.com/0xSpaceShard/starknet-devnet-rs/releases) contains a set of platform-specific pre-compiled binary executables. Extract and run with:

```
$ curl https://github.com/0xSpaceShard/starknet-devnet-rs/releases/download/<VERSION>/<COMPRESSED_ARCHIVE> | tar -xvzf -C <TARGET_DIR>
$ <TARGET_DIR>/starknet-devnet
```

### Run from source

After [git-cloning](https://github.com/git-guides/git-clone) this repository, running the following command will install, build and start Devnet:

```
$ cargo run
```

For a more optimized performance (though with a longer compilation time), run:

```
$ cargo run --release
```

### Run with Docker

Devnet is available as a Docker image ([Docker Hub link](https://hub.docker.com/r/shardlabs/starknet-devnet-rs/)). To download the `latest` image, run:

```text
$ docker pull shardlabs/starknet-devnet-rs
```

Supported platforms: linux/amd64 and linux/arm64 (also executable on darwin/arm64).

Running a container is done like this (see [port publishing](#container-port-publishing) for more info):

```text
$ docker run -p [HOST:]<PORT>:5050 shardlabs/starknet-devnet-rs [OPTIONS]
```

### Docker image tags

All of the versions published on crates.io for starknet-devnet are available as docker images, which can be used via:

```
$ docker pull shardlabs/starknet-devnet-rs:<CRATES_IO_VERSION>
```

NOTE! The latest docker image tag corresponds to the last published version in crates.io

Commits to the `main` branch of this repository are mostly available as images tagged with their commit hash (the full 40-lowercase-hex-digits SHA1 digest):

```
$ docker pull shardlabs/starknet-devnet-rs:<COMMIT_HASH>
```

By appending the `-seed0` suffix, you can use images which [predeploy funded accounts](#predeployed-contracts) with `--seed 0`, thus always predeploying the same set of accounts:

```
$ docker pull shardlabs/starknet-devnet-rs:<VERSION>-seed0
$ docker pull shardlabs/starknet-devnet-rs:latest-seed0
```

### Container port publishing

#### Linux

If on a Linux host machine, you can use [`--network host`](https://docs.docker.com/network/host/). This way, the port used internally by the container is also available on your host machine. The `--port` option can be used (as well as other CLI options).

```text
$ docker run --network host shardlabs/starknet-devnet-rs [--port <PORT>]
```

#### Mac, Windows

If not on Linux, you need to publish the container's internally used port to a desired `<PORT>` on your host machine. The internal port is `5050` by default (probably not your concern, but can be overridden with `--port`).

```text
$ docker run -p [HOST:]<PORT>:5050 shardlabs/starknet-devnet-rs
```

E.g. if you want to use your host machine's `127.0.0.1:5050`, you need to run:

```text
$ docker run -p 127.0.0.1:5050:5050 shardlabs/starknet-devnet-rs
```

You may ignore any address-related output logged on container startup (e.g. `Starknet Devnet listening on 0.0.0.0:5050`). What you will use is what you specified with the `-p` argument.

If you don't specify the `HOST` part, the server will indeed be available on all of your host machine's addresses (localhost, local network IP, etc.), which may present a security issue if you don't want anyone from the local network to access your Devnet instance.

## CLI options

Check out the CLI options with:

```
$ starknet-devnet --help
```

Or if using dockerized Devnet:

```
$ docker run --rm shardlabs/starknet-devnet-rs --help
```

## Logging

By default, the logging level is INFO, but this can be changed via the `RUST_LOG` environment variable.

All logging levels: `TRACE`, `DEBUG`, `INFO`, `WARN`, `ERROR`

To specify the logging level and run Devnet on the same line:

```
$ RUST_LOG=<LEVEL> starknet-devnet
```

or if using dockerized Devnet:

```
$ docker run -e RUST_LOG=<LEVEL> shardlabs/starknet-devnet-rs
```

## API

Unlike Pythonic Devnet, which supported the gateway and feeder gateway API, Devnet in Rust only supports JSON-RPC. Since JSON-RPC v0.6.0, to find out which JSON-RPC version is supported by which Devnet version, check out the [releases page](https://github.com/0xspaceshard/starknet-devnet-rs/releases).

Below is the list of old RPC versions supported by Devnet, usable as git tags or branches. They should be used with `git checkout <REVISION>`.

- `json-rpc-v0.4.0`
- `json-rpc-v0.5.0`
- `json-rpc-v0.5.1`

The JSON-RPC API is reachable via `/rpc` and `/` (e.g. if spawning Devnet with default settings, these URLs have the equivalent functionality: `http://127.0.0.1:5050/rpc` and `http://127.0.0.1:5050/`)

## Predeployed contracts

Devnet predeploys a [UDC](https://docs.openzeppelin.com/contracts-cairo/0.6.1/udc), an [ERC20 (fee token)](https://docs.openzeppelin.com/contracts-cairo/0.8.1/erc20) contract and a set of predeployed funded accounts.

The set of accounts can be controlled via [CLI options](#cli-options): `--accounts <NUMBER_OF>`, `--initial-balance <WEI>`, `--seed <VALUE>`.

Choose between predeploying Cairo 0 (OpenZeppelin 0.5.1) or Cairo 1 (default; OpenZeppelin 0.8.1) accounts by using `--account-class [cairo0 | cairo1]`. Alternatively, provide a path to the [Sierra artifact](https://github.com/starkware-libs/cairo#compiling-and-running-cairo-files) of your custom account using `--account-class-custom <SIERRA_PATH>`.

The predeployment information is logged on Devnet startup. Predeployed accounts can be retrieved in JSON format by sending a `GET` request to `/predeployed_accounts` of your Devnet.

## Mint token

For now, you can consult the [Pythonic Devnet docs on minting](https://0xspaceshard.github.io/starknet-devnet/docs/guide/mint-token/), with the differences between lite minting not being supported anymore and additional support of Stark token minting declared in FRI unit. Unit is an optional parameter and when it's not specified is set to WEI by default, this behaviour can change in the next versions.

```
POST /mint
{
    "address": "0x6e3205f...",
    "amount": 500000,
    "unit": "FRI"
}
```

### Check balance

Check the balance of an address by sending a GET request to `/account_balance`. The address should be a 0x-prefixed hex string; the unit defaults to `WEI`.

```
GET /account_balance?address=<ADDRESS>&[unit=<FRI|WEI>]
```

## Dumping & Loading

To preserve your Devnet instance for future use, these are the options:

- Dumping on exit (handles Ctrl+C, i.e. SIGINT, doesn't handle SIGKILL):

```
$ starknet-devnet --dump-on exit --dump-path <PATH>
```

- Dumping after each block:

```
<<<<<<< HEAD
cargo run -- --dump-on block --dump-path <PATH>
=======
$ starknet-devnet --dump-on transaction --dump-path <PATH>
>>>>>>> 9162df94
```

- Dumping on request requires providing --dump-on mode on the startup. Example usage in `exit` mode (replace `<HOST>`, `<PORT>` and `<PATH>` with your own):

```
$ starknet-devnet --dump-on exit --dump-path <PATH>
$ curl -X POST http://<HOST>:<PORT>/dump -d '{ "path": <PATH> }' -H "Content-Type: application/json"
```

### Loading

To load a preserved Devnet instance, the options are:

- Loading on startup (note the argument name is not `--load-path` as it was in Devnet-py):

```
$ starknet-devnet --dump-path <PATH>
```

- Loading on request:

```
curl -X POST http://<HOST>:<PORT>/load -d '{ "path": <PATH> }' -H "Content-Type: application/json"
```

Currently, dumping produces a list of received transactions that are stored on disk.
Conversely, loading is implemented as the re-execution of transactions from a dump.
This means that timestamps of `StarknetBlock` will be different.

### Loading disclaimer

Dumping and loading are not guaranteed to work cross-version. I.e. if you dumped one version of Devnet, do not expect it to be loadable with a different version.
If you dumped a Devnet utilizing one class for account predeployment or with blocks-on-demand mode (e.g. the default `--account-class cairo0` and/or `--blocks-on-demand`), you should use the same options when loading.

## Restarting

Devnet can be restarted by making a `POST /restart` request (no body required). All of the deployed contracts (including predeployed), blocks and storage updates will be restarted to the original state, without the transactions and requests from a dump file you may have provided on startup.

If you're using [**the Hardhat plugin**](https://github.com/0xSpaceShard/starknet-hardhat-plugin#restart), restart with `starknet.devnet.restart()`.

## Blocks

Devnet starts with a genesis block (with a block number equal to 0). In forking mode, the genesis block number will be equal to forked block number plus one.

A new block is generated with each new transaction, and you can create an empty block by yourself.

### Creating blocks on demand

If you start Devnet with the `--blocks-on-demand` CLI option, all valid transactions will be stored in a pending block (targetable via block `"BlockId::Tag(BlockTag::Pending)"`).

To create a block on demand, send a `POST` request to `/create_block`. This will convert the pending block to the latest block (targetable via block `"BlockId::Tag(BlockTag::Latest)"`), giving it a block hash and a block number. All subsequent transactions will be stored in a new pending block.

In case of demanding block creation with no pending transactions, a new empty block will be generated.

The creation of the genesis block is not affected by this feature.

```
POST /create_block
```

Response:

```
{'block_hash': '0x115e1b390cafa7942b6ab141ab85040defe7dee9bef3bc31d8b5b3d01cc9c67'}
```

### Create an empty block

To create an empty block without transactions, POST a request to /create_block:

```
POST /create_block
```

Response:

```
{"block_hash": "0x115e1b390cafa7942b6ab141ab85040defe7dee9bef3bc31d8b5b3d01cc9c67"}
```

### Abort blocks

This functionality allows to simulate block abortion that can occur on mainnet.

You can abort blocks and revert transactions from the specified block to the currently latest block. Newly created blocks after the abortion will have accepted status and will continue with numbering where the last accepted block left off.

The state of Devnet will be reverted to the state of the last accepted block.

E.g. assume there are 3 accepted blocks numbered 1, 2 and 3. Upon receiving a request to abort blocks starting with block 2, the blocks numbered 2 and 3 are aborted and their transactions reverted. The state of network will be as it was in block 1. Once a new block is mined, it will be accepted and it will have number 2.

Aborted blocks can only be queried by block hash. Aborting the blocks in forking origin and already aborted blocks is not supported and results in an error.

```
POST /abort_blocks
{
    "starting_block_hash": BLOCK_HASH
}
```

Response:

```
{
    "aborted": [BLOCK_HASH_0, BLOCK_HASH_1, ...]
}
```

## Advancing time

Block timestamp can be manipulated by setting the exact time or setting the time offset. By default, timestamp methods `/set_time` and `/increase_time` generate a new block. This can be changed for `/set_time` by setting the optional parameter `generate_block` to `false`. This skips immediate new block generation, but will use the specified timestamp whenever the next block is supposed to be generated.

All values should be set in [Unix time seconds](https://en.wikipedia.org/wiki/Unix_time).

### Set time

Sets the exact time and generates a new block.

```
POST /set_time
{
    "time": TIME_IN_SECONDS
}
```

Doesn't generate a new block, but sets the exact time for the next generated block.

```
POST /set_time
{
    "time": TIME_IN_SECONDS,
    "generate_block": false
}
```

Warning: block time can be set in the past which might lead to unexpected behavior!

### Increase time

Increases the block timestamp by the provided amount and generates a new block. All subsequent blocks will keep this increment.

```
POST /increase_time
{
    "time": TIME_IN_SECONDS
}
```

### Start time arg

Devnet can be started with the `--start-time` argument, where `START_TIME_IN_SECONDS` should be greater than 0.

```
$ starknet-devnet --start-time <START_TIME_IN_SECONDS>
```

## Timeout

Timeout can be passed to Devnet's HTTP server. This makes it easier to deploy and manage large contracts that take longer to execute.

```
$ starknet-devnet --timeout <TIMEOUT>
```

## Forking

To interact with contracts deployed on mainnet or testnet, you can use the forking to simulate the origin and experiment with it locally, making no changes to the origin itself.

```
$ starknet-devnet --fork-network <URL> [--fork-block <BLOCK_NUMBER>]
```

The value passed to `--fork-network` should be the URL to a Starknet JSON-RPC API provider. Specifying a `--fork-block` is optional; it defaults to the `"latest"` block at the time of Devnet's start-up. All calls will first try Devnet's state and then fall back to the forking block.

### Forking status

```
GET /fork_status
```

Response when Devnet is a fork of an origin:

```js
{
  "url": "https://your.origin.io",
  "block": 42 // the block from which origin was forked
}
```

Response when not forking: `{}`

### Querying old state by specifying block hash or number

With state archive capacity set to `full`, Devnet will store full state history. The default mode is `none`, where no old states are stored.

```
$ starknet-devnet --state-archive-capacity <CAPACITY>
```

All RPC endpoints that support querying the state at an old (non-latest) block only work with state archive capacity set to `full`.

## Development

### Development - Visual Studio Code

It is highly recommended to get familiar with [Visual Studio Code Dev Containers](https://code.visualstudio.com/docs/devcontainers/create-dev-container#_dockerfile) and install [rust-analyzer](https://code.visualstudio.com/docs/languages/rust) extension.

### Development - Linter

Run the linter with:

```
./scripts/clippy_check.sh
```

### Development - Formatter

Run the formatter with:

```
./scripts/format.sh
```

If you encounter an error like

```
error: toolchain 'nightly-x86_64-unknown-linux-gnu' is not installed
```

Resolve it with:

```
rustup default nightly
```

### Development - Unused dependencies

To check for unused dependencies, run:

```
./scripts/check_unused_deps.sh
```

If you think this reports a dependency as a false-positive (i.e. isn't unused), check [here](https://github.com/bnjbvr/cargo-machete#false-positives).

### Development - Testing

### Prerequisites

Some tests require the `anvil` command, so you need to [install Foundry](https://book.getfoundry.sh/getting-started/installation). The `anvil` command might not be usable by tests if you run them using VS Code's `Run Test` button available just above the test case. Either run tests using a shell which has foundry/anvil in `PATH`, or modify the BackgroundAnvil Command to specify `anvil` by its path on your system.

To ensure that integration tests pass, be sure to have run `cargo build --release` or `cargo run --release` prior to testing. This builds the production target used in integration tests, so spawning BackgroundDevnet won't time out.

### Test execution

Run all tests using all available CPUs with:

```
$ cargo test
```

The previous command might cause your testing to die along the way due to memory issues. In that case, limiting the number of jobs helps, but depends on your machine (rule of thumb: N=6):

```
$ cargo test --jobs <N>
```

### Development - Docker

Due to internal needs, images with arch suffix are built and pushed to Docker Hub, but this is not mentioned in the user docs as users should NOT be needing it.

This is what happens under the hood on `main`:

- build `shardlabs/starknet-devnet-rs-<COMMIT_SHA1>-amd`
- build `shardlabs/starknet-devnet-rs-<COMMIT_SHA1>-arm`
- create and push joint docker manifest called `shardlabs/starknet-devnet-rs-<COMMIT_SHA1>`
  - same for `latest`

### Development - L1 / L2 (postman)

To test Starknet messaging, Devnet exposes endpoints prefixed with `postman/` which are dedicated to the messaging feature.
You can find a full guide to test the messaging feature in the [contracts/l1-l2-messaging README](./contracts/l1-l2-messaging/README.md).

Devnet exposes the following endpoints:

- `/postman/load_l1_messaging_contract`: deploys the `MockStarknetMessaging` contract on L1 (requires L1 node to be running).
- `/postman/flush`: fetches and executes L1 -> L2 messages, and sends L2 -> L1 messages (requires L1 node to be running if `dry_run` option is not used).
- `/postman/send_message_to_l2`: sends and executes a message on L2 (L1 node **not** required).
- `/postman/consume_message_from_l2`: consumes a message on L1 node from the L2 (requires L1 node to be running).

### Development - Updating OpenZeppelin contracts

Tests in devnet require an erc20 contract with the `Mintable` feature, keep in mind that before the compilation process of [cairo-contracts](https://github.com/OpenZeppelin/cairo-contracts/) you need to mark the `Mintable` check box in this [wizard](https://wizard.openzeppelin.com/cairo) and copy this implementation to `/src/presets/erc20.cairo`.

If smart contract constructor logic has changed, Devnet's predeployment logic needs to be changed, e.g. `simulate_constructor` in `crates/starknet-devnet-core/src/account.rs`.

### Development - Updating Starknet

Updating the underlying Starknet is done by updating the `blockifier` dependency. It also requires updating the `STARKNET_VERSION` constant.

### Development - Updating JSON-RPC API

Updating the RPC requires following the specification files in the [starknet-specs repository](https://github.com/starkware-libs/starknet-specs). The spec_reader testing utility requires these files to be copied into the Devnet repository. The `RPC_SPEC_VERSION` constant needs to be updated accordingly.

### Development - New Devnet version release

To release a new version, follow these steps:

1. Increment the semver in Cargo.toml of those Devnet crates that have changed. Use `scripts/check_crate_changes.sh` for this. Preferably create a separate PR for the increment, such as [this one](https://github.com/0xSpaceShard/starknet-devnet-rs/pull/398).

2. The publishing of crates and Docker images is done automatically in CI when merged into the main branch.

3. When the CI workflow is done, create a git tag of the form `vX.Y.Z`, push it and create a GitHub release with notes describing changes since the last release.

4. Attach the [binary artifacts built in CI](https://circleci.com/docs/artifacts/#artifacts-overview) to the release. Use `scripts/fetch_ci_binaries.py` to fetch all artifacts of a CI workflow.

## ✏️ Contributing

We ❤️ and encourage all contributions!

[Click here](https://0xspaceshard.github.io/starknet-devnet/docs/guide/development) for the development guide.

## 🙌 Special Thanks

Special thanks to all the [contributors](https://github.com/0xSpaceShard/starknet-devnet-rs/graphs/contributors)!<|MERGE_RESOLUTION|>--- conflicted
+++ resolved
@@ -251,11 +251,7 @@
 - Dumping after each block:
 
 ```
-<<<<<<< HEAD
-cargo run -- --dump-on block --dump-path <PATH>
-=======
-$ starknet-devnet --dump-on transaction --dump-path <PATH>
->>>>>>> 9162df94
+$ starknet-devnet --dump-on block --dump-path <PATH>
 ```
 
 - Dumping on request requires providing --dump-on mode on the startup. Example usage in `exit` mode (replace `<HOST>`, `<PORT>` and `<PATH>` with your own):
