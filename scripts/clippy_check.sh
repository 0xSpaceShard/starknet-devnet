#!/bin/bash

set -eu

<<<<<<< HEAD
cargo clippy --all --tests -- -Dwarnings
=======
cargo clippy --workspace --all-targets -- -D warnings -D clippy::unwrap_used -D clippy::expect_used
>>>>>>> 8f758f8e
<|MERGE_RESOLUTION|>--- conflicted
+++ resolved
@@ -2,8 +2,4 @@
 
 set -eu
 
-<<<<<<< HEAD
-cargo clippy --all --tests -- -Dwarnings
-=======
-cargo clippy --workspace --all-targets -- -D warnings -D clippy::unwrap_used -D clippy::expect_used
->>>>>>> 8f758f8e
+cargo clippy --workspace --all-targets -- -D warnings