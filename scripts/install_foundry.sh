#!/bin/bash

# If foundryup becomes buggy, consider switching to directly downloading binary from GitHub tag:
# git_asset="https://github.com/foundry-rs/foundry/releases/download/$foundry_version/foundry_nightly_linux_amd64.tar.gz"
# foundry_bin="$HOME/.foundry/bin"
# mkdir -p "$foundry_bin"
# curl -L "$git_asset" | tar -xvz -C "$foundry_bin"
# export PATH="$PATH:$HOME/$foundry_bin"

set -eu

foundry_version="nightly-5b7e4cb3c882b28f3c32ba580de27ce7381f415a"

echo "Installing foundry $foundry_version"

echo "Installing foundryup"
curl -L https://foundry.paradigm.xyz | bash || echo "As expected, received a non-zero exit code"

# make command available in PATH
export PATH="$PATH:$HOME/.foundry/bin"
if [ -n "$CIRCLE_BRANCH" ]; then
    # needed by further testing steps on CircleCI
    echo 'export PATH="$PATH:$HOME/.foundry/bin"' >>"$BASH_ENV"
fi

echo "Installing foundry"
<<<<<<< HEAD
foundryup --install nightly-5b7e4cb3c882b28f3c32ba580de27ce7381f415a
=======
foundryup --install "$foundry_version"
>>>>>>> 0f7d42f2

# assert it works
anvil --version<|MERGE_RESOLUTION|>--- conflicted
+++ resolved
@@ -24,11 +24,7 @@
 fi
 
 echo "Installing foundry"
-<<<<<<< HEAD
-foundryup --install nightly-5b7e4cb3c882b28f3c32ba580de27ce7381f415a
-=======
 foundryup --install "$foundry_version"
->>>>>>> 0f7d42f2
 
 # assert it works
 anvil --version