--- conflicted
+++ resolved
@@ -46,14 +46,8 @@
     parameters:
       cargo_cache_key:
         type: string
-<<<<<<< HEAD
-    docker:
-      - image: cimg/rust:1.76.0
-    resource_class: xlarge
-=======
     machine: true
     resource_class: spaceshard/ax41
->>>>>>> b5f33a49
     steps:
       - checkout
       - run:
