--- conflicted
+++ resolved
@@ -16,11 +16,7 @@
 $ starknet-devnet --dump-on block --dump-path <PATH>
 ```
 
-<<<<<<< HEAD
-- Dumping on request, which requires providing `--dump-on` on startup. E.g. if you run Devnet in `exit` mode, you can request dumping by sending `POST` to `/dump` or via JSON-RPC. Body is not required. Optionally custom path to a file can be provided.
-=======
-- Dumping on request, which requires providing `--dump-on request` on startup. You can request dumping by sending `POST` to `/dump` or via JSON-RPC:
->>>>>>> 221f6153
+- Dumping on request, which requires providing `--dump-on request` on startup. You can request dumping by sending `POST` to `/dump` or via JSON-RPC. Body is not required. Optionally custom path to a file can be provided.
 
 ```
 $ starknet-devnet --dump-on exit --dump-path <DEFAULT_PATH>
@@ -63,6 +59,7 @@
     }
 }
 ```
+
 If a dump path is not provided either via `--dump-path` or in the request, the dump is included in the response body. This means that if you request dumping via curl, it will be printed to STDOUT, which you can then redirect to a destination of your choice.
 
 ## Loading
