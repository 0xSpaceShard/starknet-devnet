[workspace]

resolver = "2"
members = [
	"crates/server",
	"crates/starknet-server",
	"crates/types",
	"crates/random-number-generator",
	"crates/starknet",
]

[profile.release]
panic = "unwind"

[workspace.package]
authors = ["Mario"]
version = "0.1.0"
edition = "2021"
repository = ""


[workspace.dependencies]

# axum
axum = { version = "0.5" }
hyper = "0.14"
tower-http = { version = "0.4", features = ["trace", "cors"] }
tower = { version = "0.4", features = ["full"] }

# rpc
rpc-core = { git = "https://github.com/foundry-rs/foundry.git", package = "anvil-rpc" }

# async
tokio = { version = "1", features = ["time", "macros", "rt-multi-thread"] }
futures = "0.3"
async-trait = "0.1"

# tracing
tracing = "0.1"
tracing-subscriber = { version = "0.3", features = ["env-filter", "fmt"] }

# misc
clap = { version = "4.3.2", features = ["derive"] }
serde = { version = "1.0.130", features = ["derive"] }
serde_json = { version = "1.0.81" }
thiserror = { version = "1.0.32" }
anyhow = "1"

# Starknet dependencies
starknet_api = { version = "0.1.0", features = ["testing"] }
<<<<<<< HEAD
starknet-in-rust = { version = "0.2.0", package = "starknet_in_rust" }
=======
starknet-in-rust = { git = "https://github.com/lambdaclass/starknet_in_rust", rev = "a8650ac", package="starknet_in_rust" }
>>>>>>> 9e0f9eb8
starknet-rs-signers = { git = "https://github.com/xJonathanLEI/starknet-rs", rev = "a6cbfa3", package = "starknet-signers" }
starknet-rs-ff = { git = "https://github.com/xJonathanLEI/starknet-rs", rev = "a6cbfa3", package = "starknet-ff" }
starknet-rs-core = { git = "https://github.com/xJonathanLEI/starknet-rs", rev = "a6cbfa3", package = "starknet-core" }
cairo-felt = { version = "0.8.1", package = "cairo-felt" }

# Inner dependencies
starknet-types = { path = "crates/types", package = "types" }
starknet-core = { path = "crates/starknet", package = "starknet" }
random-number-generator = { path = "crates/random-number-generator", package = "random-number-generator" }
num-bigint = { version = "0.4" }<|MERGE_RESOLUTION|>--- conflicted
+++ resolved
@@ -48,11 +48,7 @@
 
 # Starknet dependencies
 starknet_api = { version = "0.1.0", features = ["testing"] }
-<<<<<<< HEAD
-starknet-in-rust = { version = "0.2.0", package = "starknet_in_rust" }
-=======
 starknet-in-rust = { git = "https://github.com/lambdaclass/starknet_in_rust", rev = "a8650ac", package="starknet_in_rust" }
->>>>>>> 9e0f9eb8
 starknet-rs-signers = { git = "https://github.com/xJonathanLEI/starknet-rs", rev = "a6cbfa3", package = "starknet-signers" }
 starknet-rs-ff = { git = "https://github.com/xJonathanLEI/starknet-rs", rev = "a6cbfa3", package = "starknet-ff" }
 starknet-rs-core = { git = "https://github.com/xJonathanLEI/starknet-rs", rev = "a6cbfa3", package = "starknet-core" }
