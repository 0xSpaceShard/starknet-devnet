--- conflicted
+++ resolved
@@ -2,15 +2,11 @@
 
 resolver = "2"
 members = [
+	"crates/server",
+	"crates/starknet-server",
 	"crates/types",
 	"crates/random-number-generator",
 	"crates/starknet",
-<<<<<<< HEAD
-	"crates/cli",
-	"crates/server",
-	"crates/starknet-server",
-=======
->>>>>>> 753c929c
 ]
 
 [profile.release]
@@ -22,36 +18,14 @@
 edition = "2021"
 repository = ""
 
+
 [workspace.dependencies]
-
-# Starknet dependencies
-starknet_api = { git = "https://github.com/starkware-libs/starknet-api", rev = "a891109ecc9c269e91b1afd2d44bc597728e1172" }
-starknet-in-rust = { git = "https://github.com/lambdaclass/starknet_in_rust", rev = "2870277", package="starknet-rs" }
-starknet-rs-signers = { git = "https://github.com/xJonathanLEI/starknet-rs", rev = "a6cbfa3", package = "starknet-signers" }
-starknet-rs-ff = { git = "https://github.com/xJonathanLEI/starknet-rs", rev = "a6cbfa3", package = "starknet-ff" }
-starknet-rs-core = { git = "https://github.com/xJonathanLEI/starknet-rs", rev = "a6cbfa3", package = "starknet-core" }
-cairo-felt = { version = "0.5.2", package = "cairo-felt" }
-
-# Inner dependencies
-starknet-types = { path = "crates/types", package = "types" }
-starknet-core = { path = "crates/starknet", package = "starknet" }
-random-number-generator = { path = "crates/random-number-generator", package = "random-number-generator" }
-starknet-server = { path = "crates/starknet-server", package = "starknet-server" }
-
-# Rust depencencies
-thiserror = { version = "1.0.32" }
-serde = { version = "1.0.130", features = ["derive"] }
-serde_json = { version = "1.0.81" }
 
 # axum
 axum = { version = "0.5" }
 hyper = "0.14"
-tower-http = { version = "0.4", features = ["full"] }
+tower-http = { version = "0.4", features = ["trace", "cors"] }
 tower = { version = "0.4", features = ["full"] }
-
-# tracing
-tracing = "0.1"
-tracing-subscriber = { version = "0.3", features = ["env-filter", "fmt"] }
 
 # rpc
 rpc-core = { git = "https://github.com/foundry-rs/foundry.git", package = "anvil-rpc" }
@@ -61,10 +35,11 @@
 futures = "0.3"
 async-trait = "0.1"
 
+# tracing
+tracing = "0.1"
+tracing-subscriber = { version = "0.3", features = ["env-filter", "fmt"] }
+
 # misc
-<<<<<<< HEAD
-anyhow = "1"
-=======
 clap = { version = "4.3.2", features = ["derive"] }
 serde = { version = "1.0.130", features = ["derive"] }
 serde_json = { version = "1.0.81" }
@@ -83,5 +58,4 @@
 starknet-types = { path = "crates/types", package = "types" }
 starknet-core = { path = "crates/starknet", package = "starknet" }
 random-number-generator = { path = "crates/random-number-generator", package = "random-number-generator" }
-num-bigint = { version = "0.4" }
->>>>>>> 753c929c
+num-bigint = { version = "0.4" }