[workspace]

resolver = "2"
members = [
	"crates/server",
	"crates/starknet-server",
	"crates/types",
	"crates/random-number-generator",
	"crates/starknet",
	"crates/cli"
]

[profile.release]
panic = "unwind"

[workspace.package]
authors = ["Mario"]
version = "0.1.0"
edition = "2021"
repository = ""


[workspace.dependencies]

# axum
axum = { version = "0.5" }
hyper = "0.14"
tower-http = { version = "0.4", features = ["trace", "cors"] }
tower = { version = "0.4", features = ["full"] }

# rpc
rpc-core = { git = "https://github.com/foundry-rs/foundry.git", package = "anvil-rpc" }

# async
tokio = { version = "1", features = ["time", "macros", "rt-multi-thread"] }
futures = "0.3"
async-trait = "0.1"

# tracing
tracing = "0.1"
tracing-subscriber = { version = "0.3", features = ["env-filter", "fmt"] }

# misc
serde = { version = "1.0.130", features = ["derive"] }
serde_json = { version = "1.0.81" }
thiserror = { version = "1.0.32" }
anyhow = "1"

# Starknet dependencies
starknet_api = { git = "https://github.com/starkware-libs/starknet-api", rev = "a891109ecc9c269e91b1afd2d44bc597728e1172" }
starknet-in-rust = { git = "https://github.com/lambdaclass/starknet_in_rust", rev = "2870277", package="starknet-rs" }
starknet-rs-signers = { git = "https://github.com/xJonathanLEI/starknet-rs", rev = "a6cbfa3", package = "starknet-signers" }
starknet-rs-ff = { git = "https://github.com/xJonathanLEI/starknet-rs", rev = "a6cbfa3", package = "starknet-ff" }
starknet-rs-core = { git = "https://github.com/xJonathanLEI/starknet-rs", rev = "a6cbfa3", package = "starknet-core" }
cairo-felt = { version = "0.5.2", package = "cairo-felt" }

# Inner dependencies
starknet-types = { path = "crates/types", package = "types" }
starknet-core = { path = "crates/starknet", package = "starknet" }
random-number-generator = { path = "crates/random-number-generator", package = "random-number-generator" }
<<<<<<< HEAD
starknet-server = { path = "crates/starknet-server", package = "starknet-server" }
=======

# Rust depencencies
thiserror = { version = "1.0.32" }
serde = { version = "1.0.130", features = ["derive"] }
serde_json = { version = "1.0.81" }

# tracing
tracing = "0.1"
tracing-subscriber = { version = "0.3", features = ["env-filter", "fmt"] }
>>>>>>> f86b21c6
<|MERGE_RESOLUTION|>--- conflicted
+++ resolved
@@ -2,12 +2,10 @@
 
 resolver = "2"
 members = [
-	"crates/server",
-	"crates/starknet-server",
 	"crates/types",
 	"crates/random-number-generator",
 	"crates/starknet",
-	"crates/cli"
+	"crates/cli",
 ]
 
 [profile.release]
@@ -19,32 +17,7 @@
 edition = "2021"
 repository = ""
 
-
 [workspace.dependencies]
-
-# axum
-axum = { version = "0.5" }
-hyper = "0.14"
-tower-http = { version = "0.4", features = ["trace", "cors"] }
-tower = { version = "0.4", features = ["full"] }
-
-# rpc
-rpc-core = { git = "https://github.com/foundry-rs/foundry.git", package = "anvil-rpc" }
-
-# async
-tokio = { version = "1", features = ["time", "macros", "rt-multi-thread"] }
-futures = "0.3"
-async-trait = "0.1"
-
-# tracing
-tracing = "0.1"
-tracing-subscriber = { version = "0.3", features = ["env-filter", "fmt"] }
-
-# misc
-serde = { version = "1.0.130", features = ["derive"] }
-serde_json = { version = "1.0.81" }
-thiserror = { version = "1.0.32" }
-anyhow = "1"
 
 # Starknet dependencies
 starknet_api = { git = "https://github.com/starkware-libs/starknet-api", rev = "a891109ecc9c269e91b1afd2d44bc597728e1172" }
@@ -58,9 +31,6 @@
 starknet-types = { path = "crates/types", package = "types" }
 starknet-core = { path = "crates/starknet", package = "starknet" }
 random-number-generator = { path = "crates/random-number-generator", package = "random-number-generator" }
-<<<<<<< HEAD
-starknet-server = { path = "crates/starknet-server", package = "starknet-server" }
-=======
 
 # Rust depencencies
 thiserror = { version = "1.0.32" }
@@ -69,5 +39,4 @@
 
 # tracing
 tracing = "0.1"
-tracing-subscriber = { version = "0.3", features = ["env-filter", "fmt"] }
->>>>>>> f86b21c6
+tracing-subscriber = { version = "0.3", features = ["env-filter", "fmt"] }