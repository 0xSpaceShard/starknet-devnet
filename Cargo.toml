[workspace]

resolver = "2"
members = [
	"crates/server",
	"crates/starknet-server",
	"crates/types",
	"crates/random-number-generator",
	"crates/starknet",
]

[profile.release]
panic = "unwind"

[workspace.package]
authors = ["Mario"]
version = "0.1.0"
edition = "2021"
repository = ""


[workspace.dependencies]

# axum
axum = { version = "0.5" }
hyper = "0.14"
tower-http = { version = "0.4", features = ["full"] }
tower = { version = "0.4", features = ["full"] }

# rpc
rpc-core = { git = "https://github.com/foundry-rs/foundry", rev = "5f2262736feaeabadeef2ae989a78e9b43da8eee", package = "anvil-rpc" }

# async
tokio = { version = "1", features = ["time", "macros", "rt-multi-thread", "signal"] }
futures = "0.3"
async-trait = "0.1"

# tracing
tracing = "0.1"
tracing-subscriber = { version = "0.3", features = ["env-filter", "fmt"] }

# misc
base64 = { version = "0.21.2" }
clap = { version = "4.3.2", features = ["derive"] }
flate2 = { version = "1.0.26" }
serde = { version = "1.0.171", features = ["derive"] }
serde_json = { version = "1.0.81" }
serde_yaml = { version = "0.9.27" }
thiserror = { version = "1.0.32" }
anyhow = "1"
indexmap = "2.0.0"
rand = "0.8.5"
rand_chacha = "0.3.1"
regex_generate = "0.2.3"

# Starknet dependencies
<<<<<<< HEAD
starknet_api = { version = "0.6.0-rc0", features = ["testing"] }
blockifier = { git = "https://github.com/starkware-libs/blockifier", rev = "v0.4.0-rc3", package = "blockifier" }
starknet-rs-signers = { git = "https://github.com/xJonathanLEI/starknet-rs", rev = "64ebc36", package="starknet-signers" }
starknet-rs-ff = { git = "https://github.com/xJonathanLEI/starknet-rs", rev = "64ebc36", package = "starknet-ff" }
starknet-rs-core = {  git = "https://github.com/xJonathanLEI/starknet-rs", rev = "64ebc36", package = "starknet-core" }
starknet-rs-providers = {  git = "https://github.com/xJonathanLEI/starknet-rs", rev = "64ebc36", package = "starknet-providers" }
starknet-rs-accounts = { git = "https://github.com/xJonathanLEI/starknet-rs", rev = "64ebc36", package = "starknet-accounts" }
starknet-rs-contract = { git = "https://github.com/xJonathanLEI/starknet-rs", rev = "64ebc36", package = "starknet-contract" }
starknet-rs-crypto = { git = "https://github.com/xJonathanLEI/starknet-rs", rev = "64ebc36", package = "starknet-crypto" }
=======
starknet_api = { version = "0.6.0-rc2", features = ["testing"] }
blockifier = { git = "https://github.com/starkware-libs/blockifier", rev = "v0.4.0-rc8", package = "blockifier" }
starknet-rs-signers = { git = "https://github.com/xJonathanLEI/starknet-rs", rev = "cfa3c43e4c12ca3a45c471b233fe3eb5a2f31e0c", package="starknet-signers" }
starknet-rs-ff = { git = "https://github.com/xJonathanLEI/starknet-rs", rev = "cfa3c43e4c12ca3a45c471b233fe3eb5a2f31e0c", package = "starknet-ff" }
starknet-rs-core = {  git = "https://github.com/xJonathanLEI/starknet-rs", rev = "cfa3c43e4c12ca3a45c471b233fe3eb5a2f31e0c", package = "starknet-core" }
starknet-rs-providers = {  git = "https://github.com/xJonathanLEI/starknet-rs", rev = "cfa3c43e4c12ca3a45c471b233fe3eb5a2f31e0c", package = "starknet-providers" }
starknet-rs-accounts = { git = "https://github.com/xJonathanLEI/starknet-rs", rev = "cfa3c43e4c12ca3a45c471b233fe3eb5a2f31e0c", package = "starknet-accounts" }
starknet-rs-contract = { git = "https://github.com/xJonathanLEI/starknet-rs", rev = "cfa3c43e4c12ca3a45c471b233fe3eb5a2f31e0c", package = "starknet-contract" }
starknet-rs-crypto = { git = "https://github.com/xJonathanLEI/starknet-rs", rev = "cfa3c43e4c12ca3a45c471b233fe3eb5a2f31e0c", package = "starknet-crypto" }
>>>>>>> 64c425b8
cairo-felt = { version = "0.8.5", package = "cairo-felt" }
cairo-lang-starknet = { version = "2.4.0-rc2", package = "cairo-lang-starknet" }
url = "2.4"

# Inner dependencies
starknet-types = { path = "crates/types", package = "types" }
starknet-core = { path = "crates/starknet", package = "starknet" }
random-number-generator = { path = "crates/random-number-generator", package = "random-number-generator" }
num-bigint = { version = "0.4" }

lazy_static = { version = "1.4.0" }<|MERGE_RESOLUTION|>--- conflicted
+++ resolved
@@ -54,17 +54,6 @@
 regex_generate = "0.2.3"
 
 # Starknet dependencies
-<<<<<<< HEAD
-starknet_api = { version = "0.6.0-rc0", features = ["testing"] }
-blockifier = { git = "https://github.com/starkware-libs/blockifier", rev = "v0.4.0-rc3", package = "blockifier" }
-starknet-rs-signers = { git = "https://github.com/xJonathanLEI/starknet-rs", rev = "64ebc36", package="starknet-signers" }
-starknet-rs-ff = { git = "https://github.com/xJonathanLEI/starknet-rs", rev = "64ebc36", package = "starknet-ff" }
-starknet-rs-core = {  git = "https://github.com/xJonathanLEI/starknet-rs", rev = "64ebc36", package = "starknet-core" }
-starknet-rs-providers = {  git = "https://github.com/xJonathanLEI/starknet-rs", rev = "64ebc36", package = "starknet-providers" }
-starknet-rs-accounts = { git = "https://github.com/xJonathanLEI/starknet-rs", rev = "64ebc36", package = "starknet-accounts" }
-starknet-rs-contract = { git = "https://github.com/xJonathanLEI/starknet-rs", rev = "64ebc36", package = "starknet-contract" }
-starknet-rs-crypto = { git = "https://github.com/xJonathanLEI/starknet-rs", rev = "64ebc36", package = "starknet-crypto" }
-=======
 starknet_api = { version = "0.6.0-rc2", features = ["testing"] }
 blockifier = { git = "https://github.com/starkware-libs/blockifier", rev = "v0.4.0-rc8", package = "blockifier" }
 starknet-rs-signers = { git = "https://github.com/xJonathanLEI/starknet-rs", rev = "cfa3c43e4c12ca3a45c471b233fe3eb5a2f31e0c", package="starknet-signers" }
@@ -74,7 +63,6 @@
 starknet-rs-accounts = { git = "https://github.com/xJonathanLEI/starknet-rs", rev = "cfa3c43e4c12ca3a45c471b233fe3eb5a2f31e0c", package = "starknet-accounts" }
 starknet-rs-contract = { git = "https://github.com/xJonathanLEI/starknet-rs", rev = "cfa3c43e4c12ca3a45c471b233fe3eb5a2f31e0c", package = "starknet-contract" }
 starknet-rs-crypto = { git = "https://github.com/xJonathanLEI/starknet-rs", rev = "cfa3c43e4c12ca3a45c471b233fe3eb5a2f31e0c", package = "starknet-crypto" }
->>>>>>> 64c425b8
 cairo-felt = { version = "0.8.5", package = "cairo-felt" }
 cairo-lang-starknet = { version = "2.4.0-rc2", package = "cairo-lang-starknet" }
 url = "2.4"
