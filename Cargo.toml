--- conflicted
+++ resolved
@@ -50,22 +50,13 @@
 
 # Starknet dependencies
 starknet_api = { version = "0.1.0", features = ["testing"] }
-<<<<<<< HEAD
-starknet-in-rust = { git = "https://github.com/lambdaclass/starknet_in_rust", rev = "6805c617aab70ca8a308d3b32934e6dad1ce7a92", package="starknet_in_rust" }
-starknet-rs-accounts = { git = "https://github.com/xJonathanLEI/starknet-rs", rev = "starknet-ff/v0.3.4", package = "starknet-accounts" }
-starknet-rs-signers = { git = "https://github.com/xJonathanLEI/starknet-rs", rev = "starknet-ff/v0.3.4", package = "starknet-signers" }
-starknet-rs-ff = { git = "https://github.com/xJonathanLEI/starknet-rs", rev = "starknet-ff/v0.3.4", package = "starknet-ff" }
-starknet-rs-contract = { git = "https://github.com/xJonathanLEI/starknet-rs", rev = "starknet-ff/v0.3.4", package = "starknet-contract" }
-starknet-rs-core = { git = "https://github.com/xJonathanLEI/starknet-rs", rev = "starknet-ff/v0.3.4", package = "starknet-core" }
-starknet-rs-providers = { git = "https://github.com/xJonathanLEI/starknet-rs", rev = "starknet-ff/v0.3.4", package = "starknet-providers" }
-=======
-starknet-in-rust = { git = "https://github.com/lambdaclass/starknet_in_rust", rev = "5448721", package="starknet_in_rust" }
+starknet-in-rust = { git = "https://github.com/lambdaclass/starknet_in_rust", rev = "6805c617aab70ca8a308d3b32934e6dad1ce7a92", package = "starknet_in_rust" }
 starknet-rs-signers = { version = "0.3.0", package = "starknet-signers" }
 starknet-rs-ff = { version = "0.3.4", package = "starknet-ff" }
 starknet-rs-core = { version = "0.5.1", package = "starknet-core" }
 starknet-rs-providers = { version = "0.5.0", package = "starknet-providers" }
 starknet-rs-accounts = { version = "0.4.0", package = "starknet-accounts" }
->>>>>>> 73d6a844
+starknet-rs-contract = { version = "0.4.0", package = "starknet-contract" }
 cairo-felt = { version = "0.8.1", package = "cairo-felt" }
 url = "2.4"
 
