[workspace]

resolver = "2"
members = [
	"crates/server",
	"crates/starknet-server",
	"crates/types",
	"crates/random-number-generator",
	"crates/starknet",
]

[profile.release]
panic = "unwind"

[workspace.package]
authors = ["Mario"]
version = "0.1.0"
edition = "2021"
repository = ""


[workspace.dependencies]

# axum
axum = { version = "0.5" }
hyper = "0.14"
tower-http = { version = "0.4", features = ["full"] }
tower = { version = "0.4", features = ["full"] }

# rpc
rpc-core = { git = "https://github.com/foundry-rs/foundry", rev = "5f2262736feaeabadeef2ae989a78e9b43da8eee", package = "anvil-rpc" }

# async
tokio = { version = "1", features = ["time", "macros", "rt-multi-thread"] }
futures = "0.3"
async-trait = "0.1"

# tracing
tracing = "0.1"
tracing-subscriber = { version = "0.3", features = ["env-filter", "fmt"] }

# misc
base64 = { version = "0.21.2" }
clap = { version = "4.3.2", features = ["derive"] }
flate2 = { version = "1.0.26" }
serde = { version = "1.0.171", features = ["derive"] }
serde_json = { version = "1.0.81" }
serde_yaml = { version = "0.9.27" }
thiserror = { version = "1.0.32" }
anyhow = "1"
tokio-graceful-shutdown = "0.13.0"
indexmap = "2.0.0"
rand = "0.8.5"
rand_chacha = "0.3.1"
regex_generate = "0.2.3"

# Starknet dependencies
<<<<<<< HEAD
starknet_api = { version = "0.6.0-rc2", features = ["testing"] }
blockifier = { git = "https://github.com/starkware-libs/blockifier", rev = "v0.4.0-rc8", package = "blockifier" }
starknet-rs-signers = { version = "0.5.0", package="starknet-signers" }
starknet-rs-ff = { version = "0.3.5", package = "starknet-ff" }
starknet-rs-core = {  version = "0.7.1", package = "starknet-core" }
starknet-rs-providers = {  version = "0.7.0", package = "starknet-providers" }
starknet-rs-accounts = { version = "0.6.0", package = "starknet-accounts" }
starknet-rs-contract = { version = "0.6.0", package = "starknet-contract" }
starknet-rs-crypto = { version = "0.6.1", package = "starknet-crypto" }
=======
starknet_api = { version = "0.6.0-rc0", features = ["testing"] }
blockifier = { git = "https://github.com/starkware-libs/blockifier", rev = "v0.4.0-rc3", package = "blockifier" }
starknet-rs-signers = { git = "https://github.com/xJonathanLEI/starknet-rs", rev = "cfa3c43e4c12ca3a45c471b233fe3eb5a2f31e0c", package="starknet-signers" }
starknet-rs-ff = { git = "https://github.com/xJonathanLEI/starknet-rs", rev = "cfa3c43e4c12ca3a45c471b233fe3eb5a2f31e0c", package = "starknet-ff" }
starknet-rs-core = {  git = "https://github.com/xJonathanLEI/starknet-rs", rev = "cfa3c43e4c12ca3a45c471b233fe3eb5a2f31e0c", package = "starknet-core" }
starknet-rs-providers = {  git = "https://github.com/xJonathanLEI/starknet-rs", rev = "cfa3c43e4c12ca3a45c471b233fe3eb5a2f31e0c", package = "starknet-providers" }
starknet-rs-accounts = { git = "https://github.com/xJonathanLEI/starknet-rs", rev = "cfa3c43e4c12ca3a45c471b233fe3eb5a2f31e0c", package = "starknet-accounts" }
starknet-rs-contract = { git = "https://github.com/xJonathanLEI/starknet-rs", rev = "cfa3c43e4c12ca3a45c471b233fe3eb5a2f31e0c", package = "starknet-contract" }
starknet-rs-crypto = { git = "https://github.com/xJonathanLEI/starknet-rs", rev = "cfa3c43e4c12ca3a45c471b233fe3eb5a2f31e0c", package = "starknet-crypto" }
>>>>>>> 57cbae76
cairo-felt = { version = "0.8.5", package = "cairo-felt" }
cairo-lang-starknet = { version = "2.4.0-rc2", package = "cairo-lang-starknet" }
url = "2.4"

# Inner dependencies
starknet-types = { path = "crates/types", package = "types" }
starknet-core = { path = "crates/starknet", package = "starknet" }
random-number-generator = { path = "crates/random-number-generator", package = "random-number-generator" }
num-bigint = { version = "0.4" }

lazy_static = { version = "1.4.0" }<|MERGE_RESOLUTION|>--- conflicted
+++ resolved
@@ -55,19 +55,8 @@
 regex_generate = "0.2.3"
 
 # Starknet dependencies
-<<<<<<< HEAD
 starknet_api = { version = "0.6.0-rc2", features = ["testing"] }
 blockifier = { git = "https://github.com/starkware-libs/blockifier", rev = "v0.4.0-rc8", package = "blockifier" }
-starknet-rs-signers = { version = "0.5.0", package="starknet-signers" }
-starknet-rs-ff = { version = "0.3.5", package = "starknet-ff" }
-starknet-rs-core = {  version = "0.7.1", package = "starknet-core" }
-starknet-rs-providers = {  version = "0.7.0", package = "starknet-providers" }
-starknet-rs-accounts = { version = "0.6.0", package = "starknet-accounts" }
-starknet-rs-contract = { version = "0.6.0", package = "starknet-contract" }
-starknet-rs-crypto = { version = "0.6.1", package = "starknet-crypto" }
-=======
-starknet_api = { version = "0.6.0-rc0", features = ["testing"] }
-blockifier = { git = "https://github.com/starkware-libs/blockifier", rev = "v0.4.0-rc3", package = "blockifier" }
 starknet-rs-signers = { git = "https://github.com/xJonathanLEI/starknet-rs", rev = "cfa3c43e4c12ca3a45c471b233fe3eb5a2f31e0c", package="starknet-signers" }
 starknet-rs-ff = { git = "https://github.com/xJonathanLEI/starknet-rs", rev = "cfa3c43e4c12ca3a45c471b233fe3eb5a2f31e0c", package = "starknet-ff" }
 starknet-rs-core = {  git = "https://github.com/xJonathanLEI/starknet-rs", rev = "cfa3c43e4c12ca3a45c471b233fe3eb5a2f31e0c", package = "starknet-core" }
@@ -75,7 +64,6 @@
 starknet-rs-accounts = { git = "https://github.com/xJonathanLEI/starknet-rs", rev = "cfa3c43e4c12ca3a45c471b233fe3eb5a2f31e0c", package = "starknet-accounts" }
 starknet-rs-contract = { git = "https://github.com/xJonathanLEI/starknet-rs", rev = "cfa3c43e4c12ca3a45c471b233fe3eb5a2f31e0c", package = "starknet-contract" }
 starknet-rs-crypto = { git = "https://github.com/xJonathanLEI/starknet-rs", rev = "cfa3c43e4c12ca3a45c471b233fe3eb5a2f31e0c", package = "starknet-crypto" }
->>>>>>> 57cbae76
 cairo-felt = { version = "0.8.5", package = "cairo-felt" }
 cairo-lang-starknet = { version = "2.4.0-rc2", package = "cairo-lang-starknet" }
 url = "2.4"
