[workspace]
resolver = "2"
members = [
	"crates/starknet-devnet-types",
	"crates/starknet-devnet-core",
	"crates/starknet-devnet-server",
	"crates/starknet-devnet",
	"tests/integration",
]

[profile.release]
panic = "unwind"

[workspace.package]
authors = ["Mario"]
edition = "2021"
repository = "https://github.com/0xSpaceShard/starknet-devnet-rs"
license-file = "LICENSE"
homepage = "https://0xspaceshard.github.io/starknet-devnet-rs"
description = "A local testnet for Starknet"
readme = "README.md"
documentation = "https://0xspaceshard.github.io/starknet-devnet-rs/docs/intro"

exclude = [".github/**", ".devcontainer/**", ".circleci/**"]

keywords = ["starknet", "cairo", "testnet", "local", "server"]


[workspace.dependencies]

# axum
axum = { version = "0.7", features = ["ws"] }
http-body-util = { version = "0.1" }
tower-http = { version = "0.5", features = ["full"] }

# async
tokio = { version = "1", features = [
	"time",
	"macros",
	"rt-multi-thread",
	"signal",
] }
futures = "0.3"
async-trait = "0.1"

# tracing
tracing = "0.1"
tracing-subscriber = { version = "0.3", features = ["env-filter", "fmt"] }

# misc
base64 = { version = "0.22" }
clap = { version = "4.3.2", features = ["derive", "env"] }
flate2 = { version = ">= 1.0.26, < 1.0.27" }
nonzero_ext = "0.3.0"
serde = { version = "1.0.197", features = ["derive"] }
serde_json = { version = "1.0.114" }
serde_yaml = { version = "0.9.27" }
thiserror = { version = "1.0.32" }
anyhow = "1"
indexmap = "2.0.0"
rand = "0.8.5"
rand_chacha = "0.3.1"
rand_mt = "4.2.2"
regex_generate = "0.2.3"
reqwest = { version = "0.12", features = ["blocking", "json"] }
url = "2.4"
usc = { version = "2.2.0", package = "universal-sierra-compiler" }
num-bigint = { version = "0.4" }
bigdecimal = { version = "0.4.5" }
enum-helper-macros = "0.0.1"

# Starknet dependencies
starknet-types-core = "0.1.5"
starknet_api = { version = "0.13.0-rc.0", features = ["testing"] }
blockifier = { version = "0.8.0" }
starknet-rs-signers = { version = "0.10.0", package = "starknet-signers" }
starknet-rs-core = { version = "0.12.0", package = "starknet-core" }
starknet-rs-providers = { version = "0.12.0", package = "starknet-providers" }
starknet-rs-accounts = { version = "0.11.0", package = "starknet-accounts" }
starknet-rs-contract = { version = "0.11.0", package = "starknet-contract" }
starknet-rs-crypto = { version = "0.7.2", package = "starknet-crypto" }
cairo-vm = "=1.0.1"

# Cairo-lang dependencies
cairo-lang-starknet-classes = "=2.7.0"
cairo-lang-compiler = "=2.7.0"
cairo-lang-casm = "=2.7.0"
cairo-lang-defs = "=2.7.0"
cairo-lang-diagnostics = "=2.7.0"
cairo-lang-filesystem = "=2.7.0"
cairo-lang-lowering = "=2.7.0"
cairo-lang-semantic = "=2.7.0"
cairo-lang-sierra = "=2.7.0"
cairo-lang-sierra-generator = "=2.7.0"
cairo-lang-sierra-to-casm = "=2.7.0"
cairo-lang-syntax = "=2.7.0"
cairo-lang-utils = "=2.7.0"

# Inner dependencies
starknet-types = { version = "0.2.3", path = "crates/starknet-devnet-types", package = "starknet-devnet-types" }
starknet-core = { version = "0.2.3", path = "crates/starknet-devnet-core", package = "starknet-devnet-core" }
server = { version = "0.2.3", path = "crates/starknet-devnet-server", package = "starknet-devnet-server" }

# Dependabot alerts
zerocopy = "0.7.31"
unsafe-libyaml = "0.2.10"
h2 = "0.4"

ethers = { version = "2.0.11" }

openssl = { version = "0.10", features = ["vendored"] }

parking_lot = "0.12.3"

# Dev dependencies
serial_test = "3.1.1"
hex = "0.4.3"
lazy_static = { version = "1.4.0" }
<<<<<<< HEAD
tokio-tungstenite = { version = "0.21.0" }
netstat2 = "0.11.1"

# Benchmarking
criterion = { version = "0.3.4", features = ["async_tokio"] }
=======
listeners = "0.2.1"
>>>>>>> 8f758f8e

# https://github.com/paritytech/parity-scale-codec/issues/656
parity-scale-codec = "=3.6.12"
parity-scale-codec-derive = "=3.6.12"<|MERGE_RESOLUTION|>--- conflicted
+++ resolved
@@ -107,6 +107,7 @@
 h2 = "0.4"
 
 ethers = { version = "2.0.11" }
+cargo-platform = "=0.1.8"        # 0.1.9 is incompatible with rustc 1.76.0
 
 openssl = { version = "0.10", features = ["vendored"] }
 
@@ -116,15 +117,8 @@
 serial_test = "3.1.1"
 hex = "0.4.3"
 lazy_static = { version = "1.4.0" }
-<<<<<<< HEAD
 tokio-tungstenite = { version = "0.21.0" }
-netstat2 = "0.11.1"
-
-# Benchmarking
-criterion = { version = "0.3.4", features = ["async_tokio"] }
-=======
 listeners = "0.2.1"
->>>>>>> 8f758f8e
 
 # https://github.com/paritytech/parity-scale-codec/issues/656
 parity-scale-codec = "=3.6.12"
