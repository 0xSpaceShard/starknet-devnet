--- conflicted
+++ resolved
@@ -78,23 +78,13 @@
 
 # Starknet dependencies
 starknet-types-core = "0.1.5"
-<<<<<<< HEAD
 starknet_api = { version = "0.14.0-rc.3", features = ["testing"] }
 blockifier = { version = "0.14.0-rc.3" }
-starknet-rs-signers = { version = "0.10.1", package = "starknet-signers" }
-starknet-rs-core = { version = "0.12.1", package = "starknet-core" }
-starknet-rs-providers = { version = "0.12.1", package = "starknet-providers" }
-starknet-rs-accounts = { version = "0.12.0", package = "starknet-accounts" }
-starknet-rs-contract = { version = "0.12.0", package = "starknet-contract" }
-=======
-starknet_api = { version = "0.14.0-rc.1", features = ["testing"] }
-blockifier = { version = "0.14.0-rc.1" }
 starknet-rs-signers = { version = "0.11.0", package = "starknet-signers" }
 starknet-rs-core = { version = "0.13.0", package = "starknet-core" }
 starknet-rs-providers = { version = "0.13.0", package = "starknet-providers" }
 starknet-rs-accounts = { version = "0.13.0", package = "starknet-accounts" }
 starknet-rs-contract = { version = "0.13.0", package = "starknet-contract" }
->>>>>>> 068dea4a
 cairo-vm = "=1.0.2"
 
 # Cairo-lang dependencies
