use std::sync::Arc;

use server::test_utils::assert_contains;
use starknet_core::utils::exported_test_utils::dummy_cairo_0_contract_class_codegen;
use starknet_rs_accounts::{
    Account, AccountError, AccountFactory, AccountFactoryError, ConnectedAccount, ExecutionEncoder,
    ExecutionEncoding, OpenZeppelinAccountFactory, SingleOwnerAccount,
};
use starknet_rs_contract::ContractFactory;
use starknet_rs_core::types::{
    BlockId, BlockTag, BroadcastedDeclareTransactionV1, BroadcastedDeclareTransactionV3,
    BroadcastedInvokeTransaction, BroadcastedInvokeTransactionV1, BroadcastedInvokeTransactionV3,
    BroadcastedTransaction, Call, DataAvailabilityMode, FeeEstimate, Felt, FunctionCall,
    ResourceBounds, ResourceBoundsMapping, StarknetError, TransactionExecutionErrorData,
};
use starknet_rs_core::utils::{
    cairo_short_string_to_felt, get_selector_from_name, get_udc_deployed_address, UdcUniqueness,
};
use starknet_rs_providers::jsonrpc::{HttpTransport, JsonRpcError};
use starknet_rs_providers::{JsonRpcClient, Provider, ProviderError};
use starknet_rs_signers::{LocalWallet, Signer};

use crate::common::background_devnet::BackgroundDevnet;
use crate::common::constants::{
    CAIRO_0_ACCOUNT_CONTRACT_HASH, CAIRO_1_CONTRACT_PATH, CAIRO_1_PANICKING_CONTRACT_SIERRA_PATH,
    CAIRO_1_VERSION_ASSERTER_SIERRA_PATH, CHAIN_ID, ETH_ERC20_CONTRACT_ADDRESS,
    QUERY_VERSION_OFFSET, UDC_CONTRACT_ADDRESS,
};
use crate::common::utils::{
    assert_json_rpc_errors_equal, assert_tx_reverted, assert_tx_successful, extract_json_rpc_error,
    get_deployable_account_signer, get_flattened_sierra_contract_and_casm_hash,
};

fn assert_fee_estimation(fee_estimation: &FeeEstimate) {
    assert_eq!(
        fee_estimation.gas_price * fee_estimation.gas_consumed
            + fee_estimation.data_gas_consumed * fee_estimation.data_gas_price,
        fee_estimation.overall_fee
    );
    assert!(fee_estimation.overall_fee > Felt::ZERO, "Checking fee_estimation: {fee_estimation:?}");
}

fn multiply_field_element(field_element: Felt, multiplier: f64) -> Felt {
    let (_, parts) = field_element.to_bigint().to_u64_digits();
    assert_eq!(parts.len(), 1);

    ((parts[0] as f64 * multiplier) as u128).into()
}

#[tokio::test]
async fn estimate_fee_of_deploy_account() {
    let devnet = BackgroundDevnet::spawn().await.expect("Could not start Devnet");

    // define the key of the new account - dummy value
    let new_account_signer = get_deployable_account_signer();
    let account_factory = OpenZeppelinAccountFactory::new(
        Felt::from_hex_unchecked(CAIRO_0_ACCOUNT_CONTRACT_HASH),
        CHAIN_ID,
        new_account_signer.clone(),
        devnet.clone_provider(),
    )
    .await
    .unwrap();
    let new_account_nonce = Felt::ZERO;

    // fund address
    let salt = Felt::from_hex_unchecked("0x123");
    let deployment = account_factory.deploy_v1(salt);
    let deployment_address = deployment.address();
    let fee_estimation = account_factory
        .deploy_v1(salt)
        .fee_estimate_multiplier(1.0)
        .nonce(new_account_nonce)
        .estimate_fee()
        .await
        .unwrap();
    assert_fee_estimation(&fee_estimation);

    // fund the account before deployment
    let mint_amount = fee_estimation.overall_fee * Felt::TWO;
    devnet.mint(deployment_address, mint_amount.to_biguint().try_into().unwrap()).await;

    // try sending with insufficient max fee
    let unsuccessful_deployment_tx = account_factory
        .deploy_v1(salt)
        .max_fee(fee_estimation.overall_fee - Felt::ONE)
        .nonce(new_account_nonce)
        .send()
        .await;
    match unsuccessful_deployment_tx {
        Err(AccountFactoryError::Provider(ProviderError::StarknetError(
            StarknetError::InsufficientMaxFee,
        ))) => (),
        other => panic!("Unexpected result: {other:?}"),
    };

    // try sending with sufficient max fee
    let successful_deployment = account_factory
        .deploy_v1(salt)
        .max_fee(multiply_field_element(fee_estimation.overall_fee, 1.1))
        .nonce(new_account_nonce)
        .send()
        .await
        .expect("Should deploy with sufficient fee");
    assert_tx_successful(&successful_deployment.transaction_hash, &devnet.json_rpc_client).await;
}

#[tokio::test]
async fn estimate_fee_of_invalid_deploy_account() {
    let devnet = BackgroundDevnet::spawn().await.expect("Could not start Devnet");

    let new_account_signer = get_deployable_account_signer();
    let invalid_class_hash = Felt::from_hex_unchecked("0x123");
    let account_factory = OpenZeppelinAccountFactory::new(
        invalid_class_hash,
        CHAIN_ID,
        new_account_signer,
        devnet.clone_provider(),
    )
    .await
    .unwrap();

    let salt = Felt::from_hex_unchecked("0x123");
    let deployment = account_factory.deploy_v1(salt);
    match deployment.estimate_fee().await {
        Err(AccountFactoryError::Provider(provider_error)) => assert_json_rpc_errors_equal(
            extract_json_rpc_error(provider_error).unwrap(),
            JsonRpcError {
                code: 41,
                message: "Transaction execution error".into(),
                data: Some(serde_json::json!({
                    "transaction_index": 0,
                    "execution_error": {
                        "contract_address": deployment.address(),
                        "class_hash": invalid_class_hash,
                        "selector": null,
                        "error": format!("Class with hash {} is not declared.\n", invalid_class_hash.to_fixed_hex_string())
                    }
                })),
            },
        ),
        other => panic!("Unexpected response: {other:?}"),
    }
}

#[tokio::test]
async fn estimate_fee_of_declare_v1() {
    let devnet = BackgroundDevnet::spawn().await.expect("Could not start Devnet");

    // get account
    let (signer, account_address) = devnet.get_first_predeployed_account().await;

    // get class
    let contract_artifact = Arc::new(dummy_cairo_0_contract_class_codegen());

    // declare class
    let account = SingleOwnerAccount::new(
        devnet.clone_provider(),
        signer,
        account_address,
        CHAIN_ID,
        ExecutionEncoding::New,
    );

    let fee_estimation = account
        .declare_legacy(Arc::clone(&contract_artifact))
        .nonce(Felt::ZERO)
        .fee_estimate_multiplier(1.0)
        .estimate_fee()
        .await
        .unwrap();
    assert_fee_estimation(&fee_estimation);

    // try sending with insufficient max fee
    let unsuccessful_declare_tx = account
        .declare_legacy(Arc::clone(&contract_artifact))
        .nonce(Felt::ZERO)
        .max_fee(fee_estimation.overall_fee - Felt::ONE)
        .send()
        .await;
    match unsuccessful_declare_tx {
        Err(AccountError::Provider(ProviderError::StarknetError(
            StarknetError::InsufficientMaxFee,
        ))) => (),
        other => panic!("Unexpected result: {other:?}"),
    };

    // try sending with sufficient max fee
    let successful_declare_tx = account
        .declare_legacy(contract_artifact)
        .nonce(Felt::ZERO)
        .max_fee(multiply_field_element(fee_estimation.overall_fee, 1.1))
        .send()
        .await
        .unwrap();
    assert_tx_successful(&successful_declare_tx.transaction_hash, &devnet.json_rpc_client).await;
}

#[tokio::test]
async fn estimate_fee_of_declare_v2() {
    let devnet = BackgroundDevnet::spawn().await.expect("Could not start Devnet");

    // get account
    let (signer, account_address) = devnet.get_first_predeployed_account().await;

    // get class
    let (flattened_contract_artifact, casm_hash) =
        get_flattened_sierra_contract_and_casm_hash(CAIRO_1_CONTRACT_PATH);
    let flattened_contract_artifact = Arc::new(flattened_contract_artifact);

    // declare class
    let account = SingleOwnerAccount::new(
        devnet.clone_provider(),
        signer,
        account_address,
        CHAIN_ID,
        ExecutionEncoding::New,
    );

    // two times in a row should produce the same result
    let mut fee_estimations: Vec<FeeEstimate> = vec![];
    for _ in 0..2 {
        let fee_estimation = account
            .declare_v2(Arc::clone(&flattened_contract_artifact), casm_hash)
            .nonce(Felt::ZERO)
            .fee_estimate_multiplier(1.0)
            .estimate_fee()
            .await
            .unwrap();
        assert_fee_estimation(&fee_estimation);
        fee_estimations.push(fee_estimation);
    }
    assert_eq!(fee_estimations[0], fee_estimations[1]);
    let fee_estimation = &fee_estimations[0];

    // try sending with insufficient max fee
    let unsuccessful_declare_tx = account
        .declare_v2(Arc::clone(&flattened_contract_artifact), casm_hash)
        .nonce(Felt::ZERO)
        .max_fee(fee_estimation.overall_fee - Felt::ONE)
        .send()
        .await;
    match unsuccessful_declare_tx {
        Err(AccountError::Provider(ProviderError::StarknetError(
            StarknetError::InsufficientMaxFee,
        ))) => (),
        other => panic!("Unexpected result: {other:?}"),
    };

    // try sending with sufficient max fee
    let successful_declare_tx = account
        .declare_v2(Arc::clone(&flattened_contract_artifact), casm_hash)
        .nonce(Felt::ZERO)
        .max_fee(multiply_field_element(fee_estimation.overall_fee, 1.1))
        .send()
        .await
        .unwrap();
    assert_tx_successful(&successful_declare_tx.transaction_hash, &devnet.json_rpc_client).await;
}

#[tokio::test]
async fn estimate_fee_of_invoke() {
    let devnet = BackgroundDevnet::spawn().await.expect("Could not start Devnet");

    // get account
    let (signer, account_address) = devnet.get_first_predeployed_account().await;
    let account = Arc::new(SingleOwnerAccount::new(
        devnet.clone_provider(),
        signer,
        account_address,
        CHAIN_ID,
        ExecutionEncoding::New,
    ));

    // get class
    let contract_artifact = Arc::new(dummy_cairo_0_contract_class_codegen());
    let class_hash = contract_artifact.class_hash().unwrap();

    // declare class
    let declaration_result = account
        .declare_legacy(contract_artifact)
        .nonce(Felt::ZERO)
        .max_fee(Felt::from(1e18 as u128))
        .send()
        .await
        .unwrap();
    assert_eq!(declaration_result.class_hash, class_hash);

    // deploy instance of class
    let contract_factory = ContractFactory::new(class_hash, account.clone());
    let salt = Felt::from_hex_unchecked("0x123");
    let constructor_calldata = vec![];
    let contract_address = get_udc_deployed_address(
        salt,
        class_hash,
        &UdcUniqueness::NotUnique,
        &constructor_calldata,
    );
    contract_factory
        .deploy_v1(constructor_calldata, salt, false)
        .send()
        .await
        .expect("Cannot deploy");

    // prepare the call used in estimation and actual invoke
    let increase_amount = Felt::from(100u128);
    let invoke_calls = vec![Call {
        to: contract_address,
        selector: get_selector_from_name("increase_balance").unwrap(),
        calldata: vec![increase_amount],
    }];

    // estimate the fee
    let fee_estimation = account
        .execute_v1(invoke_calls.clone())
        .fee_estimate_multiplier(1.0)
        .estimate_fee()
        .await
        .unwrap();
    assert_fee_estimation(&fee_estimation);

    // prepare the call used in checking the balance
    let call = FunctionCall {
        contract_address,
        entry_point_selector: get_selector_from_name("get_balance").unwrap(),
        calldata: vec![],
    };

    // invoke with insufficient max_fee
    let insufficient_max_fee = fee_estimation.overall_fee - Felt::ONE;
    let unsuccessful_invoke_tx = account
        .execute_v1(invoke_calls.clone())
        .max_fee(insufficient_max_fee)
        .send()
        .await
        .unwrap();
    let balance_after_insufficient =
        devnet.json_rpc_client.call(call.clone(), BlockId::Tag(BlockTag::Latest)).await.unwrap();
    assert_eq!(balance_after_insufficient, vec![Felt::ZERO]);

    assert_tx_reverted(
        &unsuccessful_invoke_tx.transaction_hash,
        &devnet.json_rpc_client,
        &["Insufficient max fee"],
    )
    .await;

    // invoke with sufficient max_fee
    let sufficient_max_fee = multiply_field_element(fee_estimation.overall_fee, 1.1);

    account.execute_v1(invoke_calls).max_fee(sufficient_max_fee).send().await.unwrap();
    let balance_after_sufficient =
        devnet.json_rpc_client.call(call, BlockId::Tag(BlockTag::Latest)).await.unwrap();
    assert_eq!(balance_after_sufficient, vec![increase_amount]);
}

#[tokio::test]
async fn message_available_if_estimation_reverts() {
    let devnet = BackgroundDevnet::spawn().await.expect("Could not start Devnet");

    // get account
    let (signer, account_address) = devnet.get_first_predeployed_account().await;
    let account = Arc::new(SingleOwnerAccount::new(
        devnet.clone_provider(),
        signer,
        account_address,
        CHAIN_ID,
        ExecutionEncoding::New,
    ));

    // get class
    let (flattened_contract_artifact, casm_hash) =
        get_flattened_sierra_contract_and_casm_hash(CAIRO_1_PANICKING_CONTRACT_SIERRA_PATH);
    let class_hash = flattened_contract_artifact.class_hash();

    // declare class
    let declaration_result =
        account.declare_v2(Arc::new(flattened_contract_artifact), casm_hash).send().await.unwrap();
    assert_eq!(declaration_result.class_hash, class_hash);

    // deploy instance of class
    let contract_factory = ContractFactory::new(class_hash, account.clone());
    let salt = Felt::from_hex_unchecked("0x123");
    let constructor_calldata = vec![];
    let contract_address = get_udc_deployed_address(
        salt,
        class_hash,
        &UdcUniqueness::NotUnique,
        &constructor_calldata,
    );
    contract_factory
        .deploy_v1(constructor_calldata, salt, false)
        .send()
        .await
        .expect("Cannot deploy");

    let panic_reason = "custom little reason";
    let calls = vec![Call {
        to: contract_address,
        selector: get_selector_from_name("create_panic").unwrap(),
        calldata: vec![cairo_short_string_to_felt(panic_reason).unwrap()],
    }];

    let invoke_err = account
        .execute_v1(calls.clone())
        .nonce(account.get_nonce().await.unwrap())
        .max_fee(Felt::ZERO)
        .estimate_fee()
        .await
        .unwrap_err();

    match invoke_err {
        AccountError::Provider(ProviderError::StarknetError(
            StarknetError::TransactionExecutionError(TransactionExecutionErrorData {
                transaction_index,
                execution_error,
                ..
            }),
        )) => {
            assert_eq!(transaction_index, 0);
            assert_contains(&execution_error, panic_reason);
        }
        other => panic!("Invalid err: {other:?}"),
    };
}

#[tokio::test]
async fn using_query_version_if_estimating() {
    let devnet = BackgroundDevnet::spawn().await.expect("Could not start Devnet");

    // get account
    let (signer, account_address) = devnet.get_first_predeployed_account().await;
    let account = Arc::new(SingleOwnerAccount::new(
        devnet.clone_provider(),
        signer,
        account_address,
        CHAIN_ID,
        ExecutionEncoding::New,
    ));

    // get class
    let (flattened_contract_artifact, casm_hash) =
        get_flattened_sierra_contract_and_casm_hash(CAIRO_1_VERSION_ASSERTER_SIERRA_PATH);
    let class_hash = flattened_contract_artifact.class_hash();

    // declare class
    let declaration_result =
        account.declare_v2(Arc::new(flattened_contract_artifact), casm_hash).send().await.unwrap();
    assert_eq!(declaration_result.class_hash, class_hash);

    // deploy instance of class
    let contract_factory = ContractFactory::new(class_hash, account.clone());
    let salt = Felt::from_hex_unchecked("0x123");
    let constructor_calldata = vec![];
    let contract_address = get_udc_deployed_address(
        salt,
        class_hash,
        &UdcUniqueness::NotUnique,
        &constructor_calldata,
    );
    contract_factory
        .deploy_v1(constructor_calldata, salt, false)
        .send()
        .await
        .expect("Cannot deploy");

    let expected_version = QUERY_VERSION_OFFSET + Felt::ONE;
    let calls = vec![Call {
        to: contract_address,
        selector: get_selector_from_name("assert_version").unwrap(),
        calldata: vec![expected_version],
    }];

    match account.execute_v1(calls).estimate_fee().await {
        Ok(_) => (),
        other => panic!("Unexpected result: {other:?}"),
    }
}

async fn broadcasted_invoke_v1_for_estimation(
    account: &SingleOwnerAccount<&JsonRpcClient<HttpTransport>, LocalWallet>,
    signer: &LocalWallet,
    to_address: Felt,
    selector: Felt,
    calldata: &[Felt],
    nonce: Felt,
) -> Result<BroadcastedTransaction, anyhow::Error> {
    let calls = vec![Call { to: to_address, selector, calldata: calldata.to_vec() }];
    let calldata = account.encode_calls(&calls);

    let max_fee = Felt::ZERO;
    let prepared_invoke = account.execute_v1(calls).nonce(nonce).max_fee(max_fee).prepared()?;

    let is_query = false;
    let signature = signer.sign_hash(&prepared_invoke.transaction_hash(is_query)).await?;

    Ok(BroadcastedTransaction::Invoke(BroadcastedInvokeTransaction::V1(
        BroadcastedInvokeTransactionV1 {
            max_fee,
            signature: vec![signature.r, signature.s],
            nonce,
            sender_address: account.address(),
            calldata,
            is_query,
        },
    )))
}

#[tokio::test]
/// estimate fee of declare + deploy (invoke udc)
async fn estimate_fee_of_multiple_txs() {
    let devnet = BackgroundDevnet::spawn_with_additional_args(&["--account-class", "cairo0"])
        .await
        .expect("Could not start Devnet");

    // get account
    let (signer, account_address) = devnet.get_first_predeployed_account().await;
    let mut account = SingleOwnerAccount::new(
        &devnet.json_rpc_client,
        signer.clone(),
        account_address,
        devnet.json_rpc_client.chain_id().await.unwrap(),
        ExecutionEncoding::Legacy,
    );
    account.set_block_id(BlockId::Tag(BlockTag::Latest));

    // get class
    let contract_class = Arc::new(dummy_cairo_0_contract_class_codegen());

    let declaration_nonce = Felt::ZERO;
    let declaration_max_fee = Felt::ZERO;
    let class_hash = contract_class.class_hash().unwrap();
    let prepared_legacy_declaration = account
        .declare_legacy(contract_class.clone())
        .max_fee(declaration_max_fee)
        .nonce(declaration_nonce)
        .prepared()
        .unwrap();

    let query_only = false;
    let declaration_signature = signer
        .sign_hash(&prepared_legacy_declaration.transaction_hash(query_only).unwrap())
        .await
        .unwrap();

    devnet
        .json_rpc_client
        .estimate_fee(
            [
                BroadcastedTransaction::Declare(
                    starknet_rs_core::types::BroadcastedDeclareTransaction::V1(
                        BroadcastedDeclareTransactionV1 {
                            max_fee: declaration_max_fee,
                            signature: vec![declaration_signature.r, declaration_signature.s],
                            nonce: declaration_nonce,
                            sender_address: account_address,
                            contract_class: contract_class.compress().unwrap().into(),
                            is_query: query_only,
                        },
                    ),
                ),
                broadcasted_invoke_v1_for_estimation(
                    &account,
                    &signer,
                    UDC_CONTRACT_ADDRESS,
                    get_selector_from_name("deployContract").unwrap(),
                    &[
                        class_hash,
                        Felt::from_hex_unchecked("0x123"), // salt
                        Felt::ZERO,
                        Felt::ZERO,
                    ],
                    Felt::ONE,
                )
                .await
                .unwrap(),
            ],
            [], // simulation_flags
            BlockId::Tag(BlockTag::Latest),
        )
        .await
        .unwrap()
        .iter()
        .for_each(assert_fee_estimation);
}

#[tokio::test]
async fn estimate_fee_of_multiple_txs_with_second_failing() {
    let devnet = BackgroundDevnet::spawn().await.unwrap();
    let (signer, account_address) = devnet.get_first_predeployed_account().await;
    let account = SingleOwnerAccount::new(
        &devnet.json_rpc_client,
        signer.clone(),
        account_address,
        CHAIN_ID,
        ExecutionEncoding::New,
    );

    let non_existent_selector = get_selector_from_name("nonExistentMethod").unwrap();

    let err = devnet
        .json_rpc_client
        .estimate_fee(
            [
                broadcasted_invoke_v1_for_estimation(
                    &account,
                    &signer,
                    ETH_ERC20_CONTRACT_ADDRESS,
                    get_selector_from_name("transfer").unwrap(),
                    &[
                        Felt::ONE,                 // recipient
                        Felt::from(1_000_000_000), // low part of uint256
                        Felt::ZERO,                // high part of uint256
                    ],
                    Felt::ZERO, // original nonce
                )
                .await
                .unwrap(),
                broadcasted_invoke_v1_for_estimation(
                    &account,
                    &signer,
                    ETH_ERC20_CONTRACT_ADDRESS,
                    non_existent_selector,
                    &[],
                    Felt::ONE, // nonce incremented after 1st tx
                )
                .await
                .unwrap(),
            ],
            [], // simulation_flags
            BlockId::Tag(BlockTag::Latest),
        )
        .await
        .unwrap_err();

    match err {
        ProviderError::StarknetError(StarknetError::TransactionExecutionError(
            TransactionExecutionErrorData { transaction_index, execution_error },
        )) => {
            assert_eq!(transaction_index, 1);
<<<<<<< HEAD
            assert_contains(&execution_error, "ENTRYPOINT_NOT_FOUND")
=======
            assert_contains(
                &execution_error,
                &format!(
                    "Entry point EntryPointSelector({}) not found in contract",
                    non_existent_selector.to_hex_string()
                ),
            );
>>>>>>> 3a171646
        }
        _ => panic!("Unexpected error: {err}"),
    };
}

#[tokio::test]
async fn estimate_fee_of_multiple_failing_txs_should_return_index_of_the_first_failing_transaction()
{
    let devnet = BackgroundDevnet::spawn().await.expect("Could not start devnet");

    // get account
    let (signer, account_address) = devnet.get_first_predeployed_account().await;
    let mut account = SingleOwnerAccount::new(
        &devnet.json_rpc_client,
        signer.clone(),
        account_address,
        devnet.json_rpc_client.chain_id().await.unwrap(),
        ExecutionEncoding::New,
    );

    account.set_block_id(BlockId::Tag(BlockTag::Latest));

    let (flattened_contract_artifact, casm_hash) =
        get_flattened_sierra_contract_and_casm_hash(CAIRO_1_PANICKING_CONTRACT_SIERRA_PATH);
    let class_hash = flattened_contract_artifact.class_hash();

    let estimate_fee_resource_bounds = ResourceBoundsMapping {
        l1_gas: ResourceBounds { max_amount: 0, max_price_per_unit: 0 },
        l2_gas: ResourceBounds { max_amount: 0, max_price_per_unit: 0 },
    };

    // call non existent method in UDC
    let calls = vec![Call {
        to: UDC_CONTRACT_ADDRESS,
        selector: get_selector_from_name("no_such_method").unwrap(),
        calldata: vec![
            class_hash,
            Felt::from_hex_unchecked("0x123"), // salt
            Felt::ZERO,
            Felt::ZERO,
        ],
    }];

    let calldata = account.encode_calls(&calls);

    let is_query = true;
    let nonce_data_availability_mode = DataAvailabilityMode::L1;
    let fee_data_availability_mode = DataAvailabilityMode::L1;

    let expected_error = devnet
        .json_rpc_client
        .estimate_fee(
            [
                BroadcastedTransaction::Declare(
                    starknet_rs_core::types::BroadcastedDeclareTransaction::V3(
                        BroadcastedDeclareTransactionV3 {
                            sender_address: account_address,
                            compiled_class_hash: casm_hash,
                            signature: vec![],
                            nonce: Felt::ZERO,
                            contract_class: Arc::new(flattened_contract_artifact.clone()),
                            resource_bounds: estimate_fee_resource_bounds.clone(),
                            tip: 0,
                            paymaster_data: vec![],
                            account_deployment_data: vec![],
                            nonce_data_availability_mode,
                            fee_data_availability_mode,
                            is_query,
                        },
                    ),
                ),
                BroadcastedTransaction::Invoke(BroadcastedInvokeTransaction::V3(
                    BroadcastedInvokeTransactionV3 {
                        sender_address: account_address,
                        calldata,
                        signature: vec![],
                        nonce: Felt::ONE,
                        resource_bounds: estimate_fee_resource_bounds.clone(),
                        tip: 0,
                        paymaster_data: vec![],
                        account_deployment_data: vec![],
                        nonce_data_availability_mode,
                        fee_data_availability_mode,
                        is_query,
                    },
                )),
            ],
            [],
            account.block_id(),
        )
        .await
        .unwrap_err();

    match expected_error {
        ProviderError::StarknetError(StarknetError::TransactionExecutionError(
            TransactionExecutionErrorData { transaction_index, execution_error },
        )) => {
            assert_eq!(transaction_index, 0);
            assert_contains(&execution_error, "invalid signature");
        }
        other => panic!("Unexpected error: {:?}", other),
    }
}<|MERGE_RESOLUTION|>--- conflicted
+++ resolved
@@ -638,17 +638,7 @@
             TransactionExecutionErrorData { transaction_index, execution_error },
         )) => {
             assert_eq!(transaction_index, 1);
-<<<<<<< HEAD
-            assert_contains(&execution_error, "ENTRYPOINT_NOT_FOUND")
-=======
-            assert_contains(
-                &execution_error,
-                &format!(
-                    "Entry point EntryPointSelector({}) not found in contract",
-                    non_existent_selector.to_hex_string()
-                ),
-            );
->>>>>>> 3a171646
+            assert_contains(&execution_error, "ENTRYPOINT_NOT_FOUND");
         }
         _ => panic!("Unexpected error: {err}"),
     };
