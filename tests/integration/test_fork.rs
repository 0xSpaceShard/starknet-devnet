use std::str::FromStr;
use std::sync::Arc;

use starknet_rs_accounts::{
    Account, AccountFactory, AccountFactoryError, ExecutionEncoding, OpenZeppelinAccountFactory,
    SingleOwnerAccount,
};
use starknet_rs_contract::ContractFactory;
use starknet_rs_core::types::contract::legacy::LegacyContractClass;
use starknet_rs_core::types::{
    BlockId, BlockTag, Call, ContractClass, Felt, FunctionCall, MaybePendingBlockWithTxHashes,
    StarknetError,
};
use starknet_rs_core::utils::{
    get_selector_from_name, get_storage_var_address, get_udc_deployed_address,
};
use starknet_rs_providers::jsonrpc::JsonRpcError;
use starknet_rs_providers::{Provider, ProviderError};
use starknet_rs_signers::Signer;

use crate::common::background_devnet::BackgroundDevnet;
use crate::common::constants::{
    self, CAIRO_1_ACCOUNT_CONTRACT_0_8_0_SIERRA_PATH, CAIRO_1_ERC20_CONTRACT_CLASS_HASH,
    INTEGRATION_GENESIS_BLOCK_HASH, INTEGRATION_SAFE_BLOCK, INTEGRATION_SEPOLIA_HTTP_URL,
    MAINNET_HTTPS_URL, MAINNET_URL,
};
use crate::common::utils::{
    assert_cairo1_classes_equal, assert_json_rpc_errors_equal, assert_tx_successful,
    declare_v3_deploy_v3, extract_json_rpc_error,
    get_block_reader_contract_in_sierra_and_compiled_class_hash, get_contract_balance,
    get_simple_contract_in_sierra_and_compiled_class_hash, send_ctrl_c_signal_and_wait, FeeUnit,
};

#[tokio::test]
async fn test_fork_status() {
    let origin_devnet = BackgroundDevnet::spawn_forkable_devnet().await.unwrap();

    let origin_devnet_config = origin_devnet.get_config().await;
    assert_eq!(
        origin_devnet_config["fork_config"],
        serde_json::json!({ "url": null, "block_number": null })
    );

    let fork_devnet = origin_devnet.fork().await.unwrap();

    let fork_devnet_config = fork_devnet.get_config().await;
    let fork_devnet_fork_config = &fork_devnet_config["fork_config"];
    assert_eq!(
        url::Url::from_str(fork_devnet_fork_config["url"].as_str().unwrap()).unwrap(),
        url::Url::from_str(&origin_devnet.url).unwrap()
    );
    assert_eq!(fork_devnet_fork_config["block_number"].as_i64().unwrap(), 0);
}

#[tokio::test]
async fn test_forking_sepolia_genesis_block() {
    let fork_block = &INTEGRATION_SAFE_BLOCK.to_string();
    let cli_args = ["--fork-network", INTEGRATION_SEPOLIA_HTTP_URL, "--fork-block", fork_block];
    let fork_devnet = BackgroundDevnet::spawn_with_additional_args(&cli_args).await.unwrap();

    let block_hash = BlockId::Hash(Felt::from_hex_unchecked(INTEGRATION_GENESIS_BLOCK_HASH));
    let resp = &fork_devnet.json_rpc_client.get_block_with_tx_hashes(block_hash).await;

    match resp {
        Ok(MaybePendingBlockWithTxHashes::Block(b)) => assert_eq!(b.block_number, 0),
        _ => panic!("Unexpected resp: {resp:?}"),
    };
}

#[tokio::test]
async fn test_getting_non_existent_block_from_origin() {
    let fork_block = &INTEGRATION_SAFE_BLOCK.to_string();
    let cli_args = ["--fork-network", INTEGRATION_SEPOLIA_HTTP_URL, "--fork-block", fork_block];
    let fork_devnet = BackgroundDevnet::spawn_with_additional_args(&cli_args).await.unwrap();

    let non_existent_block_hash = "0x123456";
    let resp = &fork_devnet
        .json_rpc_client
        .get_block_with_tx_hashes(BlockId::Hash(Felt::from_hex_unchecked(non_existent_block_hash)))
        .await;

    match resp {
        Err(ProviderError::StarknetError(StarknetError::BlockNotFound)) => (),
        _ => panic!("Unexpected resp: {resp:?}"),
    }
}

#[tokio::test]
async fn test_forking_local_genesis_block() {
    let origin_devnet =
        BackgroundDevnet::spawn_with_additional_args(&["--state-archive-capacity", "full"])
            .await
            .unwrap();
    let origin_devnet_genesis_block =
        &origin_devnet.get_latest_block_with_tx_hashes().await.unwrap();

    let block_hash = origin_devnet.create_block().await.unwrap();

    let fork_devnet = origin_devnet.fork().await.unwrap();

    let resp_block_by_hash =
        &fork_devnet.json_rpc_client.get_block_with_tx_hashes(BlockId::Hash(block_hash)).await;
    match resp_block_by_hash {
        Ok(MaybePendingBlockWithTxHashes::Block(b)) => assert_eq!(b.block_number, 1),
        _ => panic!("Unexpected resp: {resp_block_by_hash:?}"),
    };

    let resp_latest_block = &fork_devnet.get_latest_block_with_tx_hashes().await;
    match resp_latest_block {
        Ok(b) => {
            assert_eq!(b.block_number, 2);
            assert_ne!(b.block_hash, origin_devnet_genesis_block.block_hash);
        }
        _ => panic!("Unexpected resp: {resp_latest_block:?}"),
    };
}

#[tokio::test]
async fn test_forked_account_balance() {
    let origin_devnet = BackgroundDevnet::spawn_forkable_devnet().await.unwrap();

    // new origin block
    let dummy_address = Felt::ONE;
    let mint_amount = 100;
    origin_devnet.mint(dummy_address, mint_amount).await;

    let fork_devnet = origin_devnet.fork().await.unwrap();

    // new fork block
    fork_devnet.mint(dummy_address, mint_amount).await;

    for block_i in 0..=1 {
        let block_id = BlockId::Number(block_i);
        let balance = fork_devnet.get_balance_at_block(&dummy_address, block_id).await.unwrap();
        let expected_balance = (block_i as u128 * mint_amount).into();
        assert_eq!(balance, expected_balance);
    }

    // not using get_balance_at_block=2: requires forking with --state-archive-capacity full
    let final_balance = fork_devnet.get_balance_latest(&dummy_address, FeeUnit::Wei).await.unwrap();
    let expected_final_balance = (2_u128 * mint_amount).into();
    assert_eq!(final_balance, expected_final_balance);
}

#[tokio::test]
async fn test_getting_cairo0_class_from_origin_and_fork() {
    let origin_devnet = BackgroundDevnet::spawn_forkable_devnet().await.unwrap();

    let (signer, account_address) = origin_devnet.get_first_predeployed_account().await;
    let predeployed_account = Arc::new(SingleOwnerAccount::new(
        origin_devnet.clone_provider(),
        signer.clone(),
        account_address,
        constants::CHAIN_ID,
        ExecutionEncoding::New,
    ));

    let json_string =
        std::fs::read_to_string("../../contracts/test_artifacts/cairo0/simple_contract.json")
            .unwrap();
    let contract_class: Arc<LegacyContractClass> =
        Arc::new(serde_json::from_str(&json_string).unwrap());

    // declare the contract
    let declaration_result = predeployed_account
        .declare_legacy(contract_class.clone())
        .max_fee(Felt::from(1e18 as u128))
        .send()
        .await
        .unwrap();

    let fork_devnet = origin_devnet.fork().await.unwrap();
    let _retrieved_class = fork_devnet
        .json_rpc_client
        .get_class(BlockId::Tag(BlockTag::Latest), declaration_result.class_hash)
        .await
        .unwrap();

    // assert_eq!(retrieved_class, ContractClass::Legacy(contract_class.compress().unwrap()));
<<<<<<< HEAD
    // TODO For now, successfully unwrapping the retrieved class serves as proof of correctness.
    // Currently asserting cairo0 artifacts is failing; related: https://github.com/0xSpaceShard/starknet-devnet-rs/pull/380
=======
    // For now, successfully unwrapping the retrieved class serves as proof of correctness.
    // Currently asserting cairo0 artifacts is failing; related: https://github.com/0xSpaceShard/starknet-devnet/pull/380
>>>>>>> 25bcd17c
}

#[tokio::test]
async fn test_getting_cairo1_class_from_origin_and_fork() {
    let origin_devnet =
        BackgroundDevnet::spawn_with_additional_args(&["--state-archive-capacity", "full"])
            .await
            .unwrap();

    let (signer, account_address) = origin_devnet.get_first_predeployed_account().await;
    let predeployed_account = SingleOwnerAccount::new(
        &origin_devnet.json_rpc_client,
        signer.clone(),
        account_address,
        constants::CHAIN_ID,
        ExecutionEncoding::New,
    );

    let (contract_class, casm_hash) = get_simple_contract_in_sierra_and_compiled_class_hash();

    let initial_value = Felt::from(10_u32);
    let ctor_args = vec![initial_value];
    let (class_hash, contract_address) =
        declare_v3_deploy_v3(&predeployed_account, contract_class.clone(), casm_hash, &ctor_args)
            .await
            .unwrap();

    let fork_devnet = origin_devnet.fork().await.unwrap();

    let retrieved_class_hash = fork_devnet
        .json_rpc_client
        .get_class_hash_at(BlockId::Tag(BlockTag::Latest), contract_address)
        .await
        .unwrap();
    assert_eq!(retrieved_class_hash, class_hash);

    let expected_sierra = ContractClass::Sierra(contract_class);
    let retrieved_class_by_hash = fork_devnet
        .json_rpc_client
        .get_class(BlockId::Tag(BlockTag::Latest), class_hash)
        .await
        .unwrap();
    assert_cairo1_classes_equal(&retrieved_class_by_hash, &expected_sierra).unwrap();

    let retrieved_class_by_address = fork_devnet
        .json_rpc_client
        .get_class_at(BlockId::Tag(BlockTag::Latest), contract_address)
        .await
        .unwrap();
    assert_cairo1_classes_equal(&retrieved_class_by_address, &expected_sierra).unwrap();
}

#[tokio::test]
async fn test_origin_declare_deploy_fork_invoke() {
    let origin_devnet = BackgroundDevnet::spawn_forkable_devnet().await.unwrap();

    let (signer, account_address) = origin_devnet.get_first_predeployed_account().await;
    let predeployed_account = Arc::new(SingleOwnerAccount::new(
        origin_devnet.clone_provider(),
        signer.clone(),
        account_address,
        constants::CHAIN_ID,
        ExecutionEncoding::New,
    ));

    let (contract_class, casm_class_hash) = get_simple_contract_in_sierra_and_compiled_class_hash();

    // declare the contract
    let declaration_result = predeployed_account
        .declare_v2(Arc::new(contract_class), casm_class_hash)
        .max_fee(Felt::from(1e18 as u128))
        .send()
        .await
        .unwrap();

    // deploy the contract
    let contract_factory =
        ContractFactory::new(declaration_result.class_hash, predeployed_account.clone());
    let initial_value = Felt::from(10_u32);
    let ctor_args = vec![initial_value];
    contract_factory
        .deploy_v1(ctor_args.clone(), Felt::ZERO, false)
        .max_fee(Felt::from(1e18 as u128))
        .send()
        .await
        .unwrap();

    // generate the address of the newly deployed contract
    let contract_address = get_udc_deployed_address(
        Felt::ZERO,
        declaration_result.class_hash,
        &starknet_rs_core::utils::UdcUniqueness::NotUnique,
        &ctor_args,
    );

    // assert correctly deployed
    assert_eq!(get_contract_balance(&origin_devnet, contract_address).await, initial_value);

    let fork_devnet = origin_devnet.fork().await.unwrap();

    assert_eq!(get_contract_balance(&fork_devnet, contract_address).await, initial_value);

    let fork_predeployed_account = SingleOwnerAccount::new(
        fork_devnet.clone_provider(),
        signer,
        account_address,
        constants::CHAIN_ID,
        ExecutionEncoding::New,
    );

    // invoke on forked devnet
    let increment = Felt::from(5_u32);
    let contract_invoke = vec![Call {
        to: contract_address,
        selector: get_selector_from_name("increase_balance").unwrap(),
        calldata: vec![increment, Felt::ZERO],
    }];

    let invoke_result = fork_predeployed_account
        .execute_v1(contract_invoke.clone())
        .max_fee(Felt::from(1e18 as u128))
        .send()
        .await
        .unwrap();

    assert_tx_successful(&invoke_result.transaction_hash, &fork_devnet.json_rpc_client).await;

    // assert origin intact and fork changed
    assert_eq!(get_contract_balance(&origin_devnet, contract_address).await, initial_value);
    assert_eq!(
        get_contract_balance(&fork_devnet, contract_address).await,
        initial_value + increment
    );
}

#[tokio::test]
async fn test_deploying_account_with_class_not_present_on_origin() {
    let origin_devnet = BackgroundDevnet::spawn_forkable_devnet().await.unwrap();

    let fork_devnet = origin_devnet.fork().await.unwrap();

    let (signer, _) = origin_devnet.get_first_predeployed_account().await;

    let nonexistent_class_hash = Felt::from_hex_unchecked("0x123");
    let factory = OpenZeppelinAccountFactory::new(
        nonexistent_class_hash,
        constants::CHAIN_ID,
        signer,
        fork_devnet.clone_provider(),
    )
    .await
    .unwrap();

    let salt = Felt::from_hex_unchecked("0x123");
    let deployment = factory.deploy_v1(salt).max_fee(Felt::from(1e18 as u128)).send().await;
    match deployment {
        Err(AccountFactoryError::Provider(ProviderError::StarknetError(
            StarknetError::ClassHashNotFound,
        ))) => (),
        unexpected => panic!("Unexpected resp: {unexpected:?}"),
    }
}

#[tokio::test]
/// For this test to make sense, origin must have a class not by default present in the fork.
/// If https://github.com/0xSpaceShard/starknet-devnet/issues/373 is addressed,
/// both origin and fork have both of our default cairo0 and cairo1 classes, so using them for
/// this test wouldn't make sense, as we couldn't be sure that the class used in account
/// deployment is indeed coming from the origin.
async fn test_deploying_account_with_class_present_on_origin() {
    let origin_devnet = BackgroundDevnet::spawn_with_additional_args(&[
        "--state-archive-capacity",
        "full",
        "--account-class-custom",
        CAIRO_1_ACCOUNT_CONTRACT_0_8_0_SIERRA_PATH,
    ])
    .await
    .unwrap();

    let (signer, _) = origin_devnet.get_first_predeployed_account().await;

    // fork, but first create a forkable origin block
    origin_devnet.create_block().await.unwrap();
    let fork_devnet = origin_devnet.fork().await.unwrap();

    // deploy account using class from origin, relying on precalculated hash
    let account_hash = "0x00f7f9cd401ad39a09f095001d31f0ad3fdc2f4e532683a84a8a6c76150de858";
    let factory = OpenZeppelinAccountFactory::new(
        Felt::from_hex_unchecked(account_hash),
        constants::CHAIN_ID,
        signer,
        fork_devnet.clone_provider(),
    )
    .await
    .unwrap();

    let salt = Felt::from_hex_unchecked("0x123");
    let deployment = factory.deploy_v1(salt).max_fee(Felt::from(1e18 as u128));
    let deployment_address = deployment.address();
    fork_devnet.mint(deployment_address, 1e18 as u128).await;
    deployment.send().await.unwrap();
}

#[tokio::test]
async fn test_get_nonce_if_contract_not_deployed() {
    let origin_devnet = BackgroundDevnet::spawn_forkable_devnet().await.unwrap();
    let fork_devnet = origin_devnet.fork().await.unwrap();
    let dummy_address = Felt::ONE;
    match fork_devnet.json_rpc_client.get_nonce(BlockId::Tag(BlockTag::Latest), dummy_address).await
    {
        Err(ProviderError::StarknetError(StarknetError::ContractNotFound)) => (),
        unexpected => panic!("Unexpected resp: {unexpected:?}"),
    }
}

#[tokio::test]
async fn test_get_nonce_if_contract_deployed_on_origin() {
    let origin_devnet = BackgroundDevnet::spawn_forkable_devnet().await.unwrap();
    let fork_devnet = origin_devnet.fork().await.unwrap();

    let (_, account_address) = origin_devnet.get_first_predeployed_account().await;

    let nonce = fork_devnet
        .json_rpc_client
        .get_nonce(BlockId::Tag(BlockTag::Latest), account_address)
        .await
        .unwrap();
    assert_eq!(nonce, Felt::ZERO);
}

#[tokio::test]
async fn test_get_storage_if_contract_not_deployed() {
    let origin_devnet = BackgroundDevnet::spawn_forkable_devnet().await.unwrap();
    let fork_devnet = origin_devnet.fork().await.unwrap();
    let dummy_address = Felt::ONE;
    let dummy_key = Felt::ONE;
    match fork_devnet
        .json_rpc_client
        .get_storage_at(dummy_address, dummy_key, BlockId::Tag(BlockTag::Latest))
        .await
    {
        Err(ProviderError::StarknetError(StarknetError::ContractNotFound)) => (),
        unexpected => panic!("Unexpected resp: {unexpected:?}"),
    }
}

#[tokio::test]
async fn test_get_storage_if_contract_deployed_on_origin() {
    let origin_devnet = BackgroundDevnet::spawn_forkable_devnet().await.unwrap();
    let fork_devnet = origin_devnet.fork().await.unwrap();

    let (signer, account_address) = origin_devnet.get_first_predeployed_account().await;

    let dummy_key = Felt::ONE;
    let dummy_value = fork_devnet
        .json_rpc_client
        .get_storage_at(account_address, dummy_key, BlockId::Tag(BlockTag::Latest))
        .await
        .unwrap();
    assert_eq!(dummy_value, Felt::ZERO);

    let real_key = get_storage_var_address("Account_public_key", &[]).unwrap();
    let real_value = fork_devnet
        .json_rpc_client
        .get_storage_at(account_address, real_key, BlockId::Tag(BlockTag::Latest))
        .await
        .unwrap();
    assert_eq!(real_value, signer.get_public_key().await.unwrap().scalar());
}

#[tokio::test]
async fn test_deploying_on_origin_calling_on_fork() {
    let origin_devnet = BackgroundDevnet::spawn_forkable_devnet().await.unwrap();

    // obtain account for deployment
    let (signer, account_address) = origin_devnet.get_first_predeployed_account().await;
    let predeployed_account = SingleOwnerAccount::new(
        &origin_devnet.json_rpc_client,
        signer.clone(),
        account_address,
        constants::CHAIN_ID,
        ExecutionEncoding::New,
    );

    let (contract_class, casm_hash) = get_simple_contract_in_sierra_and_compiled_class_hash();

    let initial_value = Felt::from(10_u32);
    let ctor_args = vec![initial_value];
    let (_, contract_address) =
        declare_v3_deploy_v3(&predeployed_account, contract_class.clone(), casm_hash, &ctor_args)
            .await
            .unwrap();

    let fork_devnet = origin_devnet.fork().await.unwrap();

    let entry_point_selector = get_selector_from_name("get_balance").unwrap();
    let call_result = fork_devnet
        .json_rpc_client
        .call(
            FunctionCall { contract_address, entry_point_selector, calldata: vec![] },
            BlockId::Tag(BlockTag::Latest),
        )
        .await
        .unwrap();

    assert_eq!(call_result, vec![initial_value]);
}

#[tokio::test]
async fn test_fork_using_origin_token_contract() {
    let origin_devnet = BackgroundDevnet::spawn_forkable_devnet().await.unwrap();

    let address = Felt::ONE;
    let mint_amount = 1000_u128;
    origin_devnet.mint(address, mint_amount).await;

    let fork_devnet = origin_devnet.fork().await.unwrap();

    let fork_balance = fork_devnet.get_balance_latest(&address, FeeUnit::Wei).await.unwrap();
    assert_eq!(fork_balance, Felt::from(mint_amount));
}

#[tokio::test]
async fn test_fork_if_origin_dies() {
    let origin_devnet = BackgroundDevnet::spawn_forkable_devnet().await.unwrap();
    let fork_devnet = origin_devnet.fork().await.unwrap();
    send_ctrl_c_signal_and_wait(&origin_devnet.process).await;

    let address = Felt::ONE;
    match fork_devnet.json_rpc_client.get_nonce(BlockId::Tag(BlockTag::Latest), address).await {
        Err(provider_error) => {
            assert_json_rpc_errors_equal(
                extract_json_rpc_error(provider_error).unwrap(),
                JsonRpcError {
                    code: -1,
                    message: format!(
                        "Failed to read from state: Error in communication with forking origin: \
                         error sending request for url ({}/).",
                        origin_devnet.url
                    ),
                    data: None,
                },
            );
        }
        unexpected => panic!("Got unexpected resp: {unexpected:?}"),
    }
}

#[tokio::test]
async fn test_block_count_increased() {
    // latest block has number 0
    let origin_devnet = BackgroundDevnet::spawn_forkable_devnet().await.unwrap();

    // create two blocks
    origin_devnet.mint(0x1, 1).await; // dummy data
    let forking_block_hash = origin_devnet.create_block().await.unwrap();

    let fork_devnet = origin_devnet.fork().await.unwrap();

    // create another block on origin - shouldn't affect fork - asserted later
    origin_devnet.create_block().await.unwrap();

    let block_after_fork =
        fork_devnet.json_rpc_client.get_block_with_tx_hashes(BlockId::Number(2)).await;

    match block_after_fork {
        Ok(MaybePendingBlockWithTxHashes::Block(b)) => {
            assert_eq!((b.block_hash, b.block_number), (forking_block_hash, 2))
        }
        _ => panic!("Unexpected resp: {block_after_fork:?}"),
    };

    let new_fork_block_hash = fork_devnet.create_block().await.unwrap();
    let new_fork_block =
        fork_devnet.json_rpc_client.get_block_with_tx_hashes(BlockId::Tag(BlockTag::Latest)).await;

    match new_fork_block {
        Ok(MaybePendingBlockWithTxHashes::Block(b)) => {
            assert_eq!((b.block_hash, b.block_number), (new_fork_block_hash, 4));
        }
        _ => panic!("Unexpected resp: {new_fork_block:?}"),
    };
}

#[tokio::test]
async fn test_block_count_increased_on_state() {
    let origin_devnet = BackgroundDevnet::spawn_forkable_devnet().await.unwrap();

    let (signer, account_address) = origin_devnet.get_first_predeployed_account().await;
    let predeployed_account = SingleOwnerAccount::new(
        &origin_devnet.json_rpc_client,
        signer.clone(),
        account_address,
        constants::CHAIN_ID,
        ExecutionEncoding::New,
    );

    let (contract_class, casm_hash) = get_block_reader_contract_in_sierra_and_compiled_class_hash();

    let (_, contract_address) =
        declare_v3_deploy_v3(&predeployed_account, contract_class, casm_hash, &[]).await.unwrap();

    let fork_devnet = origin_devnet.fork().await.unwrap();

    let contract_call = FunctionCall {
        contract_address,
        entry_point_selector: get_selector_from_name("get_block_number").unwrap(),
        calldata: vec![],
    };
    let first_fork_block_number = fork_devnet
        .json_rpc_client
        .call(contract_call.clone(), BlockId::Tag(BlockTag::Latest))
        .await
        .unwrap();
    assert_eq!(first_fork_block_number, [Felt::from(4_u8)]); // origin block + declare + deploy

    fork_devnet.create_block().await.unwrap();

    let second_fork_block_number = fork_devnet
        .json_rpc_client
        .call(contract_call, BlockId::Tag(BlockTag::Latest))
        .await
        .unwrap();
    assert_eq!(second_fork_block_number, [Felt::from(5_u8)]); // origin block + declare + deploy
}

#[tokio::test]
async fn test_forking_https() {
    let origin_url = MAINNET_HTTPS_URL;
    let fork_block = 2;
    let fork_devnet = BackgroundDevnet::spawn_with_additional_args(&[
        "--fork-network",
        origin_url,
        "--fork-block",
        &fork_block.to_string(),
    ])
    .await
    .unwrap();

    fork_devnet
            .json_rpc_client
            // -1 to force fetching from origin
            .get_block_with_tx_hashes(BlockId::Number(fork_block - 1))
            .await
            .unwrap();
}

#[tokio::test]
async fn test_forked_devnet_uses_different_contract_class_for_predeployed_tokens() {
    let origin_url = MAINNET_URL;
    let fork_block = 668276; // data taken from https://github.com/0xSpaceShard/starknet-devnet/issues/587
    let fork_devnet = BackgroundDevnet::spawn_with_additional_args(&[
        "--fork-network",
        origin_url,
        "--fork-block",
        &fork_block.to_string(),
    ])
    .await
    .unwrap();

    assert_ne!(
        Felt::from_hex_unchecked(
            fork_devnet.get_config().await["eth_erc20_class_hash"].as_str().unwrap()
        ),
        CAIRO_1_ERC20_CONTRACT_CLASS_HASH
    );

    assert_ne!(
        Felt::from_hex_unchecked(
            fork_devnet.get_config().await["strk_erc20_class_hash"].as_str().unwrap()
        ),
        CAIRO_1_ERC20_CONTRACT_CLASS_HASH
    );
}

#[tokio::test]
async fn test_forked_devnet_new_block_has_parent_hash_of_the_origin_block() {
    let origin_devnet = BackgroundDevnet::spawn_forkable_devnet().await.unwrap();

    let origin_block_hash = origin_devnet.create_block().await.unwrap();

    let forked_devnet = origin_devnet.fork().await.unwrap();

    let latest_block = forked_devnet.get_latest_block_with_tx_hashes().await.unwrap();
    assert_eq!(latest_block.parent_hash, origin_block_hash);

    forked_devnet.create_block().await.unwrap();

    let latest_block = forked_devnet.get_latest_block_with_tx_hashes().await.unwrap();
    assert_ne!(latest_block.parent_hash, origin_block_hash);
}

#[tokio::test]
async fn test_tx_info_available_from_origin() {
    let origin_devnet = BackgroundDevnet::spawn_forkable_devnet().await.unwrap();

    let address = Felt::ONE;
    let mint_amount = 123;
    let mint_tx_hash = origin_devnet.mint(address, mint_amount).await;

    let latest_origin_block = origin_devnet.get_latest_block_with_tx_hashes().await.unwrap();
    assert_eq!(latest_origin_block.block_number, 1);

    let forked_devnet = origin_devnet.fork().await.unwrap();

    forked_devnet.json_rpc_client.get_transaction_by_hash(mint_tx_hash).await.unwrap();
    forked_devnet.json_rpc_client.get_transaction_status(mint_tx_hash).await.unwrap();
    forked_devnet.json_rpc_client.get_transaction_receipt(mint_tx_hash).await.unwrap();
    forked_devnet.json_rpc_client.trace_transaction(mint_tx_hash).await.unwrap();

    for block_id in [
        BlockId::Number(latest_origin_block.block_number),
        BlockId::Hash(latest_origin_block.block_hash),
    ] {
        forked_devnet
            .json_rpc_client
            .get_transaction_by_block_id_and_index(block_id, 0)
            .await
            .unwrap();
    }
}<|MERGE_RESOLUTION|>--- conflicted
+++ resolved
@@ -177,13 +177,8 @@
         .unwrap();
 
     // assert_eq!(retrieved_class, ContractClass::Legacy(contract_class.compress().unwrap()));
-<<<<<<< HEAD
     // TODO For now, successfully unwrapping the retrieved class serves as proof of correctness.
-    // Currently asserting cairo0 artifacts is failing; related: https://github.com/0xSpaceShard/starknet-devnet-rs/pull/380
-=======
-    // For now, successfully unwrapping the retrieved class serves as proof of correctness.
     // Currently asserting cairo0 artifacts is failing; related: https://github.com/0xSpaceShard/starknet-devnet/pull/380
->>>>>>> 25bcd17c
 }
 
 #[tokio::test]
